--- conflicted
+++ resolved
@@ -184,11 +184,7 @@
         run: |
           touch gremlin-dotnet/src/.glv
           touch gremlin-dotnet/test/.glv
-<<<<<<< HEAD
           mvn clean install -pl -:gremlin-javascript,-:gremlin-python,-:gremlint -q -DskipTests -Dci
-          mvn verify -pl :gremlin-dotnet,:gremlin-dotnet-tests -P gremlin-dotnet
-=======
-          mvn clean install -pl -:gremlin-javascript,-:gremlin-python -q -DskipTests -Dci
           mvn verify -pl :gremlin-dotnet,:gremlin-dotnet-tests -P gremlin-dotnet
   neo4j-gremlin:
     name: neo4j-gremlin
@@ -197,13 +193,12 @@
     runs-on: ubuntu-latest
     steps:
       - uses: actions/checkout@v2
-      - name: Set up JDK 8
-        uses: actions/setup-java@v2
-        with:
-          java-version: '8'
+      - name: Set up JDK11
+        uses: actions/setup-java@v2
+        with:
+          java-version: '11'
           distribution: 'temurin'
       - name: Build with Maven
         run: |
           mvn clean install -pl -:gremlin-javascript,-:gremlin-python,-gremlin-dotnet,-:gremlin-dotnet-source,-:gremlin-dotnet-tests -q -DskipTests -Dci
-          mvn verify -pl :neo4j-gremlin -DincludeNeo4j
->>>>>>> a013c52d
+          mvn verify -pl :neo4j-gremlin -DincludeNeo4j