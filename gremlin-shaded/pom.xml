<!--
Licensed to the Apache Software Foundation (ASF) under one or more
contributor license agreements.  See the NOTICE file distributed with
this work for additional information regarding copyright ownership.
The ASF licenses this file to You under the Apache License, Version 2.0
(the "License"); you may not use this file except in compliance with
the License.  You may obtain a copy of the License at

  http://www.apache.org/licenses/LICENSE-2.0

Unless required by applicable law or agreed to in writing, software
distributed under the License is distributed on an "AS IS" BASIS,
WITHOUT WARRANTIES OR CONDITIONS OF ANY KIND, either express or implied.
See the License for the specific language governing permissions and
limitations under the License.
-->
<project xmlns="http://maven.apache.org/POM/4.0.0" xmlns:xsi="http://www.w3.org/2001/XMLSchema-instance"
         xsi:schemaLocation="http://maven.apache.org/POM/4.0.0 http://maven.apache.org/maven-v4_0_0.xsd">
    <modelVersion>4.0.0</modelVersion>
    <parent>
        <groupId>org.apache.tinkerpop</groupId>
        <artifactId>tinkerpop</artifactId>
        <version>3.5.0-SNAPSHOT</version>
    </parent>
    <artifactId>gremlin-shaded</artifactId>
    <name>Apache TinkerPop :: Gremlin Shaded</name>
    <dependencies>
        <!-- Review the shade plugin config whenever you change the versions of these dependencies. Specifically,
             validate that there are no package naming changes in these dependencies and that no new paths need
             to be shaded -->
        <dependency>
            <groupId>com.esotericsoftware</groupId>
            <artifactId>kryo-shaded</artifactId>
            <version>3.0.3</version>
            <optional>true</optional>
        </dependency>
        <dependency>
            <groupId>com.esotericsoftware</groupId>
            <artifactId>minlog</artifactId>
            <version>1.3.0</version>
            <optional>true</optional>
        </dependency>
        <dependency>
            <groupId>org.objenesis</groupId>
            <artifactId>objenesis</artifactId>
            <version>2.1</version>
            <optional>true</optional>
        </dependency>
        <dependency>
            <groupId>com.fasterxml.jackson.core</groupId>
            <artifactId>jackson-databind</artifactId>
<<<<<<< HEAD
            <version>2.11.0</version>
=======
            <version>2.11.2</version>
>>>>>>> be8d736c
            <optional>true</optional>
        </dependency>
    </dependencies>
    <build>
        <directory>${basedir}/target</directory>
        <finalName>${project.artifactId}-${project.version}</finalName>
        <plugins>
            <plugin>
                <artifactId>maven-shade-plugin</artifactId>
                <executions>
                    <execution>
                        <id>shade-kryo</id>
                        <phase>package</phase>
                        <goals>
                            <goal>shade</goal>
                        </goals>
                        <configuration>
                            <createDependencyReducedPom>false</createDependencyReducedPom>
                            <artifactSet>
                                <includes>
                                    <include>com.esotericsoftware:*</include>
                                    <include>org.objenesis:*</include>
                                    <include>com.fasterxml.jackson.core:*</include>
                                </includes>
                            </artifactSet>
                            <relocations>
                                <relocation>
                                    <pattern>com.esotericsoftware.reflectasm</pattern>
                                    <shadedPattern>org.apache.tinkerpop.shaded.kryo</shadedPattern>
                                </relocation>
                                <relocation>
                                    <pattern>com.esotericsoftware.kryo</pattern>
                                    <shadedPattern>org.apache.tinkerpop.shaded.kryo</shadedPattern>
                                </relocation>
                                <relocation>
                                    <pattern>org.objenesis</pattern>
                                    <shadedPattern>org.apache.tinkerpop.shaded.objenesis</shadedPattern>
                                </relocation>
                                <relocation>
                                    <pattern>com.esotericsoftware.minlog</pattern>
                                    <shadedPattern>org.apache.tinkerpop.shaded.minlog</shadedPattern>
                                </relocation>
                                <relocation>
                                    <pattern>com.fasterxml.jackson</pattern>
                                    <shadedPattern>org.apache.tinkerpop.shaded.jackson</shadedPattern>
                                </relocation>
                            </relocations>
                            <filters>
                                <!-- Exclude service descriptors because they still reference unshaded classes, this
                                     causes an error if the JAR is used as an automatic module in a JPMS app. -->
                                <filter>
                                  <artifact>*</artifact>
                                  <excludes>
                                    <exclude>META-INF/services/**</exclude>
                                  </excludes>
                                </filter>
                            </filters>
                            <!-- false below means the shade plugin overwrites the main project artifact (the one
                                 with no classifier). false does *not* actually detach the main artifact, despite what
                                 the option name suggests. -->
                            <shadedArtifactAttached>false</shadedArtifactAttached>
                            <minimizeJar>false</minimizeJar>
                        </configuration>
                    </execution>
                </executions>
            </plugin>
        </plugins>
    </build>
</project><|MERGE_RESOLUTION|>--- conflicted
+++ resolved
@@ -49,11 +49,7 @@
         <dependency>
             <groupId>com.fasterxml.jackson.core</groupId>
             <artifactId>jackson-databind</artifactId>
-<<<<<<< HEAD
-            <version>2.11.0</version>
-=======
             <version>2.11.2</version>
->>>>>>> be8d736c
             <optional>true</optional>
         </dependency>
     </dependencies>
