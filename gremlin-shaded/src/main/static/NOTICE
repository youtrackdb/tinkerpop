--- conflicted
+++ resolved
@@ -5,11 +5,7 @@
 The Apache Software Foundation (http://www.apache.org/).
 
 ------------------------------------------------------------------------
-<<<<<<< HEAD
-Jackson-Databind 2.14.0 and Jackson-Core
-=======
 Jackson-Databind, Jackson-Annotation and Jackson-Core 2.15.2
->>>>>>> ba3afff5
 ------------------------------------------------------------------------
 # Jackson JSON processor
 
@@ -18,18 +14,6 @@
 been in development since 2007.
 It is currently developed by a community of developers.
 
-<<<<<<< HEAD
-## Licensing
-
-Jackson 2.x core and extension components are licensed under Apache License 2.0
-To find the details that apply to this artifact see the accompanying LICENSE file.
-
-## Credits
-
-A list of contributors may be found from CREDITS(-2.x) file, which is included
-in some artifacts (usually source distributions); but is always available
-from the source code management (SCM) system project uses.
-=======
 * FastDoubleParser
 
     jackson-core bundles a shaded copy of FastDoubleParser <https://github.com/wrandelshofer/FastDoubleParser>.
@@ -49,7 +33,6 @@
         bigint, Copyright 2020 Tim Buktu. 2-clause BSD License.
         https://github.com/tbuktu/bigint/tree/floatfft
         (We only use those portions of the bigint project that can be licensed under 2-clause BSD License.)
->>>>>>> ba3afff5
 
 ------------------------------------------------------------------------
 Objenesis 2.4
