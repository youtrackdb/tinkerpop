﻿﻿#region License

/*
 * Licensed to the Apache Software Foundation (ASF) under one
 * or more contributor license agreements.  See the NOTICE file
 * distributed with this work for additional information
 * regarding copyright ownership.  The ASF licenses this file
 * to you under the Apache License, Version 2.0 (the
 * "License"); you may not use this file except in compliance
 * with the License.  You may obtain a copy of the License at
 *
 *     http://www.apache.org/licenses/LICENSE-2.0
 *
 * Unless required by applicable law or agreed to in writing,
 * software distributed under the License is distributed on an
 * "AS IS" BASIS, WITHOUT WARRANTIES OR CONDITIONS OF ANY
 * KIND, either express or implied.  See the License for the
 * specific language governing permissions and limitations
 * under the License.
 */

#endregion

using System.Threading.Tasks;
using Gremlin.Net.Driver.Exceptions;
using Gremlin.Net.Process.Traversal;
using Gremlin.Net.Process.Traversal.Strategy.Decoration;
using Gremlin.Net.Process.Traversal.Strategy.Verification;
using Xunit;


namespace Gremlin.Net.IntegrationTest.Process.Traversal.DriverRemoteConnection
{
    public class StrategiesTests
    {
        private readonly RemoteConnectionFactory _connectionFactory = new RemoteConnectionFactory();

        [Fact]
        public void g_V_Count_Next_WithVertexLabelSubgraphStrategy()
        {
            var connection = _connectionFactory.CreateRemoteConnection();
            var g = AnonymousTraversalSource.Traversal()
                    .WithRemote(connection)
                    .WithStrategies(new SubgraphStrategy(vertices: __.HasLabel("person")));

            var count = g.V().Count().Next();

            Assert.Equal(4, count);
        }

        [Fact]
        public void g_E_Count_Next_WithVertexAndEdgeLabelSubgraphStrategy()
        {
            var connection = _connectionFactory.CreateRemoteConnection();
            var g = AnonymousTraversalSource.Traversal()
                    .WithRemote(connection)
                    .WithStrategies(new SubgraphStrategy(vertices: __.HasLabel("person"),
                        edges: __.HasLabel("created")));

            var count = g.E().Count().Next();

            Assert.Equal(0, count);
        }

        [Fact]
        public void g_V_Label_Dedup_Count_Next_WithVertexLabelSubgraphStrategy()
        {
            var connection = _connectionFactory.CreateRemoteConnection();
            var g = AnonymousTraversalSource.Traversal()
                    .WithRemote(connection)
                    .WithStrategies(new SubgraphStrategy(vertices: __.HasLabel("person")));

            var count = g.V().Label().Dedup().Count().Next();

            Assert.Equal(1, count);
        }

        [Fact]
        public void g_V_Label_Dedup_Next_WWithVertexLabelSubgraphStrategy()
        {
            var connection = _connectionFactory.CreateRemoteConnection();
            var g = AnonymousTraversalSource.Traversal()
                    .WithRemote(connection)
                    .WithStrategies(new SubgraphStrategy(vertices: __.HasLabel("person")));

            var label = g.V().Label().Dedup().Next();

            Assert.Equal("person", label);
        }

        [Fact]
        public void g_V_Count_Next_WithVertexHasPropertySubgraphStrategy()
        {
            var connection = _connectionFactory.CreateRemoteConnection();
            var g = AnonymousTraversalSource.Traversal()
                    .WithRemote(connection)
                    .WithStrategies(new SubgraphStrategy(vertices: __.Has("name", "marko")));

            var count = g.V().Count().Next();

            Assert.Equal(1, count);
        }

        [Fact]
        public void g_E_Count_Next_WithEdgeLimitSubgraphStrategy()
        {
            var connection = _connectionFactory.CreateRemoteConnection();
            var g = AnonymousTraversalSource.Traversal()
                    .WithRemote(connection)
                    .WithStrategies(new SubgraphStrategy(edges: __.Limit<object>(0)));

            var count = g.E().Count().Next();

            Assert.Equal(0, count);
        }

        [Fact]
        public void g_V_Label_Dedup_Next_WithVertexHasPropertySubgraphStrategy()
        {
            var connection = _connectionFactory.CreateRemoteConnection();
            var g = AnonymousTraversalSource.Traversal()
                    .WithRemote(connection)
                    .WithStrategies(new SubgraphStrategy(vertices: __.Has("name", "marko")));

            var label = g.V().Label().Dedup().Next();

            Assert.Equal("person", label);
        }

        [Fact]
        public void g_V_ValuesXnameX_Next_WithVertexHasPropertySubgraphStrategy()
        {
            var connection = _connectionFactory.CreateRemoteConnection();
            var g = AnonymousTraversalSource.Traversal()
                    .WithRemote(connection)
                    .WithStrategies(new SubgraphStrategy(vertices: __.Has("name", "marko")));

            var name = g.V().Values<string>("name").Next();

            Assert.Equal("marko", name);
        }

        [Fact]
        public void g_V_Count_Next_WithComputer()
        {
            var connection = _connectionFactory.CreateRemoteConnection();
            var g = AnonymousTraversalSource.Traversal().WithRemote(connection).WithComputer();

            var count = g.V().Count().Next();

            Assert.Equal(6, count);
        }

        [Fact]
        public void g_E_Count_Next_WithComputer()
        {
            var connection = _connectionFactory.CreateRemoteConnection();
            var g = AnonymousTraversalSource.Traversal().WithRemote(connection).WithComputer();

            var count = g.E().Count().Next();

            Assert.Equal(6, count);
        }

        [Fact]
        public async Task ShouldThrowWhenModifyingTraversalSourceWithReadOnlyStrategy()
        {
            var connection = _connectionFactory.CreateRemoteConnection();
            var g = AnonymousTraversalSource.Traversal().WithRemote(connection).WithStrategies(new ReadOnlyStrategy());

            await Assert.ThrowsAsync<ResponseException>(async () => await g.AddV("person").Promise(t => t.Next()));
        }

        [Fact]
        public void WithoutStrategiesShouldNeutralizeWithStrategy()
        {
            var connection = _connectionFactory.CreateRemoteConnection();
<<<<<<< HEAD
            var g = graph.Traversal().WithRemote(connection)
                .WithStrategies(new SubgraphStrategy(vertices: __.HasLabel("person")))
=======
            var g = AnonymousTraversalSource.Traversal().WithRemote(connection)
                .WithStrategies(new SubgraphStrategy(vertexCriterion: __.HasLabel("person")))
>>>>>>> d8ac5e51
                .WithoutStrategies(typeof(SubgraphStrategy));

            var count = g.V().Count().Next();

            Assert.Equal(6, count);
        }
    }
}<|MERGE_RESOLUTION|>--- conflicted
+++ resolved
@@ -175,13 +175,8 @@
         public void WithoutStrategiesShouldNeutralizeWithStrategy()
         {
             var connection = _connectionFactory.CreateRemoteConnection();
-<<<<<<< HEAD
-            var g = graph.Traversal().WithRemote(connection)
+            var g = AnonymousTraversalSource.Traversal().WithRemote(connection)
                 .WithStrategies(new SubgraphStrategy(vertices: __.HasLabel("person")))
-=======
-            var g = AnonymousTraversalSource.Traversal().WithRemote(connection)
-                .WithStrategies(new SubgraphStrategy(vertexCriterion: __.HasLabel("person")))
->>>>>>> d8ac5e51
                 .WithoutStrategies(typeof(SubgraphStrategy));
 
             var count = g.V().Count().Next();
