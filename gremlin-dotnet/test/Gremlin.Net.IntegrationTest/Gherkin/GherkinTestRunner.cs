--- conflicted
+++ resolved
@@ -37,14 +37,12 @@
 {
     public class GherkinTestRunner
     {
-<<<<<<< HEAD
         private static readonly IDictionary<string, IgnoreReason> IgnoredScenarios =
             new Dictionary<string, IgnoreReason>
             {
                 { "g_V_valueMapXtrueX", IgnoreReason.TraversalTDeserializationNotSupported },
                 { "g_V_valueMapXtrue_name_ageX", IgnoreReason.TraversalTDeserializationNotSupported },
                 { "g_V_hasLabelXpersonX_hasXage_notXlteX10X_andXnotXbetweenX11_20XXXX_andXltX29X_orXeqX35XXXX_name", IgnoreReason.NeedsFurtherInvestigation },
-                { "g_V_hasIdXwithinXemptyXX_count", IgnoreReason.NeedsFurtherInvestigation },
                 { "g_VX1X_out_aggregateXxX_out_whereXnotXwithinXaXXX", IgnoreReason.NeedsFurtherInvestigation },
                 { "g_V_asXaX_out_asXbX_whereXandXasXaX_outXknowsX_asXbX__orXasXbX_outXcreatedX_hasXname_rippleX__asXbX_inXknowsX_count_isXnotXeqX0XXXXX_selectXa_bX", IgnoreReason.NeedsFurtherInvestigation },
                 { "g_V_asXaX_outXcreatedX_asXbX_inXcreatedX_asXcX_bothXknowsX_bothXknowsX_asXdX_whereXc__notXeqXaX_orXeqXdXXXX_selectXa_b_c_dX", IgnoreReason.NeedsFurtherInvestigation },
@@ -58,34 +56,11 @@
                 { "g_V_outE_weight_groupCount_unfold_selectXkeysX_unfold", IgnoreReason.NeedsFurtherInvestigation },
                 { "g_V_outE_weight_groupCount_selectXkeysX_unfold", IgnoreReason.NeedsFurtherInvestigation },
                 { "g_V_asXaX_out_asXbX_matchXa_out_count_c__b_in_count_cX", IgnoreReason.NeedsFurtherInvestigation },
-                { "g_V_matchXa_knows_b__andXa_created_c__b_created_c__andXb_created_count_d__a_knows_count_dXXX", IgnoreReason.NeedsFurtherInvestigation },
                 { "g_V_foo_injectX9999999999X_min", IgnoreReason.NeedsFurtherInvestigation },
                 { "g_V_hasLabelXpersonX_group_byXnameX_byXoutE_weight_sumX_orderXlocalX_byXvaluesX", IgnoreReason.NeedsFurtherInvestigation },
                 { "g_V_localXbothE_weight_foldX_order_byXsumXlocalX_decrX", IgnoreReason.NeedsFurtherInvestigation },
                 { "g_V_hasLabelXpersonX_group_byXnameX_byXoutE_weight_sumX_unfold_order_byXvalues_decrX", IgnoreReason.NeedsFurtherInvestigation }
             };
-=======
-        private static readonly IDictionary<string, IgnoreReason> IgnoredScenarios = new Dictionary<string, IgnoreReason> {
-            { "g_V_hasLabelXpersonX_hasXage_notXlteX10X_andXnotXbetweenX11_20XXXX_andXltX29X_orXeqX35XXXX_name", IgnoreReason.NeedsFurtherInvestigation },
-            { "g_VX1X_out_aggregateXxX_out_whereXnotXwithinXaXXX", IgnoreReason.NeedsFurtherInvestigation },
-            { "g_V_asXaX_out_asXbX_whereXandXasXaX_outXknowsX_asXbX__orXasXbX_outXcreatedX_hasXname_rippleX__asXbX_inXknowsX_count_isXnotXeqX0XXXXX_selectXa_bX", IgnoreReason.NeedsFurtherInvestigation },
-            { "g_V_asXaX_outXcreatedX_asXbX_inXcreatedX_asXcX_bothXknowsX_bothXknowsX_asXdX_whereXc__notXeqXaX_orXeqXdXXXX_selectXa_b_c_dX", IgnoreReason.NeedsFurtherInvestigation },
-            { "g_V_asXaX_outEXcreatedX_asXbX_inV_asXcX_whereXa_gtXbX_orXeqXbXXX_byXageX_byXweightX_byXweightX_selectXa_cX_byXnameX", IgnoreReason.NeedsFurtherInvestigation },
-            { "g_V_asXaX_outEXcreatedX_asXbX_inV_asXcX_inXcreatedX_asXdX_whereXa_ltXbX_orXgtXcXX_andXneqXdXXX_byXageX_byXweightX_byXinXcreatedX_valuesXageX_minX_selectXa_c_dX", IgnoreReason.NeedsFurtherInvestigation },
-            { "g_withBulkXfalseX_withSackX1_sumX_VX1X_localXoutEXknowsX_barrierXnormSackX_inVX_inXknowsX_barrier_sack", IgnoreReason.NeedsFurtherInvestigation },
-            { "g_withBulkXfalseX_withSackX1_sumX_V_out_barrier_sack", IgnoreReason.NeedsFurtherInvestigation },
-            { "g_withSackX1_sumX_VX1X_localXoutXknowsX_barrierXnormSackXX_inXknowsX_barrier_sack", IgnoreReason.NeedsFurtherInvestigation },
-            { "g_V_hasXageX_groupCountXaX_byXnameX_out_capXaX", IgnoreReason.NeedsFurtherInvestigation },
-            { "g_V_hasXname_markoX_propertyXfriendWeight_outEXknowsX_weight_sum__acl_privateX", IgnoreReason.NeedsFurtherInvestigation },
-            { "g_V_outE_weight_groupCount_unfold_selectXkeysX_unfold", IgnoreReason.NeedsFurtherInvestigation },
-            { "g_V_outE_weight_groupCount_selectXkeysX_unfold", IgnoreReason.NeedsFurtherInvestigation },
-            { "g_V_asXaX_out_asXbX_matchXa_out_count_c__b_in_count_cX", IgnoreReason.NeedsFurtherInvestigation },
-            { "g_V_foo_injectX9999999999X_min", IgnoreReason.NeedsFurtherInvestigation },
-            { "g_V_hasLabelXpersonX_group_byXnameX_byXoutE_weight_sumX_orderXlocalX_byXvaluesX", IgnoreReason.NeedsFurtherInvestigation },
-            { "g_V_localXbothE_weight_foldX_order_byXsumXlocalX_decrX", IgnoreReason.NeedsFurtherInvestigation },
-            { "g_V_hasLabelXpersonX_group_byXnameX_byXoutE_weight_sumX_unfold_order_byXvalues_decrX", IgnoreReason.NeedsFurtherInvestigation }
-        };
->>>>>>> 6cfdfa93
         
         private static class Keywords
         {
