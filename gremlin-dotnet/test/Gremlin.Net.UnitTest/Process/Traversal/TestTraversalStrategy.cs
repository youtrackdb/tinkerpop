﻿#region License

/*
 * Licensed to the Apache Software Foundation (ASF) under one
 * or more contributor license agreements.  See the NOTICE file
 * distributed with this work for additional information
 * regarding copyright ownership.  The ASF licenses this file
 * to you under the Apache License, Version 2.0 (the
 * "License"); you may not use this file except in compliance
 * with the License.  You may obtain a copy of the License at
 *
 *     http://www.apache.org/licenses/LICENSE-2.0
 *
 * Unless required by applicable law or agreed to in writing,
 * software distributed under the License is distributed on an
 * "AS IS" BASIS, WITHOUT WARRANTIES OR CONDITIONS OF ANY
 * KIND, either express or implied.  See the License for the
 * specific language governing permissions and limitations
 * under the License.
 */

#endregion

using System.Collections.Generic;
using System.Threading;
using System.Threading.Tasks;
using Gremlin.Net.Process.Traversal;

namespace Gremlin.Net.UnitTest.Process.Traversal
{
    public class TestTraversalStrategy : ITraversalStrategy
    {
        private readonly IEnumerable<Traverser> _traversers;

        public TestTraversalStrategy(IEnumerable<Traverser> traversersToAddOnApplication)
        {
            _traversers = traversersToAddOnApplication;
        }

        public void Apply<TStart, TEnd>(ITraversal<TStart, TEnd> traversal)
        {
            traversal.Traversers = _traversers;
        }

<<<<<<< HEAD
        public Task ApplyAsync<TStart, TEnd>(ITraversal<TStart, TEnd> traversal)
=======
        public Task ApplyAsync<S, E>(ITraversal<S, E> traversal, CancellationToken cancellationToken)
>>>>>>> 08d86184
        {
            traversal.Traversers = _traversers;
            return Task.CompletedTask;
        }
    }
}<|MERGE_RESOLUTION|>--- conflicted
+++ resolved
@@ -42,11 +42,7 @@
             traversal.Traversers = _traversers;
         }
 
-<<<<<<< HEAD
-        public Task ApplyAsync<TStart, TEnd>(ITraversal<TStart, TEnd> traversal)
-=======
-        public Task ApplyAsync<S, E>(ITraversal<S, E> traversal, CancellationToken cancellationToken)
->>>>>>> 08d86184
+        public Task ApplyAsync<TStart, TEnd>(ITraversal<TStart, TEnd> traversal, CancellationToken cancellationToken)
         {
             traversal.Traversers = _traversers;
             return Task.CompletedTask;
