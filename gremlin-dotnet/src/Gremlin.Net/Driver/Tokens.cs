--- conflicted
+++ resolved
@@ -84,32 +84,11 @@
         public static string ArgsGremlin = "gremlin";
 
         /// <summary>
-<<<<<<< HEAD
-=======
         ///     Argument name that allows to define the id of session.
         /// </summary>
         public static string ArgsSession = "session";
 
         /// <summary>
-        ///     Argument name that allows to specify the unique identifier for the request.
-        /// </summary>
-        [Obsolete("As of release 3.3.8, not replaced, prefer use of cap()-step to retrieve side-effects as part of traversal iteration", false)]
-        public static string ArgsSideEffect = "sideEffect";
-
-        /// <summary>
-        ///     Argument name that allows to specify the key for a specific side-effect.
-        /// </summary>
-        [Obsolete("As of release 3.3.8, not replaced, prefer use of cap()-step to retrieve side-effects as part of traversal iteration", false)]
-        public static string ArgsSideEffectKey = "sideEffectKey";
-
-        /// <summary>
-        ///     <see cref="ResponseMessage{T}" /> argument that describes how side-effect data should be treated.
-        /// </summary>
-        [Obsolete("As of release 3.3.8, not replaced, prefer use of cap()-step to retrieve side-effects as part of traversal iteration", false)]
-        public static string ArgsAggregateTo = "aggregateTo";
-
-        /// <summary>
->>>>>>> 7db7a2d1
         ///     Argument name that allows to change the flavor of Gremlin used (e.g. gremlin-groovy).
         /// </summary>
         public static string ArgsLanguage = "language";
