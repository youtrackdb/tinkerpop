<!--
Licensed to the Apache Software Foundation (ASF) under one or more
contributor license agreements.  See the NOTICE file distributed with
this work for additional information regarding copyright ownership.
The ASF licenses this file to You under the Apache License, Version 2.0
(the "License"); you may not use this file except in compliance with
the License.  You may obtain a copy of the License at

  http://www.apache.org/licenses/LICENSE-2.0

Unless required by applicable law or agreed to in writing, software
distributed under the License is distributed on an "AS IS" BASIS,
WITHOUT WARRANTIES OR CONDITIONS OF ANY KIND, either express or implied.
See the License for the specific language governing permissions and
limitations under the License.
-->
<project xmlns="http://maven.apache.org/POM/4.0.0"
         xmlns:xsi="http://www.w3.org/2001/XMLSchema-instance"
         xsi:schemaLocation="http://maven.apache.org/POM/4.0.0 http://maven.apache.org/xsd/maven-4.0.0.xsd">
    <modelVersion>4.0.0</modelVersion>
    <parent>
        <groupId>org.apache.tinkerpop</groupId>
        <artifactId>tinkerpop</artifactId>
        <version>3.6.2-SNAPSHOT</version>
    </parent>
    <artifactId>gremlin-python</artifactId>
    <name>Apache TinkerPop :: Gremlin Python</name>
    <properties>
        <!-- provides a way to convert maven.test.skip value to skipTests for use in skipping python tests -->
        <maven.test.skip>false</maven.test.skip>
        <skipTests>${maven.test.skip}</skipTests>
        <TEST_TRANSACTIONS>false</TEST_TRANSACTIONS>
        <gremlin.server.dir>${project.parent.basedir}/gremlin-server</gremlin.server.dir>
        <tinkerpop.root.dir>${project.parent.basedir}</tinkerpop.root.dir>
    </properties>
    <build>
        <directory>${basedir}/target</directory>
        <finalName>${project.artifactId}-${project.version}</finalName>
        <plugins>
            <!--
            there is no point to building/deploying the jvm stuff - there is no java source really - just poms
            -->
            <plugin>
                <groupId>org.apache.maven.plugins</groupId>
                <artifactId>maven-javadoc-plugin</artifactId>
                <configuration>
                    <skip>true</skip>
                </configuration>
            </plugin>
            <plugin>
                <groupId>org.apache.maven.plugins</groupId>
                <artifactId>maven-source-plugin</artifactId>
                <configuration>
                    <skipSource>true</skipSource>
                </configuration>
            </plugin>
            <plugin>
                <groupId>org.apache.maven.plugins</groupId>
                <artifactId>maven-install-plugin</artifactId>
                <configuration>
                    <skip>true</skip>
                </configuration>
            </plugin>
            <plugin>
                <groupId>org.apache.maven.plugins</groupId>
                <artifactId>maven-deploy-plugin</artifactId>
                <configuration>
                    <skip>true</skip>
                </configuration>
            </plugin>
        </plugins>
    </build>

    <profiles>
        <!-- activates the building of python components and requires that python be installed on the system -->
        <profile>
            <id>glv-python</id>
            <activation>
                <activeByDefault>false</activeByDefault>
                <file>
                    <exists>.glv</exists>
                </file>
            </activation>
            <build>
                <plugins>
                    <plugin>
                        <groupId>org.apache.maven.plugins</groupId>
                        <artifactId>maven-antrun-plugin</artifactId>
                        <executions>
                            <!--
                            copy source files in python directory to target/, to keep testing separate from packaging.
                            we use target/python3 for testing and target/python-packaged for distribution tasks.
                            -->
                            <execution>
                                <id>setup-env</id>
                                <phase>process-resources</phase>
                                <goals>
                                    <goal>run</goal>
                                </goals>
                                <configuration>
                                    <target>
<<<<<<< HEAD
                                        <!-- seems like we need a few different copies of the same source. all the
                                             different python stuff doesn't seem to want to share. we use
                                             /python3 for basic tests and stuff and /python-packaged for distribution
                                             tasks. some of the problem seems to stem from the python lifecycle not
                                             binding perfectly well to the maven lifecycle (integration tests seems to
                                             cause troubles specifically). note that the commands to install wheel are
                                             largely for safety in case someone is using an older version of virtualenv
                                             (which doesn't install wheel by default) -->
=======
                                        <!-- pytest will create python-reports inside target/python3/python-reports
                                        as docker compose cannot access outside its working directory -->
>>>>>>> 361e903a
                                        <copy todir="${project.build.directory}/python3">
                                            <fileset dir="src/main/python"/>
                                        </copy>
                                        <copy todir="${project.build.directory}/python-packaged">
                                            <fileset dir="src/main/python"/>
                                        </copy>
<<<<<<< HEAD
                                        <exec dir="${project.build.directory}/python-packaged" executable="virtualenv"
                                              failonerror="true">
                                            <arg line="--python=python3 env"/>
                                        </exec>
                                        <exec dir="${project.build.directory}/python-packaged" executable="env/bin/pip"
                                              failonerror="true">
                                            <arg line="install wheel"/>
                                        </exec>
                                    </target>
                                </configuration>
                            </execution>
                            <execution>
                                <id>native-python3-build</id>
                                <phase>compile</phase>
                                <goals>
                                    <goal>run</goal>
                                </goals>
                                <configuration>
                                    <target>
                                        <exec executable="env/bin/python" dir="${project.build.directory}/python3"
                                              failonerror="true">
                                            <env key="PYTHONPATH" value=""/>
                                            <arg line="setup.py build --build-lib ${project.build.outputDirectory}/Lib"/>
                                        </exec>
=======
>>>>>>> 361e903a
                                    </target>
                                </configuration>
                            </execution>
                            <!--
                            build/package python source distribution and wheel archive. the version is bound to an
                            environment variable that gets used in setup.py to dynamically construct a module
                            __version__file
                             -->
                            <execution>
                                <id>package-py</id>
                                <phase>package</phase>
                                <goals>
                                    <goal>run</goal>
                                </goals>
                                <configuration>
                                    <target>
                                        <exec executable="docker-compose" failonerror="true">
                                            <env key="PACKAGE_DIR" value="${project.build.directory}/python-packaged"/>
                                            <env key="VERSION" value="${project.version}"/>
                                            <env key="PYTHONPATH" value=""/>
                                            <arg line="up --build --abort-on-container-exit gremlin-python-package"/>
                                        </exec>
                                    </target>
                                </configuration>
                            </execution>

                            <!--
                            use docker-compose to run unit tests, radish, and integration tests.
                            -->
                            <execution>
                                <id>python-tests</id>
                                <phase>integration-test</phase>
                                <goals>
                                    <goal>run</goal>
                                </goals>
                                <configuration>
                                    <skip>${skipTests}</skip>
                                    <target>
                                        <exec executable="docker-compose" failonerror="true">
                                            <env key="VERSION" value="${project.version}"/>
                                            <env key="PYTHONPATH" value=""/>
                                            <env key="GREMLIN_SERVER" value="${project.version}"/>
                                            <env key="ABS_PROJECT_HOME" value="${project.basedir}/../"/>
                                            <env key="BUILD_DIR" value="${project.build.directory}/python3"/>
                                            <arg line="up --build --abort-on-container-exit gremlin-server-test-python gremlin-python-integration-tests"/>
                                        </exec>
                                        <exec executable="docker-compose" failonerror="true">
                                            <env key="PYTHONPATH" value=""/>
                                            <env key="BUILD_DIR" value="${project.build.directory}/python3"/>
                                            <arg line="down"/>
                                        </exec>
                                        <exec executable="docker" failonerror="true">
                                            <env key="PYTHONPATH" value=""/>
                                            <env key="BUILD_DIR" value="${project.build.directory}/python3"/>
                                            <arg line="image prune --filter label=maintainer=dev@tinkerpop.apache.org -f"/>
                                        </exec>
                                    </target>
                                </configuration>
                            </execution>
                        </executions>
                    </plugin>
                    <plugin>
                        <groupId>org.codehaus.gmavenplus</groupId>
                        <artifactId>gmavenplus-plugin</artifactId>
                        <dependencies>
                            <dependency>
                                <groupId>org.apache.tinkerpop</groupId>
                                <artifactId>gremlin-server</artifactId>
                                <version>${project.version}</version>
                            </dependency>
                            <dependency>
                                <groupId>org.apache.tinkerpop</groupId>
                                <artifactId>gremlin-test</artifactId>
                                <version>${project.version}</version>
                            </dependency>
                            <dependency>
                                <groupId>org.apache.tinkerpop</groupId>
                                <artifactId>gremlin-language</artifactId>
                                <version>${project.version}</version>
                            </dependency>
                            <dependency>
                                <groupId>org.apache.tinkerpop</groupId>
                                <artifactId>neo4j-gremlin</artifactId>
                                <version>${project.version}</version>
                            </dependency>
                            <dependency>
                                <groupId>org.codehaus.groovy</groupId>
                                <artifactId>groovy-all</artifactId>
                                <version>${groovy.version}</version>
                                <type>pom</type>
                                <scope>runtime</scope>
                            </dependency>
                            <dependency>
                                <groupId>ch.qos.logback</groupId>
                                <artifactId>logback-classic</artifactId>
                                <version>${logback.version}</version>
                                <scope>runtime</scope>
                            </dependency>
                        </dependencies>
                        <executions>
                            <execution>
                                <id>generate-radish-support</id>
                                <phase>generate-sources</phase>
                                <goals>
                                    <goal>execute</goal>
                                </goals>
                                <configuration>
                                    <properties>
                                        <property>
                                            <name>projectBaseDir</name>
                                            <value>${project.basedir}/../</value>
                                        </property>
                                    </properties>
                                    <scripts>
                                        <script>${project.basedir}/build/generate.groovy</script>
                                    </scripts>
                                </configuration>
                            </execution>
                        </executions>
                    </plugin>
                </plugins>
            </build>
        </profile>
        <!--
        Provides a way to deploy the gremlinpython GLV to pypi. This cannot be part of the standard maven execution
        because pypi does not have a staging environment like sonatype for releases. As soon as the release is
        published it is public. In our release workflow, deploy occurs prior to vote on the release and we can't
        make this stuff public until the vote is over.
        -->
        <profile>
            <id>glv-python-deploy</id>
            <activation>
                <activeByDefault>false</activeByDefault>
                <property>
                    <name>pypi</name>
                </property>
            </activation>
            <build>
                <plugins>
                    <plugin>
                        <groupId>org.apache.maven.plugins</groupId>
                        <artifactId>maven-antrun-plugin</artifactId>
                        <executions>
                            <!-- deploy to pypi. assumes that ~/.pypirc is configured appropriately -->
                            <execution>
                                <id>deploy-py</id>
                                <phase>deploy</phase>
                                <goals>
                                    <goal>run</goal>
                                </goals>
                                <configuration>
                                    <target>
                                        <!--
                                        set up and run virtual env to sandbox python. there is no need to "activate"
                                        the virtualenv because all calls to python occur directly from bin/
                                        -->
                                        <mkdir dir="${project.build.directory}/python-packaged/env"/>
                                        <exec dir="${project.build.directory}/python-packaged" executable="virtualenv"
                                              failonerror="true">
                                            <arg line="--python=python3 env"/>
                                        </exec>
                                        <!--
                                        seems like https://github.com/pypa/twine/issues/338 is the reason to stay bound
                                        to this old version of twine. as long as keyring gets in the way and can't be
                                        disabled as described then you don't get a prompt for the password on deploy
                                        to pypi
                                         -->
                                        <exec dir="${project.build.directory}/python-packaged" executable="env/bin/pip"
                                              failonerror="true">
                                            <arg line="install twine==1.12.1"/>
                                        </exec>
					                    <!-- check the dist for errors before deploying -->
                                        <exec dir="${project.build.directory}/python-packaged" executable="env/bin/twine"
                                              failonerror="true">
                                            <arg line="check dist/*"/>
                                        </exec>
                                        <!-- to use the pypi test environment add: -r pypitest -->
                                        <exec dir="${project.build.directory}/python-packaged" executable="env/bin/twine"
                                              failonerror="true">
                                            <arg line="upload dist/* -r pypi -s "/>
                                        </exec>
                                    </target>
                                </configuration>
                            </execution>
                        </executions>
                    </plugin>
                </plugins>
            </build>
        </profile>
    </profiles>
</project><|MERGE_RESOLUTION|>--- conflicted
+++ resolved
@@ -99,52 +99,14 @@
                                 </goals>
                                 <configuration>
                                     <target>
-<<<<<<< HEAD
-                                        <!-- seems like we need a few different copies of the same source. all the
-                                             different python stuff doesn't seem to want to share. we use
-                                             /python3 for basic tests and stuff and /python-packaged for distribution
-                                             tasks. some of the problem seems to stem from the python lifecycle not
-                                             binding perfectly well to the maven lifecycle (integration tests seems to
-                                             cause troubles specifically). note that the commands to install wheel are
-                                             largely for safety in case someone is using an older version of virtualenv
-                                             (which doesn't install wheel by default) -->
-=======
                                         <!-- pytest will create python-reports inside target/python3/python-reports
                                         as docker compose cannot access outside its working directory -->
->>>>>>> 361e903a
                                         <copy todir="${project.build.directory}/python3">
                                             <fileset dir="src/main/python"/>
                                         </copy>
                                         <copy todir="${project.build.directory}/python-packaged">
                                             <fileset dir="src/main/python"/>
                                         </copy>
-<<<<<<< HEAD
-                                        <exec dir="${project.build.directory}/python-packaged" executable="virtualenv"
-                                              failonerror="true">
-                                            <arg line="--python=python3 env"/>
-                                        </exec>
-                                        <exec dir="${project.build.directory}/python-packaged" executable="env/bin/pip"
-                                              failonerror="true">
-                                            <arg line="install wheel"/>
-                                        </exec>
-                                    </target>
-                                </configuration>
-                            </execution>
-                            <execution>
-                                <id>native-python3-build</id>
-                                <phase>compile</phase>
-                                <goals>
-                                    <goal>run</goal>
-                                </goals>
-                                <configuration>
-                                    <target>
-                                        <exec executable="env/bin/python" dir="${project.build.directory}/python3"
-                                              failonerror="true">
-                                            <env key="PYTHONPATH" value=""/>
-                                            <arg line="setup.py build --build-lib ${project.build.outputDirectory}/Lib"/>
-                                        </exec>
-=======
->>>>>>> 361e903a
                                     </target>
                                 </configuration>
                             </execution>
