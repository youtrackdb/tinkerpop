#
# Licensed to the Apache Software Foundation (ASF) under one
# or more contributor license agreements.  See the NOTICE file
# distributed with this work for additional information
# regarding copyright ownership.  The ASF licenses this file
# to you under the Apache License, Version 2.0 (the
# "License"); you may not use this file except in compliance
# with the License.  You may obtain a copy of the License at
#
# http://www.apache.org/licenses/LICENSE-2.0
#
# Unless required by applicable law or agreed to in writing,
# software distributed under the License is distributed on an
# "AS IS" BASIS, WITHOUT WARRANTIES OR CONDITIONS OF ANY
# KIND, either express or implied.  See the License for the
# specific language governing permissions and limitations
# under the License.
#
import logging
import sys
import copy
from threading import Lock
from .traversal import Traversal
from .traversal import TraversalStrategies
from .strategies import VertexProgramStrategy, OptionsStrategy
from .traversal import Bytecode
from ..driver.remote_connection import RemoteStrategy
from .. import statics
from ..statics import long

__author__ = 'Stephen Mallette (http://stephen.genoprime.com), Lyndon Bauto (lyndonb@bitquilltech.com)'


class GraphTraversalSource(object):
    def __init__(self, graph, traversal_strategies, bytecode=None):
        logging.info("Creating GraphTraversalSource.")
        self.graph = graph
        self.traversal_strategies = traversal_strategies
        if bytecode is None:
            bytecode = Bytecode()
        self.bytecode = bytecode
        self.graph_traversal = GraphTraversal
        self.remote_connection = None

    def __repr__(self):
        return "graphtraversalsource[" + str(self.graph) + "]"

    def get_graph_traversal_source(self):
        return self.__class__(self.graph, TraversalStrategies(self.traversal_strategies), Bytecode(self.bytecode))

    def get_graph_traversal(self):
        return self.graph_traversal(self.graph, self.traversal_strategies, Bytecode(self.bytecode))

    def withBulk(self, *args):
        source = self.get_graph_traversal_source()
        source.bytecode.add_source("withBulk", *args)
        return source

    def withPath(self, *args):
        source = self.get_graph_traversal_source()
        source.bytecode.add_source("withPath", *args)
        return source

    def withSack(self, *args):
        source = self.get_graph_traversal_source()
        source.bytecode.add_source("withSack", *args)
        return source

    def withSideEffect(self, *args):
        source = self.get_graph_traversal_source()
        source.bytecode.add_source("withSideEffect", *args)
        return source

    def withStrategies(self, *args):
        source = self.get_graph_traversal_source()
        source.bytecode.add_source("withStrategies", *args)
        return source

    def withoutStrategies(self, *args):
        source = self.get_graph_traversal_source()
        source.bytecode.add_source("withoutStrategies", *args)
        return source

    def with_(self, k, v=None):
        source = self.get_graph_traversal_source()
        options_strategy = next((x for x in source.bytecode.source_instructions
                                 if x[0] == "withStrategies" and type(x[1]) is OptionsStrategy), None)

        val = True if v is None else v
        if options_strategy is None:
            options_strategy = OptionsStrategy({k: val})
            source = self.withStrategies(options_strategy)
        else:
            options_strategy[1].configuration[k] = val

        return source

    def withRemote(self, remote_connection):
        source = self.get_graph_traversal_source()
        source.traversal_strategies.add_strategies([RemoteStrategy(remote_connection)])
        self.remote_connection = remote_connection
        return source

    def tx(self):
        # In order to keep the constructor unchanged within 3.5.x we can try to pop the RemoteConnection out of the
        # TraversalStrategies. keeping this unchanged will allow user DSLs to not take a break.
        # This is the same strategy as gremlin-javascript.
        # TODO https://issues.apache.org/jira/browse/TINKERPOP-2664: refactor this to be nicer in 3.6.0 when
        #  we can take a breaking change
        remote_connection = next((x.remote_connection for x in self.traversal_strategies.traversal_strategies if
                                  x.fqcn == "py:RemoteStrategy"), None)

        if remote_connection is None:
            raise Exception("Error, remote connection is required for transaction.")

        # You can't do g.tx().begin().tx() i.e child transactions are not supported.
        if remote_connection and remote_connection.is_session_bound():
            raise Exception("This TraversalSource is already bound to a transaction - child transactions are not "
                            "supported")
        return Transaction(self, remote_connection)

    def withComputer(self, graph_computer=None, workers=None, result=None, persist=None, vertices=None,
                     edges=None, configuration=None):
        return self.withStrategies(
            VertexProgramStrategy(graph_computer, workers, result, persist, vertices, edges, configuration))

    def E(self, *args):
        traversal = self.get_graph_traversal()
        traversal.bytecode.add_step("E", *args)
        return traversal

    def V(self, *args):
        traversal = self.get_graph_traversal()
        traversal.bytecode.add_step("V", *args)
        return traversal

    def addE(self, *args):
        traversal = self.get_graph_traversal()
        traversal.bytecode.add_step("addE", *args)
        return traversal

    def addV(self, *args):
        traversal = self.get_graph_traversal()
        traversal.bytecode.add_step("addV", *args)
        return traversal

    def inject(self, *args):
        traversal = self.get_graph_traversal()
        traversal.bytecode.add_step("inject", *args)
        return traversal

    def io(self, *args):
        traversal = self.get_graph_traversal()
        traversal.bytecode.add_step("io", *args)
        return traversal


class GraphTraversal(Traversal):
    def __init__(self, graph, traversal_strategies, bytecode):
        super(GraphTraversal, self).__init__(graph, traversal_strategies, bytecode)

    def __getitem__(self, index):
        if isinstance(index, int):
            return self.range_(long(index), long(index + 1))
        elif isinstance(index, slice):
            low = long(0) if index.start is None else long(index.start)
            high = long(sys.maxsize) if index.stop is None else long(index.stop)
            if low == long(0):
                return self.limit(high)
            else:
<<<<<<< HEAD
                return self.range_(low,high)
=======
                return self.range(low, high)
>>>>>>> fee9056a
        else:
            raise TypeError("Index must be int or slice")

    def __getattr__(self, key):
        if key.startswith('__'):
            raise AttributeError(
                'Python magic methods or keys starting with double underscore cannot be used for Gremlin sugar - prefer values(' + key + ')')
        return self.values(key)

    def clone(self):
        return GraphTraversal(self.graph, self.traversal_strategies, copy.deepcopy(self.bytecode))

    def V(self, *args):
        self.bytecode.add_step("V", *args)
        return self

    def addE(self, *args):
        self.bytecode.add_step("addE", *args)
        return self

    def addV(self, *args):
        self.bytecode.add_step("addV", *args)
        return self

    def aggregate(self, *args):
        self.bytecode.add_step("aggregate", *args)
        return self

    def and_(self, *args):
        self.bytecode.add_step("and", *args)
        return self

    def as_(self, *args):
        self.bytecode.add_step("as", *args)
        return self

    def barrier(self, *args):
        self.bytecode.add_step("barrier", *args)
        return self

    def both(self, *args):
        self.bytecode.add_step("both", *args)
        return self

    def bothE(self, *args):
        self.bytecode.add_step("bothE", *args)
        return self

    def bothV(self, *args):
        self.bytecode.add_step("bothV", *args)
        return self

    def branch(self, *args):
        self.bytecode.add_step("branch", *args)
        return self

    def by(self, *args):
        self.bytecode.add_step("by", *args)
        return self

    def cap(self, *args):
        self.bytecode.add_step("cap", *args)
        return self

    def choose(self, *args):
        self.bytecode.add_step("choose", *args)
        return self

    def coalesce(self, *args):
        self.bytecode.add_step("coalesce", *args)
        return self

    def coin(self, *args):
        self.bytecode.add_step("coin", *args)
        return self

    def connectedComponent(self, *args):
        self.bytecode.add_step("connectedComponent", *args)
        return self

    def constant(self, *args):
        self.bytecode.add_step("constant", *args)
        return self

    def count(self, *args):
        self.bytecode.add_step("count", *args)
        return self

    def cyclicPath(self, *args):
        self.bytecode.add_step("cyclicPath", *args)
        return self

    def dedup(self, *args):
        self.bytecode.add_step("dedup", *args)
        return self

    def drop(self, *args):
        self.bytecode.add_step("drop", *args)
        return self

    def elementMap(self, *args):
        self.bytecode.add_step("elementMap", *args)
        return self

    def emit(self, *args):
        self.bytecode.add_step("emit", *args)
        return self

    def fail(self, *args):
        self.bytecode.add_step("fail", *args)
        return self

    def filter_(self, *args):
        self.bytecode.add_step("filter", *args)
        return self

    def flatMap(self, *args):
        self.bytecode.add_step("flatMap", *args)
        return self

    def fold(self, *args):
        self.bytecode.add_step("fold", *args)
        return self

    def from_(self, *args):
        self.bytecode.add_step("from", *args)
        return self

    def group(self, *args):
        self.bytecode.add_step("group", *args)
        return self

    def groupCount(self, *args):
        self.bytecode.add_step("groupCount", *args)
        return self

    def has(self, *args):
        self.bytecode.add_step("has", *args)
        return self

    def hasId(self, *args):
        self.bytecode.add_step("hasId", *args)
        return self

    def hasKey(self, *args):
        self.bytecode.add_step("hasKey", *args)
        return self

    def hasLabel(self, *args):
        self.bytecode.add_step("hasLabel", *args)
        return self

    def hasNot(self, *args):
        self.bytecode.add_step("hasNot", *args)
        return self

    def hasValue(self, *args):
        self.bytecode.add_step("hasValue", *args)
        return self

    def id_(self, *args):
        self.bytecode.add_step("id", *args)
        return self

    def identity(self, *args):
        self.bytecode.add_step("identity", *args)
        return self

    def inE(self, *args):
        self.bytecode.add_step("inE", *args)
        return self

    def inV(self, *args):
        self.bytecode.add_step("inV", *args)
        return self

    def in_(self, *args):
        self.bytecode.add_step("in", *args)
        return self

    def index(self, *args):
        self.bytecode.add_step("index", *args)
        return self

    def inject(self, *args):
        self.bytecode.add_step("inject", *args)
        return self

    def is_(self, *args):
        self.bytecode.add_step("is", *args)
        return self

    def key(self, *args):
        self.bytecode.add_step("key", *args)
        return self

    def label(self, *args):
        self.bytecode.add_step("label", *args)
        return self

    def limit(self, *args):
        self.bytecode.add_step("limit", *args)
        return self

    def local(self, *args):
        self.bytecode.add_step("local", *args)
        return self

    def loops(self, *args):
        self.bytecode.add_step("loops", *args)
        return self

    def map(self, *args):
        self.bytecode.add_step("map", *args)
        return self

    def match(self, *args):
        self.bytecode.add_step("match", *args)
        return self

    def math(self, *args):
        self.bytecode.add_step("math", *args)
        return self

    def max_(self, *args):
        self.bytecode.add_step("max", *args)
        return self

    def mean(self, *args):
        self.bytecode.add_step("mean", *args)
        return self

    def min_(self, *args):
        self.bytecode.add_step("min", *args)
        return self

    def none(self, *args):
        self.bytecode.add_step("none", *args)
        return self

    def not_(self, *args):
        self.bytecode.add_step("not", *args)
        return self

    def option(self, *args):
        self.bytecode.add_step("option", *args)
        return self

    def optional(self, *args):
        self.bytecode.add_step("optional", *args)
        return self

    def or_(self, *args):
        self.bytecode.add_step("or", *args)
        return self

    def order(self, *args):
        self.bytecode.add_step("order", *args)
        return self

    def otherV(self, *args):
        self.bytecode.add_step("otherV", *args)
        return self

    def out(self, *args):
        self.bytecode.add_step("out", *args)
        return self

    def outE(self, *args):
        self.bytecode.add_step("outE", *args)
        return self

    def outV(self, *args):
        self.bytecode.add_step("outV", *args)
        return self

    def pageRank(self, *args):
        self.bytecode.add_step("pageRank", *args)
        return self

    def path(self, *args):
        self.bytecode.add_step("path", *args)
        return self

    def peerPressure(self, *args):
        self.bytecode.add_step("peerPressure", *args)
        return self

    def profile(self, *args):
        self.bytecode.add_step("profile", *args)
        return self

    def program(self, *args):
        self.bytecode.add_step("program", *args)
        return self

    def project(self, *args):
        self.bytecode.add_step("project", *args)
        return self

    def properties(self, *args):
        self.bytecode.add_step("properties", *args)
        return self

    def property(self, *args):
        self.bytecode.add_step("property", *args)
        return self

    def propertyMap(self, *args):
        self.bytecode.add_step("propertyMap", *args)
        return self

    def range_(self, *args):
        self.bytecode.add_step("range", *args)
        return self

    def read(self, *args):
        self.bytecode.add_step("read", *args)
        return self

    def repeat(self, *args):
        self.bytecode.add_step("repeat", *args)
        return self

    def sack(self, *args):
        self.bytecode.add_step("sack", *args)
        return self

    def sample(self, *args):
        self.bytecode.add_step("sample", *args)
        return self

    def select(self, *args):
        self.bytecode.add_step("select", *args)
        return self

    def shortestPath(self, *args):
        self.bytecode.add_step("shortestPath", *args)
        return self

    def sideEffect(self, *args):
        self.bytecode.add_step("sideEffect", *args)
        return self

    def simplePath(self, *args):
        self.bytecode.add_step("simplePath", *args)
        return self

    def skip(self, *args):
        self.bytecode.add_step("skip", *args)
        return self

    def store(self, *args):
        self.bytecode.add_step("store", *args)
        return self

    def subgraph(self, *args):
        self.bytecode.add_step("subgraph", *args)
        return self

    def sum_(self, *args):
        self.bytecode.add_step("sum", *args)
        return self

    def tail(self, *args):
        self.bytecode.add_step("tail", *args)
        return self

    def timeLimit(self, *args):
        self.bytecode.add_step("timeLimit", *args)
        return self

    def times(self, *args):
        self.bytecode.add_step("times", *args)
        return self

    def to(self, *args):
        self.bytecode.add_step("to", *args)
        return self

    def toE(self, *args):
        self.bytecode.add_step("toE", *args)
        return self

    def toV(self, *args):
        self.bytecode.add_step("toV", *args)
        return self

    def tree(self, *args):
        self.bytecode.add_step("tree", *args)
        return self

    def unfold(self, *args):
        self.bytecode.add_step("unfold", *args)
        return self

    def union(self, *args):
        self.bytecode.add_step("union", *args)
        return self

    def until(self, *args):
        self.bytecode.add_step("until", *args)
        return self

    def value(self, *args):
        self.bytecode.add_step("value", *args)
        return self

    def valueMap(self, *args):
        self.bytecode.add_step("valueMap", *args)
        return self

    def values(self, *args):
        self.bytecode.add_step("values", *args)
        return self

    def where(self, *args):
        self.bytecode.add_step("where", *args)
        return self

    def with_(self, *args):
        self.bytecode.add_step("with", *args)
        return self

    def write(self, *args):
        self.bytecode.add_step("write", *args)
        return self


class MagicType(type):

    def __getattr__(cls, k):
        if k.startswith('__'):
            raise AttributeError(
                'Python magic methods or keys starting with double underscore cannot be used for Gremlin sugar - prefer values(' + k + ')')
        return __.values(k)


class __(object, metaclass=MagicType):
    graph_traversal = GraphTraversal

    @classmethod
    def start(cls):
        return GraphTraversal(None, None, Bytecode())

    @classmethod
    def __(cls, *args):
        return __.inject(*args)

    @classmethod
    def V(cls, *args):
        return cls.graph_traversal(None, None, Bytecode()).V(*args)

    @classmethod
    def addE(cls, *args):
        return cls.graph_traversal(None, None, Bytecode()).addE(*args)

    @classmethod
    def addV(cls, *args):
        return cls.graph_traversal(None, None, Bytecode()).addV(*args)

    @classmethod
    def aggregate(cls, *args):
        return cls.graph_traversal(None, None, Bytecode()).aggregate(*args)

    @classmethod
    def and_(cls, *args):
        return cls.graph_traversal(None, None, Bytecode()).and_(*args)

    @classmethod
    def as_(cls, *args):
        return cls.graph_traversal(None, None, Bytecode()).as_(*args)

    @classmethod
    def barrier(cls, *args):
        return cls.graph_traversal(None, None, Bytecode()).barrier(*args)

    @classmethod
    def both(cls, *args):
        return cls.graph_traversal(None, None, Bytecode()).both(*args)

    @classmethod
    def bothE(cls, *args):
        return cls.graph_traversal(None, None, Bytecode()).bothE(*args)

    @classmethod
    def bothV(cls, *args):
        return cls.graph_traversal(None, None, Bytecode()).bothV(*args)

    @classmethod
    def branch(cls, *args):
        return cls.graph_traversal(None, None, Bytecode()).branch(*args)

    @classmethod
    def cap(cls, *args):
        return cls.graph_traversal(None, None, Bytecode()).cap(*args)

    @classmethod
    def choose(cls, *args):
        return cls.graph_traversal(None, None, Bytecode()).choose(*args)

    @classmethod
    def coalesce(cls, *args):
        return cls.graph_traversal(None, None, Bytecode()).coalesce(*args)

    @classmethod
    def coin(cls, *args):
        return cls.graph_traversal(None, None, Bytecode()).coin(*args)

    @classmethod
    def constant(cls, *args):
        return cls.graph_traversal(None, None, Bytecode()).constant(*args)

    @classmethod
    def count(cls, *args):
        return cls.graph_traversal(None, None, Bytecode()).count(*args)

    @classmethod
    def cyclicPath(cls, *args):
        return cls.graph_traversal(None, None, Bytecode()).cyclicPath(*args)

    @classmethod
    def dedup(cls, *args):
        return cls.graph_traversal(None, None, Bytecode()).dedup(*args)

    @classmethod
    def drop(cls, *args):
        return cls.graph_traversal(None, None, Bytecode()).drop(*args)

    @classmethod
    def elementMap(cls, *args):
        return cls.graph_traversal(None, None, Bytecode()).elementMap(*args)

    @classmethod
    def emit(cls, *args):
        return cls.graph_traversal(None, None, Bytecode()).emit(*args)

    @classmethod
    def fail(cls, *args):
        return cls.graph_traversal(None, None, Bytecode()).fail(*args)

    @classmethod
    def filter_(cls, *args):
        return cls.graph_traversal(None, None, Bytecode()).filter_(*args)

    @classmethod
    def flatMap(cls, *args):
        return cls.graph_traversal(None, None, Bytecode()).flatMap(*args)

    @classmethod
    def fold(cls, *args):
        return cls.graph_traversal(None, None, Bytecode()).fold(*args)

    @classmethod
    def group(cls, *args):
        return cls.graph_traversal(None, None, Bytecode()).group(*args)

    @classmethod
    def groupCount(cls, *args):
        return cls.graph_traversal(None, None, Bytecode()).groupCount(*args)

    @classmethod
    def has(cls, *args):
        return cls.graph_traversal(None, None, Bytecode()).has(*args)

    @classmethod
    def hasId(cls, *args):
        return cls.graph_traversal(None, None, Bytecode()).hasId(*args)

    @classmethod
    def hasKey(cls, *args):
        return cls.graph_traversal(None, None, Bytecode()).hasKey(*args)

    @classmethod
    def hasLabel(cls, *args):
        return cls.graph_traversal(None, None, Bytecode()).hasLabel(*args)

    @classmethod
    def hasNot(cls, *args):
        return cls.graph_traversal(None, None, Bytecode()).hasNot(*args)

    @classmethod
    def hasValue(cls, *args):
        return cls.graph_traversal(None, None, Bytecode()).hasValue(*args)

    @classmethod
    def id_(cls, *args):
        return cls.graph_traversal(None, None, Bytecode()).id_(*args)

    @classmethod
    def identity(cls, *args):
        return cls.graph_traversal(None, None, Bytecode()).identity(*args)

    @classmethod
    def inE(cls, *args):
        return cls.graph_traversal(None, None, Bytecode()).inE(*args)

    @classmethod
    def inV(cls, *args):
        return cls.graph_traversal(None, None, Bytecode()).inV(*args)

    @classmethod
    def in_(cls, *args):
        return cls.graph_traversal(None, None, Bytecode()).in_(*args)

    @classmethod
    def index(cls, *args):
        return cls.graph_traversal(None, None, Bytecode()).index(*args)

    @classmethod
    def inject(cls, *args):
        return cls.graph_traversal(None, None, Bytecode()).inject(*args)

    @classmethod
    def is_(cls, *args):
        return cls.graph_traversal(None, None, Bytecode()).is_(*args)

    @classmethod
    def key(cls, *args):
        return cls.graph_traversal(None, None, Bytecode()).key(*args)

    @classmethod
    def label(cls, *args):
        return cls.graph_traversal(None, None, Bytecode()).label(*args)

    @classmethod
    def limit(cls, *args):
        return cls.graph_traversal(None, None, Bytecode()).limit(*args)

    @classmethod
    def local(cls, *args):
        return cls.graph_traversal(None, None, Bytecode()).local(*args)

    @classmethod
    def loops(cls, *args):
        return cls.graph_traversal(None, None, Bytecode()).loops(*args)

    @classmethod
    def map(cls, *args):
        return cls.graph_traversal(None, None, Bytecode()).map(*args)

    @classmethod
    def match(cls, *args):
        return cls.graph_traversal(None, None, Bytecode()).match(*args)

    @classmethod
    def math(cls, *args):
        return cls.graph_traversal(None, None, Bytecode()).math(*args)

    @classmethod
    def max_(cls, *args):
        return cls.graph_traversal(None, None, Bytecode()).max_(*args)

    @classmethod
    def mean(cls, *args):
        return cls.graph_traversal(None, None, Bytecode()).mean(*args)

    @classmethod
    def min_(cls, *args):
        return cls.graph_traversal(None, None, Bytecode()).min_(*args)

    @classmethod
    def not_(cls, *args):
        return cls.graph_traversal(None, None, Bytecode()).not_(*args)

    @classmethod
    def optional(cls, *args):
        return cls.graph_traversal(None, None, Bytecode()).optional(*args)

    @classmethod
    def or_(cls, *args):
        return cls.graph_traversal(None, None, Bytecode()).or_(*args)

    @classmethod
    def order(cls, *args):
        return cls.graph_traversal(None, None, Bytecode()).order(*args)

    @classmethod
    def otherV(cls, *args):
        return cls.graph_traversal(None, None, Bytecode()).otherV(*args)

    @classmethod
    def out(cls, *args):
        return cls.graph_traversal(None, None, Bytecode()).out(*args)

    @classmethod
    def outE(cls, *args):
        return cls.graph_traversal(None, None, Bytecode()).outE(*args)

    @classmethod
    def outV(cls, *args):
        return cls.graph_traversal(None, None, Bytecode()).outV(*args)

    @classmethod
    def path(cls, *args):
        return cls.graph_traversal(None, None, Bytecode()).path(*args)

    @classmethod
    def project(cls, *args):
        return cls.graph_traversal(None, None, Bytecode()).project(*args)

    @classmethod
    def properties(cls, *args):
        return cls.graph_traversal(None, None, Bytecode()).properties(*args)

    @classmethod
    def property(cls, *args):
        return cls.graph_traversal(None, None, Bytecode()).property(*args)

    @classmethod
    def propertyMap(cls, *args):
        return cls.graph_traversal(None, None, Bytecode()).propertyMap(*args)

    @classmethod
    def range_(cls, *args):
        return cls.graph_traversal(None, None, Bytecode()).range_(*args)

    @classmethod
    def repeat(cls, *args):
        return cls.graph_traversal(None, None, Bytecode()).repeat(*args)

    @classmethod
    def sack(cls, *args):
        return cls.graph_traversal(None, None, Bytecode()).sack(*args)

    @classmethod
    def sample(cls, *args):
        return cls.graph_traversal(None, None, Bytecode()).sample(*args)

    @classmethod
    def select(cls, *args):
        return cls.graph_traversal(None, None, Bytecode()).select(*args)

    @classmethod
    def sideEffect(cls, *args):
        return cls.graph_traversal(None, None, Bytecode()).sideEffect(*args)

    @classmethod
    def simplePath(cls, *args):
        return cls.graph_traversal(None, None, Bytecode()).simplePath(*args)

    @classmethod
    def skip(cls, *args):
        return cls.graph_traversal(None, None, Bytecode()).skip(*args)

    @classmethod
    def store(cls, *args):
        return cls.graph_traversal(None, None, Bytecode()).store(*args)

    @classmethod
    def subgraph(cls, *args):
        return cls.graph_traversal(None, None, Bytecode()).subgraph(*args)

    @classmethod
    def sum_(cls, *args):
        return cls.graph_traversal(None, None, Bytecode()).sum_(*args)

    @classmethod
    def tail(cls, *args):
        return cls.graph_traversal(None, None, Bytecode()).tail(*args)

    @classmethod
    def timeLimit(cls, *args):
        return cls.graph_traversal(None, None, Bytecode()).timeLimit(*args)

    @classmethod
    def times(cls, *args):
        return cls.graph_traversal(None, None, Bytecode()).times(*args)

    @classmethod
    def to(cls, *args):
        return cls.graph_traversal(None, None, Bytecode()).to(*args)

    @classmethod
    def toE(cls, *args):
        return cls.graph_traversal(None, None, Bytecode()).toE(*args)

    @classmethod
    def toV(cls, *args):
        return cls.graph_traversal(None, None, Bytecode()).toV(*args)

    @classmethod
    def tree(cls, *args):
        return cls.graph_traversal(None, None, Bytecode()).tree(*args)

    @classmethod
    def unfold(cls, *args):
        return cls.graph_traversal(None, None, Bytecode()).unfold(*args)

    @classmethod
    def union(cls, *args):
        return cls.graph_traversal(None, None, Bytecode()).union(*args)

    @classmethod
    def until(cls, *args):
        return cls.graph_traversal(None, None, Bytecode()).until(*args)

    @classmethod
    def value(cls, *args):
        return cls.graph_traversal(None, None, Bytecode()).value(*args)

    @classmethod
    def valueMap(cls, *args):
        return cls.graph_traversal(None, None, Bytecode()).valueMap(*args)

    @classmethod
    def values(cls, *args):
        return cls.graph_traversal(None, None, Bytecode()).values(*args)

    @classmethod
    def where(cls, *args):
        return cls.graph_traversal(None, None, Bytecode()).where(*args)


# Class to handle transactions.
class Transaction:

    def __init__(self, g, remote_connection):
        self._g = g
        self._session_based_connection = None
        self._remote_connection = remote_connection
        self.__is_open = False
        self.__mutex = Lock()

    # Begins transaction.
    def begin(self):
        with self.__mutex:
            # Verify transaction is not open.
            self.__verify_transaction_state(False, "Transaction already started on this object")

            # Create new session using the remote connection.
            self._session_based_connection = self._remote_connection.create_session()
            self.__is_open = True

            # Set the session as a remote strategy within the traversal strategy.
            traversal_strategy = TraversalStrategies()
            traversal_strategy.add_strategies([RemoteStrategy(self._session_based_connection)])

            # Return new GraphTraversalSource.
            return GraphTraversalSource(self._g.graph, traversal_strategy, self._g.bytecode)

    # Rolls transaction back.
    def rollback(self):
        with self.__mutex:
            # Verify transaction is open, close session and return result of transaction's rollback.
            self.__verify_transaction_state(True, "Cannot commit a transaction that is not started.")
            return self.__close_session(self._session_based_connection.rollback())

    # Commits the current transaction.
    def commit(self):
        with self.__mutex:
            # Verify transaction is open, close session and return result of transaction's commit.
            self.__verify_transaction_state(True, "Cannot commit a transaction that is not started.")
            return self.__close_session(self._session_based_connection.commit())

    # Closes session.
    def close(self):
        with self.__mutex:
            # Verify transaction is open.
            self.__verify_transaction_state(True, "Cannot close a transaction that has previously been closed.")
            self.__close_session(None)

    # Return whether or not transaction is open.
    # Allow camelcase function here to keep api consistent with other languages.
    def isOpen(self):
        return self.__is_open

    def __verify_transaction_state(self, state, error_message):
        if self.__is_open != state:
            raise Exception(error_message)

    def __close_session(self, session):
        self._session_based_connection.close()
        self.__is_open = False
        return session


def V(*args):
    return __.V(*args)


def addE(*args):
    return __.addE(*args)


def addV(*args):
    return __.addV(*args)


def aggregate(*args):
    return __.aggregate(*args)


def and_(*args):
    return __.and_(*args)


def as_(*args):
    return __.as_(*args)


def barrier(*args):
    return __.barrier(*args)


def both(*args):
    return __.both(*args)


def bothE(*args):
    return __.bothE(*args)


def bothV(*args):
    return __.bothV(*args)


def branch(*args):
    return __.branch(*args)


def cap(*args):
    return __.cap(*args)


def choose(*args):
    return __.choose(*args)


def coalesce(*args):
    return __.coalesce(*args)


def coin(*args):
    return __.coin(*args)


def constant(*args):
    return __.constant(*args)


def count(*args):
    return __.count(*args)


def cyclicPath(*args):
    return __.cyclicPath(*args)


def dedup(*args):
    return __.dedup(*args)


def drop(*args):
    return __.drop(*args)


def elementMap(*args):
    return __.elementMap(*args)


def emit(*args):
    return __.emit(*args)


def fail(*args):
    return __.fail(*args)


def filter_(*args):
    return __.filter_(*args)


def flatMap(*args):
    return __.flatMap(*args)


def fold(*args):
    return __.fold(*args)


def group(*args):
    return __.group(*args)


def groupCount(*args):
    return __.groupCount(*args)


def has(*args):
    return __.has(*args)


def hasId(*args):
    return __.hasId(*args)


def hasKey(*args):
    return __.hasKey(*args)


def hasLabel(*args):
    return __.hasLabel(*args)


def hasNot(*args):
    return __.hasNot(*args)


def hasValue(*args):
    return __.hasValue(*args)


def id_(*args):
    return __.id_(*args)


def identity(*args):
    return __.identity(*args)


def inE(*args):
    return __.inE(*args)


def inV(*args):
    return __.inV(*args)


def in_(*args):
    return __.in_(*args)


def index(*args):
    return __.index(*args)


def inject(*args):
    return __.inject(*args)


def is_(*args):
    return __.is_(*args)


def key(*args):
    return __.key(*args)


def label(*args):
    return __.label(*args)


def limit(*args):
    return __.limit(*args)


def local(*args):
    return __.local(*args)


def loops(*args):
    return __.loops(*args)


def map(*args):
    return __.map(*args)


def match(*args):
    return __.match(*args)


def math(*args):
    return __.math(*args)


def max_(*args):
    return __.max_(*args)


def mean(*args):
    return __.mean(*args)


def min_(*args):
    return __.min_(*args)


def not_(*args):
    return __.not_(*args)


def optional(*args):
    return __.optional(*args)


def or_(*args):
    return __.or_(*args)


def order(*args):
    return __.order(*args)


def otherV(*args):
    return __.otherV(*args)


def out(*args):
    return __.out(*args)


def outE(*args):
    return __.outE(*args)


def outV(*args):
    return __.outV(*args)


def path(*args):
    return __.path(*args)


def project(*args):
    return __.project(*args)


def properties(*args):
    return __.properties(*args)


def property(*args):
    return __.property(*args)


def propertyMap(*args):
    return __.propertyMap(*args)


def range_(*args):
    return __.range_(*args)


def repeat(*args):
    return __.repeat(*args)


def sack(*args):
    return __.sack(*args)


def sample(*args):
    return __.sample(*args)


def select(*args):
    return __.select(*args)


def sideEffect(*args):
    return __.sideEffect(*args)


def simplePath(*args):
    return __.simplePath(*args)


def skip(*args):
    return __.skip(*args)


def store(*args):
    return __.store(*args)


def subgraph(*args):
    return __.subgraph(*args)


def sum_(*args):
    return __.sum_(*args)


def tail(*args):
    return __.tail(*args)


def timeLimit(*args):
    return __.timeLimit(*args)


def times(*args):
    return __.times(*args)


def to(*args):
    return __.to(*args)


def toE(*args):
    return __.toE(*args)


def toV(*args):
    return __.toV(*args)


def tree(*args):
    return __.tree(*args)


def unfold(*args):
    return __.unfold(*args)


def union(*args):
    return __.union(*args)


def until(*args):
    return __.until(*args)


def value(*args):
    return __.value(*args)


def valueMap(*args):
    return __.valueMap(*args)


def values(*args):
    return __.values(*args)


def where(*args):
    return __.where(*args)


statics.add_static('V', V)

statics.add_static('addE', addE)

statics.add_static('addV', addV)

statics.add_static('aggregate', aggregate)

statics.add_static('and_', and_)

statics.add_static('as_', as_)

statics.add_static('barrier', barrier)

statics.add_static('both', both)

statics.add_static('bothE', bothE)

statics.add_static('bothV', bothV)

statics.add_static('branch', branch)

statics.add_static('cap', cap)

statics.add_static('choose', choose)

statics.add_static('coalesce', coalesce)

statics.add_static('coin', coin)

statics.add_static('constant', constant)

statics.add_static('count', count)

statics.add_static('cyclicPath', cyclicPath)

statics.add_static('dedup', dedup)

statics.add_static('drop', drop)

statics.add_static('elementMap', elementMap)

statics.add_static('emit', emit)

statics.add_static('fail', fail)

statics.add_static('filter_', filter_)

statics.add_static('flatMap', flatMap)

statics.add_static('fold', fold)

statics.add_static('group', group)

statics.add_static('groupCount', groupCount)

statics.add_static('has', has)

statics.add_static('hasId', hasId)

statics.add_static('hasKey', hasKey)

statics.add_static('hasLabel', hasLabel)

statics.add_static('hasNot', hasNot)

statics.add_static('hasValue', hasValue)

statics.add_static('id_', id_)

statics.add_static('identity', identity)

statics.add_static('inE', inE)

statics.add_static('inV', inV)

statics.add_static('in_', in_)

statics.add_static('index', index)

statics.add_static('inject', inject)

statics.add_static('is_', is_)

statics.add_static('key', key)

statics.add_static('label', label)

statics.add_static('limit', limit)

statics.add_static('local', local)

statics.add_static('loops', loops)

statics.add_static('map', map)

statics.add_static('match', match)

statics.add_static('math', math)

statics.add_static('max_', max_)

statics.add_static('mean', mean)

statics.add_static('min_', min_)

statics.add_static('not_', not_)

statics.add_static('optional', optional)

statics.add_static('or_', or_)

statics.add_static('order', order)

statics.add_static('otherV', otherV)

statics.add_static('out', out)

statics.add_static('outE', outE)

statics.add_static('outV', outV)

statics.add_static('path', path)

statics.add_static('project', project)

statics.add_static('properties', properties)

statics.add_static('property', property)

statics.add_static('propertyMap', propertyMap)

statics.add_static('range_', range_)

statics.add_static('repeat', repeat)

statics.add_static('sack', sack)

statics.add_static('sample', sample)

statics.add_static('select', select)

statics.add_static('sideEffect', sideEffect)

statics.add_static('simplePath', simplePath)

statics.add_static('skip', skip)

statics.add_static('store', store)

statics.add_static('subgraph', subgraph)

statics.add_static('sum_', sum_)

statics.add_static('tail', tail)

statics.add_static('timeLimit', timeLimit)

statics.add_static('times', times)

statics.add_static('to', to)

statics.add_static('toE', toE)

statics.add_static('toV', toV)

statics.add_static('tree', tree)

statics.add_static('unfold', unfold)

statics.add_static('union', union)

statics.add_static('until', until)

statics.add_static('value', value)

statics.add_static('valueMap', valueMap)

statics.add_static('values', values)

<<<<<<< HEAD
statics.add_static('where', where)
=======
statics.add_static('where', where)

# Deprecated - prefer the underscore suffixed versions e.g filter_()

statics.add_static('filter', filter)
statics.add_static('id', id)
statics.add_static('max', max)
statics.add_static('min', min)
statics.add_static('range', range)
statics.add_static('sum', sum)
>>>>>>> fee9056a
<|MERGE_RESOLUTION|>--- conflicted
+++ resolved
@@ -168,11 +168,7 @@
             if low == long(0):
                 return self.limit(high)
             else:
-<<<<<<< HEAD
-                return self.range_(low,high)
-=======
-                return self.range(low, high)
->>>>>>> fee9056a
+                return self.range_(low, high)
         else:
             raise TypeError("Index must be int or slice")
 
@@ -1594,17 +1590,4 @@
 
 statics.add_static('values', values)
 
-<<<<<<< HEAD
-statics.add_static('where', where)
-=======
-statics.add_static('where', where)
-
-# Deprecated - prefer the underscore suffixed versions e.g filter_()
-
-statics.add_static('filter', filter)
-statics.add_static('id', id)
-statics.add_static('max', max)
-statics.add_static('min', min)
-statics.add_static('range', range)
-statics.add_static('sum', sum)
->>>>>>> fee9056a
+statics.add_static('where', where)