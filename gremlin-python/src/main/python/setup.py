--- conflicted
+++ resolved
@@ -68,13 +68,10 @@
     test_suite="tests",
     data_files=[("", ["LICENSE", "NOTICE"])],
     setup_requires=[
-<<<<<<< HEAD
-        'pytest-runner==6.0.0',
+        # can't get to pytest-runner 6.0 without changing the docker image and the baseline version of python
+        # that is currently being tested - need to bump to 3.8.x perhaps
+        'pytest-runner==5.2',
         'importlib-metadata<5.0.0'
-=======
-        'pytest-runner==5.2',
-        'importlib-metadata<3.0.0'
->>>>>>> 6b25678b
     ],
     tests_require=[
         'pytest>=4.6.4,<8.0.0',
