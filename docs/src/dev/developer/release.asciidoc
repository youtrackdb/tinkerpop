////
Licensed to the Apache Software Foundation (ASF) under one or more
contributor license agreements.  See the NOTICE file distributed with
this work for additional information regarding copyright ownership.
The ASF licenses this file to You under the Apache License, Version 2.0
(the "License"); you may not use this file except in compliance with
the License.  You may obtain a copy of the License at

  http://www.apache.org/licenses/LICENSE-2.0

Unless required by applicable law or agreed to in writing, software
distributed under the License is distributed on an "AS IS" BASIS,
WITHOUT WARRANTIES OR CONDITIONS OF ANY KIND, either express or implied.
See the License for the specific language governing permissions and
limitations under the License.
////
= Release Process

This document describes the steps required to release a version of TinkerPop.  The release is handled by a "release
manager" (a committer fulfills this role), who ensures that the steps in this document are executed. The process is
multi-phased and can therefore take several weeks to complete given the time needed for Apache voting and community
feedback.  Once a release point has been identified, the following phases represent the flow of "release":

* Release manager key setup.
* Pre-flight check.
* Optionally, produce a release candidate for community feedback.
* Submit the official release for PMC vote.
* Release and promote.

IMPORTANT: During release, it is best to use the current SNAPSHOT version of this documentation to ensure that you have
the latest updates as almost every release includes improved documentation that may involve new or revised steps to
execute.

IMPORTANT: The following instructions assume that the release manager's <<development-environment,environment>> is setup
properly for release and includes a `.glv` files in the various GLV modules, so that they all build in full.

TIP: It is recommended to carry out the release process on Linux.

== Development Versions

A "development version" or "snapshot" (in Java parlance) is not an "official" release. Artifacts produced for a
snapshot are solely for the convenience of providers and other developers who want to use the latest releases of
TinkerPop. These releases do not require a VOTE and do not require a "release manager". Any PMC member can deploy them.
It is important to note that these releases cannot be promoted outside of the developer mailing list and should not be
recommended for use beyond the purpose of evaluation and testing.

IMPORTANT: A development release must contain the suffix "-SNAPSHOT" in the `pom.xml`.

For JVM-based artifacts, simply use the following command:

[source,text]
mvn clean deploy

and artifacts will be pushed to the link:https://repository.apache.org/snapshots/[Apache Snapshot Repository]. GLV
development artifacts must be generated and deployed separately with additional commands:

[source,text]
----
mvn clean install -Pglv-python
mvn deploy -pl gremlin-python -Dpypi
mvn clean install -pl :gremlin-dotnet,:gremlin-dotnet-source -Dnuget
mvn deploy -pl :gremlin-dotnet-source -Dnuget
mvn deploy -pl gremlin-javascript -Dnpm`
----

Python, .NET and Javascript do not use the snapshot model the JVM does, however, the build is smart in that it will
dynamically generate a development version number for the GLV artifacts when "-SNAPSHOT" is in the `pom.xml`.

If you wish to verify that `mvn deploy` works before doing it officially then:

* For Python, use the `testpypi` test environment by updating the `gremlin-python/pom.xml`.
* For .NET, use the `staging.nuget.org` environment by updating the `gremlin-dot-source/pom.xml`

IMPORTANT: The `clean` in the above commands is more important to the pypi deployment because the process will deploy
anything found in the `target/python-packaged/dist` directory. Since the names of the artifacts are based on
timestamps, they will not overwrite one another and multiple artifacts will get uploaded.

WARNING: These commands will dynamically edit certain files in the various GLVs given automated version number changes.
Take care to commit or not commit changes related to that as necessary.

== Release Manager Requirements

If this is your first time as release manager, you will need to setup keys for signing purposes per the Apache
release process. Generally speaking, this will mean that you will need to generate a key-pair and then publish your
public key.

For a general overview of key basics, refer to link:https://www.apache.org/dev/release-signing.html#key-basics[this]. 
For detailed step-by-step instructions, please follow the instructions
link:https://www.apache.org/dev/openpgp.html#generate-key[here].

After completing the key-pair setup instructions, be sure to upload your public key to `keys.openpgp.org` and add it into your
link:https://id.apache.org[Apache LDAP] entry (under `OpenPGP Public Key Primary Fingerprint`). This ensures that the
key will be added automatically to this link:https://people.apache.org/keys/committer/[list of committer keys] which
will be used to validate the distribution.

Your public key also needs to be added to KEYS files in both the
link:https://dist.apache.org/repos/dist/dev/tinkerpop/KEYS[development] and
link:https://dist.apache.org/repos/dist/release/tinkerpop/KEYS[release] distribution directories and committed
using Apache Subversion (SVN).

NOTE: If you are a committer, you will require the assistance of a PMC member to upload
your key into the link:https://dist.apache.org/repos/dist/release/tinkerpop/KEYS[release] distribution directory. This
can also be done during Release & Promote when release files are uploaded.

== Pre-flight Check

The "pre-flight check" is a list of things performed by the release manager during the weeks leading up to a scheduled
day to release.  These checks will help to ensure that that release day goes smoothly by identifying problems up early
and communicating with other members of the community.

. If this release cycle includes a major release, ensure that all <<runtimes,upgrades for language runtimes>> have been considered.
. Fourteen days before release, issue an email to the dev mailing list to remind the community of the pending release.
.. Note any important issues open in JIRA in that post.
.. Request review and update of the "upgrade documentation" and CHANGELOG.
. Seven days before release, announce the code freeze on the dev mailing list to remind the community that the branch
under release is protected. Tweaks to documentation and other odds and ends related to release are still allowed
during this period.
. At some point during the week:
.. Run a local build `mvn clean install`
.. Run the full integration test suite: `docker/build.sh -t -i -n`
.. Build and test the Docker images: `mvn clean install -pl gremlin-server,gremlin-console -DdockerImages`
.. Ensure that the Gremlin.Net.Template gets packaged successfully: `mvn clean install -pl :gremlin-dotnet-source -Dnuget`
.. Deploy a final SNAPSHOT to the Apache snapshot repository for Java.
.. Review LICENSE and NOTICE files to make sure that no <<dependencies,changes are needed>>.
.. Review javadoc filters on the "Core API" docs to be sure nothing needs to change.
.. Review JIRA tickets in the release and ensure that:
... All tickets categorized by having a "Component" assigned.
... All tickets are either of type "Bug" or "Improvement".
... All tickets where work was completed are "Closed"
.... Search for "closed the pull request" in comments for hints on possible tickets that were left open by mistake.
.... Look for tickets marked as "Resolved" as some users might not have rights to mark as "Closed" - convert these to "Closed".
... All tickets not marked "Fixed", "Done", or "Implemented" for their Resolution should not have a Fix Version
assigned (use common sense when reviewing these tickets before removing the Fix Version as it is possible the incorrect
Resolution may have been assigned).
.. Be sure that `gremlin-io-test` has been updated (from 3.3.0 on - this module was not available prior to the 3.3.x line)
... This is typically a post-release task, but it's worth checking to be sure in case the step was somehow overlooked.
... Instructions for updating the module are described in the <<io,IO Documentation and Testing Section>>.
. When all documentation changes are in place, use `bin/publish-docs.sh` to deploy a final `SNAPSHOT` representation
of the docs and thus validate that there are no issues with the documentation generation process. Request review
of the published documentation on the dev mailing list.

== Release Candidate

A release candidate is an unofficial release that is represented by a tagged version in the Git repository.  It is
offered in cases where there is significant change in a particular version and the potential for upgrades and problems
might be high. Release candidates do not require a vote thread. Lazy consensus is acceptable for confirming their
deployment.

. `mvn clean install`
. `docker/build.sh -t -i -n`
. `bin/publish-docs.sh <username>` - note that under a release candidate the documentation is published as SNAPSHOT
. `mvn versions:set -DnewVersion=xx.yy.zz -DgenerateBackupPoms=false` to update the project files to reference a non-SNAPSHOT version
. `mvn clean install -DskipTests` to update GLV versions
.. Review `Gremlin.Net.csproj`, `Gremlin.Net.Template.csproj` and `Gremlin.Net.Template.nuspec` in `gremlin-dotnet`
.. Review `package.json` and `package-lock.json` in `gremlin-javascript` and in `gremlint`
. `pushd gremlin-console/bin; ln -fs ../target/apache-tinkerpop-gremlin-console-xx.yy.zz-standalone/bin/gremlin.sh gremlin.sh; popd`
. `git diff` and review the updated files
. `git commit -a -m "TinkerPop xx.yy.zz release"` and `git push`
. `git tag -a -m "TinkerPop xx.yy.zz release" xx.yy.zz` and `git push --tags`
. `mvn clean install`
. `mvn versions:set -DnewVersion=xx.yy.zz-SNAPSHOT -DgenerateBackupPoms=false` to go back to SNAPSHOT
. `mvn clean install -DskipTests` to update GLV versions
.. Review `Gremlin.Net.csproj`, `Gremlin.Net.Template.csproj` and `Gremlin.Net.Template.nuspec` in `gremlin-dotnet`
.. Review `package.json` and `package-lock.json` in `gremlin-javascript` and in `gremlint`
. `pushd gremlin-console/bin; ln -fs ../target/apache-tinkerpop-gremlin-console-xx.yy.zz-SNAPSHOT-standalone/bin/gremlin.sh gremlin.sh; popd`
. `git commit -a -m "Returned to xx.yy.zz-SNAPSHOT"` and `git push`
. Announce the release candidate to `dev` mailing list and await feedback
. Repeat as required or proceed to the next phase

Note that release candidates need not require the release of all artifacts. For example, if the risk is with one
particular GLV, then a release candidate can be prepared of just that particular artifact. In those cases, a tag on
the commit that represents the release candidate is sufficient and does not necessarily require that the versions
be bumped to reflect the actual "-rc" version. In other words, if preparing a release candidate for .NET, then there
is no need to go through the processing of bumping versions in Java artifacts and all GLVs. Nor is it necessary to
alter the version of .NET to include the release candidate versioning. It can simply be altered locally by the
release manager and deployed.

== PMC Vote

This section describes the process that process that prepares a release for VOTE by the community. If there are multiple
releases (as there usually are) being prepared, it may be best for downstream releases to wait for upstream releases
to complete their process to assure that no last minute commits are required to get the upstream release completed.
It is up to the discretion of the release managers to decide how they wish to proceed with respect to preparing releases
in parallel or in a more serial fashion.

. By this point, the testing performed during the code freeze should have validated the release.  If however there
are additional tests to perform that the release manager feels are relevant, they should be performed now. In other
words, there is no need to rebuild the `SNAPSHOT` yet another time unless there are circumstances that would call its
validity into question.
. Update `CHANGELOG.asciidoc`:
.. Update the release date - the release date is the date of the vote. Double check the header to be sure that it is
formatted properly - specifically, ensure that there is an asciidoc anchor of the format `[[release-x-y-z]]` above the
version/date header. The release date is the intended day of the vote and not necessarily when it happens (usually
falls on a Monday given the code freeze pattern that starts a week prior on a Friday). The release date for all
versions should be the same as the first release of the set even if the release vote does not begin on the same day.
In other words if 3.2.x has a vote date of "October, 1 2018" then 3.3.x should also have that date even if the vote
thread for 3.3.x doesn't start until the day after.
.. Generate the JIRA release notes report for the current version and append them to the `CHANGELOG.asciidoc`.
... Use an "advanced" search to filter out JIRA issues already released on other versions. For example:
`project = TINKERPOP and status = Closed AND fixVersion = 3.2.0 ORDER BY type, Id ASC`.
... Consider use of an "Excel" export to organize and prepare the JIRA tickets to be pasted to `CHANGELOG.asciidoc`.
This formula can help construct each line item for the CHANGELOG if column `A` is the issue number, `B` is the
issue title and `D` is the label field: `="* "&A2&" "&B2&(IF(D2="breaking"," \*(breaking)*",""))`
... Be sure to include a link to other versions in the `CHANGELOG.asciidoc` that were previously released while the
current release was under development as this new release will have those changes included within it. Please see
3.2.1 for an example.
.. Format "breaking" changes to be clearly marked (use JIRA and the "breaking" label to identify those - already accounted for if using the suggested formula above)
. Update "upgrade documentation":
.. Update the release date.
.. Update the link to `CHANGELOG.asciidoc` - this link may already be correct but will not exist until the repository is tagged.
. `mvn versions:set -DnewVersion=xx.yy.zz -DgenerateBackupPoms=false` to update project files to reference the non-SNAPSHOT version
. `mvn clean install -DskipTests` to update GLV versions
.. Review `Gremlin.Net.csproj`, `Gremlin.Net.Template.csproj` and `Gremlin.Net.Template.nuspec` in `gremlin-dotnet`
.. Review `package.json` and `package-lock.json` in `gremlin-javascript` and in `gremlint`
. `pushd gremlin-console/bin; ln -fs ../target/apache-tinkerpop-gremlin-console-xx.yy.zz-standalone/bin/gremlin.sh gremlin.sh; popd`
. `git diff` and review the updated files
. `mvn clean install` - need to build first so that the right version of the console is used with `bin/publish-docs.sh`
.. This step should update the Gremlin.Net project file and Gremlin Javascript package file with the newly bumped version.
. `bin/process-docs.sh` and validate the generated documentation locally. Don't rely on "BUILD SUCCESS" - scroll up
through logs to ensure there were no errors and view the HTML directly. Code blocks that did not execute properly have
a gray background and do not show the results of the commands. In the event of failure, especially with `GraphComputer`
related code examples, they best recourse is to take the time to test the example manually. While `process-docs.sh`
tries to output the errors it can often point out a red herring where running the example manually will immediately
showcase the problem. Unless you immediately know what is wrong, it is almost never a good idea to try to debug the
problem based on the error shown by `process-docs.sh`.
. `bin/publish-docs.sh <username>` - Note that this step requires no additional processing as the previous step handled
document generation and this step now merely needs to upload what was generated. Note that this step will be responsible
for generating javadoc.
. `mvn deploy -Papache-release -DcreateChecksum=true -DskipTests` - deploy signed artifacts with checksums to link:https://repository.apache.org/[Apache Nexus].
. Review generated artifacts (request another committer to review as well) then "close" the repo - if the repo is left open it will be automatically dropped after five days and closing the repo will allow it to stay available for a full ninety days which is more than enough time to complete a vote. Do NOT "release" the repository at this time.
. Upload artifacts to `https://dist.apache.org/repos/dist/dev/tinkerpop` for `[VOTE]` review.
.. Use `svn rm` to delete past versions that were up for review in the same line of code. In other words, if uploading 3.2.3 then remove instances of 3.2.2 or any other past 3.2.x releases.
.. `svn co --depth empty https://dist.apache.org/repos/dist/dev/tinkerpop/ dev` and `mkdir dev/xx.yy.zz`
.. `cp ~/.m2/repository/org/apache/tinkerpop/gremlin-console/xx.yy.zz/gremlin-console-xx.yy.zz-distribution.zip* dev/xx.yy.zz`
.. `cp ~/.m2/repository/org/apache/tinkerpop/gremlin-server/xx.yy.zz/gremlin-server-xx.yy.zz-distribution.zip* dev/xx.yy.zz`
.. `cp ~/.m2/repository/org/apache/tinkerpop/tinkerpop/xx.yy.zz/tinkerpop-xx.yy.zz-source-release.zip* dev/xx.yy.zz`
.. `cd dev/xx.yy.zz`
.. `rm -f *.md5`
.. `for file in *.sha1 ; do artifact=$(basename ${file} .sha1); sha512sum $artifact | awk '{print $1}' > ${artifact}.sha512; rm ${file}; done`
.. pass:[<code>ls * | xargs -n1 -I {} echo "mv apache-tinkerpop-{} {}" | sed -e 's/distribution/bin/' -e 's/source-release/src/' -e 's/tinkerpop-tinkerpop/tinkerpop/' -e s'/^\(.*\) \(.*\) \(.*\)$/\1 \3 \2/' | /bin/bash</code>]
.. `cd ..; svn add xx.yy.zz/; svn ci -m "TinkerPop xx.yy.zz release"`
. Execute `bin/validate-distribution.sh` and any other relevant testing.
. `git commit -a -m "TinkerPop xx.yy.zz release"` and push
. `git tag -a -m "TinkerPop xx.yy.zz release" xx.yy.zz` and `git push origin xx.yy.zz`
. Submit for `[VOTE]` at `dev@tinkerpop.apache.org` (see email template below)
. *Wait for vote acceptance* (72 hours)

== Release & Promote

NOTE: Certain steps can only be performed by a PMC member. If you are a committer, please enlist
the help of a PMC member for those steps.

. Login to link:https://repository.apache.org/[Apache Nexus] and release the previously closed repository.
. Deploy the GLVs
.. This build will likely occur from the tag for the release, so be sure to checkout the tag first before executing this step.
.. `mvn clean install -DskipTests -Dnuget`
.. `mvn deploy -pl gremlin-python -DskipTests -Dpypi`
.. `mvn deploy -pl :gremlin-dotnet-source -DskipTests -Dnuget`
.. `mvn deploy -pl gremlin-javascript -DskipTests -Dnpm`
... Consider direct deploy with `npm publish --otp <otp>` from `gremlin-javscript/src/main/javascript/gremlin-javascript/` - if using this method, ensure the `npm` version aligns with the one expected by the branch.
.. `mvn deploy -pl gremlint -DskipTests -Dnpm`
<<<<<<< HEAD
... Consider direct deploy with `npm publish --otp <otp>` from `gremlint/` - if using this method, ensure the `npm` version aligns with the one expected by the branch.
.. `git tag gremlin-go/v3.6.1`
.. `git push origin gremlin-go/v3.6.1`
=======
.. `git tag gremlin-go/v3.5.6`
.. `git push origin gremlin-go/v3.5.6`
.. `GOPROXY=proxy.golang.org go list -m github.com/apache/tinkerpop/gremlin-go/v3@v3.5.6`
>>>>>>> b8d91efb
. Review the GLV releases
.. link:https://pypi.org/project/gremlinpython/[gremlin-python - PyPi]
.. link:https://www.nuget.org/packages/Gremlin.Net/[Gremlin.Net - nuget]
.. link:https://www.nuget.org/packages/Gremlin.Net.Template/[Gremlin.Net.Template - nuget]
.. link:https://www.npmjs.com/package/gremlin[gremlin - npm]
.. link:https://www.npmjs.com/package/gremlint[gremlint - npm]
.. link:https://pkg.go.dev/github.com/apache/tinkerpop/gremlin-go/v3[gremlin-go - go packages]
. Deploy the Docker images *(PMC member)*
.. `mvn deploy -pl gremlin-console -DskipTests -DdockerImages`
.. `mvn deploy -pl gremlin-server -DskipTests -DdockerImages`
. Review the deployed Docker images at link:https://hub.docker.com/r/tinkerpop/gremlin-console/[Console]
and link:https://hub.docker.com/r/tinkerpop/gremlin-server/[Server]
. `svn co --depth empty https://dist.apache.org/repos/dist/dev/tinkerpop dev; svn up dev/xx.yy.zz` *(PMC member)*
. `svn co --depth empty https://dist.apache.org/repos/dist/release/tinkerpop release; mkdir release/xx.yy.zz` *(PMC member)*
. Copy release files from `dev/xx.yy.zz` to `release/xx.yy.zz`. *(PMC member)*
. `cd release; svn add xx.yy.zz/; svn ci -m "TinkerPop xx.yy.zz release"` *(PMC member)*
. Wait for Apache Sonatype to sync the artifacts to link:https://repo1.maven.org/maven2/org/apache/tinkerpop/tinkerpop/[Maven Central].
. Report the release through link:https://reporter.apache.org/addrelease.html?tinkerpop[reporter.apache.org] (an email reminder should arrive shortly following the svn command above to do the release)
. Update homepage with references in `/site` to latest distribution and to other internal links elsewhere on the page.
.. Typically, this need only be done on the `master` branch as we only publish from there.
.. Update `index.html`.
.. Update `community.html`, specifically the version numbers for our official releases.
.. Update link:https://tinkerpop.apache.org/download.html[Downloads] page, when moving "Current Releases" to "Archived
Releases" recall that the hyperlink must change to point to version in the link:https://archive.apache.org/dist/tinkerpop/[Apache Archives].
.. Preview changes locally with `bin/generate-home.sh` then commit changes to git.
. Wait for zip distributions to sync to the Apache mirrors (i.e ensure the download links work from a mirror).
. `bin/publish-home.sh <username>` to publish the updated web site with new releases.
. Execute `bin/update-current-docs.sh <username>` to migrate to the latest documentation set for `/current`.
. This step should only occur after the website is updated and all links are working. If there are releases present in
SVN that represents lines of code that are no longer under development, then remove those releases. In other words,
if `3.2.0` is present and `3.2.1` is released then remove `3.2.0`.  However, if `3.1.3` is present and that line of
code is still under potential development, it may stay.
. Announce release - see <<email-templates,templates>> for suggested form
.. Email `dev@`/`gremlin-users@` mailing lists
.. Tweet from `@apachetinkerpop` *(PMC member)*
.. Message the "Announcement" Discord channel *(PMC member)*

== Post-release Tasks

A number of administration tasks should be taken care of after the release is public. Some of these items can be
performed during the VOTE period at the release manager's discretion, though it may be wise to wait until a successful
VOTE is eminent before reopening development. When there are multiple release managers, it's best to coordinate these
tasks as one individual may simply just handle them all.

NOTE: Certain steps can only be performed by a PMC member. If you are a committer, please enlist
the help of a PMC member for those steps.

. Perform JIRA administration tasks *(PMC member)*:
.. "Release" the current version and set the "release date"
.. If there is to be a follow on release in the current line of code, create that new version specifying the "start date"
. Prepare Git administration tasks. Apply the following steps as needed per release branch:
.. Make the appropriate branching changes as required by the release and bump the version to `SNAPSHOT` with
`mvn versions:set -DnewVersion=xx.yy.zz-SNAPSHOT -DgenerateBackupPoms=false`.
. `mvn clean install -DskipTests` to update GLV versions
.. Review `Gremlin.Net.csproj`, `Gremlin.Net.Template.csproj` and `Gremlin.Net.Template.nuspec` in `gremlin-dotnet`
.. Review `package.json` and `package-lock.json` in `gremlin-javascript` and in `gremlint`
.. `pushd gremlin-console/bin; ln -fs ../target/apache-tinkerpop-gremlin-console-xx.yy.zz-SNAPSHOT-standalone/bin/gremlin.sh gremlin.sh; popd`
.. Update CHANGELOG and upgrade docs to have the appropriate headers for the next version.
.. `mvn clean install -DskipTests` - need to build first so that the right version of the console is used with `bin/publish-docs.sh`
.. `mvn deploy -DskipTests` - deploy the new `SNAPSHOT`
.. `bin/process-docs.sh` and validate the generated `SNAPSHOT` documentation locally and then `bin/publish-docs.sh <username>`
.. Commit and push the `SNAPSHOT` changes to git
. Examine the `future.asciidoc` and update the "Roadmap" as needed.
. Send email to advise that code freeze is lifted.
. Generate a list of dead branches that will be automatically deleted and post them as a DISCUSS thread for review, then once consensus is reached removed those branches.
. Set up the IO tests for the current `SNAPSHOT` as discussed in the <<io,IO Documentation and Testing Section>>

Apache provides access to download statistics for release link:https://logging1-he-de.apache.org/stats/[here].

[[email-templates]]
== Email Templates

=== Release VOTE

[source,text]
----
Subject: [VOTE] TinkerPop xx.yy.zz Release

Hello,

We are happy to announce that TinkerPop xx.yy.zz is ready for release.

The release artifacts can be found at this location:
	https://dist.apache.org/repos/dist/dev/tinkerpop/xx.yy.zz/

The source distribution is provided by:
	apache-tinkerpop-xx.yy.zz-src.zip

Two binary distributions are provided for user convenience:
	apache-tinkerpop-gremlin-console-xx.yy.zz-bin.zip
	apache-tinkerpop-gremlin-server-xx.yy.zz-bin.zip

The GPG key used to sign the release artifacts is available at:
    https://dist.apache.org/repos/dist/dev/tinkerpop/KEYS

The online docs can be found here:
	https://tinkerpop.apache.org/docs/xx.yy.zz/ (user docs)
	https://tinkerpop.apache.org/docs/xx.yy.zz/upgrade/ (upgrade docs)
	https://tinkerpop.apache.org/javadocs/xx.yy.zz/core/ (core javadoc)
	https://tinkerpop.apache.org/javadocs/xx.yy.zz/full/ (full javadoc)
	https://tinkerpop.apache.org/dotnetdocs/xx.yy.zz/ (.NET API docs)
	https://tinkerpop.apache.org/jsdocs/xx.yy.zz/ (Javascript API docs)

The Git tag can be found here:
	https://github.com/apache/tinkerpop/tree/xx.yy.zz

The release notes are available here:
	https://github.com/apache/tinkerpop/blob/xx.yy.zz/CHANGELOG.asciidoc

The [VOTE] will be open for the next 72 hours --- closing <DayOfTheWeek> (<Month> <Day> <Year>) at <Time> <TimeZone>.

My vote is +1.

Thank you very much,
<TinkerPop Committer Name>
----

=== Release RESULT VOTE

[source,text]
----
Subject: [RESULT][VOTE] TinkerPop xx.yy.zz Release

This vote is now closed with a total of X +1s, no +0s and no -1s. The results are:

BINDING VOTES:

+1  (X -- list of voters)
0   (0)
-1  (0)

NON-BINDING VOTES:

+1 (X -- list of voters)
0  (0)
-1 (0)

Thank you very much,
<TinkerPop Committer Name>
----

=== General Release Announcement

The template below refers to the "name of release line" and the "release line logo". Every release line has a name
and logo. For example, 3.1.x had the name, "A 187 On The Undercover Gremlinz" and the logo shown
link:https://tinkerpop.apache.org/docs/x.y.z/upgrade/#_tinkerpop_3_1_0[here] in the upgrade documentation.

[source,text]
----
Subject: Apache TinkerPop xx.yy.zz Released: [name of release line]

Hello,

Apache TinkerPop xx.yy.zz has just been released. [some text to introduce the release - e.g. whether or not
there is breaking change, an important game-changing feature or two, etc.]

The release artifacts can be found at this location:

https://www.apache.org/dyn/closer.lua/tinkerpop/xx.yy.zz/apache-tinkerpop-gremlin-console-xx.yy.zz-bin.zip
https://www.apache.org/dyn/closer.lua/tinkerpop/xx.yy.zz/apache-tinkerpop-gremlin-server-xx.yy.zz-bin.zip
https://www.apache.org/dyn/closer.lua/tinkerpop/xx.yy.zz/apache-tinkerpop-xx.yy.zz-src.zip

The online docs can be found here:

https://tinkerpop.apache.org/docs/xx.yy.zz/reference/ (user docs)
https://tinkerpop.apache.org/docs/xx.yy.zz/upgrade/#_tinkerpop_xx_yy_zz (upgrade docs)
https://tinkerpop.apache.org/javadocs/xx.yy.zz/core/ (core javadoc)
https://tinkerpop.apache.org/javadocs/xx.yy.zz/full/ (full javadoc)
https://tinkerpop.apache.org/dotnetdocs/xx.yy.zz/ (.NET API docs)
https://tinkerpop.apache.org/jsdocs/xx.yy.zz/ (Javascript API docs)

The release notes are available here:

https://github.com/apache/tinkerpop/blob/xx.yy.zz/CHANGELOG.asciidoc#release-xx-yy-zz

The Central Maven repo has sync'd as well:

https://repo1.maven.org/maven2/org/apache/tinkerpop/tinkerpop/xx.yy.zz/

Go artifacts are available via Go Package Manager:

https://pkg.go.dev/github.com/apache/tinkerpop/gremlin-go/v3@xx.yy.zz

Python artifacts are available in pypi:

https://pypi.python.org/pypi/gremlinpython/xx.yy.zz

.NET artifacts are available in NuGet:

https://www.nuget.org/packages/Gremlin.Net/xx.yy.zz
https://www.nuget.org/packages/Gremlin.Net.Template/xx.yy.zz

Javascript artifacts are available in npm:

https://www.npmjs.com/package/gremlin/v/xx.yy.zz

Gremlint is available in npm:

https://www.npmjs.com/package/gremlint/v/xx.yy.zz

Docker images for Gremlin Console and Gremlin Server can be found on Docker
Hub:

https://hub.docker.com/u/tinkerpop/

[include the release line logo image]
----

=== Standard Tweet Text

The tweet from `@apachetinkerpop` doesn't need to really adhere to any specific format necessarily, but for general
patch releases, the following simple text is common:

[source,text]
----
Apache TinkerPop xx.yy.zz Released. [name of release] [link to gremlin-users announcement] #graphdb #nosql
----

Remember to include the picture for the release with the tweet.<|MERGE_RESOLUTION|>--- conflicted
+++ resolved
@@ -259,15 +259,10 @@
 .. `mvn deploy -pl gremlin-javascript -DskipTests -Dnpm`
 ... Consider direct deploy with `npm publish --otp <otp>` from `gremlin-javscript/src/main/javascript/gremlin-javascript/` - if using this method, ensure the `npm` version aligns with the one expected by the branch.
 .. `mvn deploy -pl gremlint -DskipTests -Dnpm`
-<<<<<<< HEAD
 ... Consider direct deploy with `npm publish --otp <otp>` from `gremlint/` - if using this method, ensure the `npm` version aligns with the one expected by the branch.
-.. `git tag gremlin-go/v3.6.1`
-.. `git push origin gremlin-go/v3.6.1`
-=======
-.. `git tag gremlin-go/v3.5.6`
-.. `git push origin gremlin-go/v3.5.6`
-.. `GOPROXY=proxy.golang.org go list -m github.com/apache/tinkerpop/gremlin-go/v3@v3.5.6`
->>>>>>> b8d91efb
+.. `git tag gremlin-go/v3.6.3`
+.. `git push origin gremlin-go/v3.6.3`
+.. `GOPROXY=proxy.golang.org go list -m github.com/apache/tinkerpop/gremlin-go/v3@v3.6.3`
 . Review the GLV releases
 .. link:https://pypi.org/project/gremlinpython/[gremlin-python - PyPi]
 .. link:https://www.nuget.org/packages/Gremlin.Net/[Gremlin.Net - nuget]
