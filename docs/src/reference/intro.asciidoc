--- conflicted
+++ resolved
@@ -23,13 +23,8 @@
 The Reference Documentation makes some general assumptions about the reader:
 
 1. They have a sense of what a graph is - not sure? see link:http://kelvinlawrence.net/book/Gremlin-Graph-Guide.html#whygraph[Practical Gremlin - Why Graph?]
-<<<<<<< HEAD
-1. They know what it means for a graph system to be TinkerPop-enabled - not sure? see link:https://tinkerpop.apache.org/providers.html[TinkerPop-enabled Providers]
-1. They know what the role of Gremlin is - not sure? see link:https://tinkerpop.apache.org/gremlin.html[Introduction to Gremlin]
-=======
 2. They know what it means for a graph system to be TinkerPop-enabled - not sure? see link:https://tinkerpop.apache.org/providers.html[TinkerPop-enabled Providers]
 3. They know what the role of Gremlin is - not sure? see link:https://tinkerpop.apache.org/gremlin.html[Introduction to Gremlin]
->>>>>>> 9674b1e6
 
 Given those assumptions, it's possible to dive more quickly into the details without spending a lot of time repeating
 what is written elsewhere.
