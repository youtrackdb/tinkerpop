--- conflicted
+++ resolved
@@ -338,16 +338,9 @@
           <pre style="padding:10px;"><code class="language-gremlin">Graph graph = GraphFactory.open(...);
 GraphTraversalSource g;
 g = graph.traversal();                                                         // local OLTP
-<<<<<<< HEAD
-g = graph.traversal().withRemote(DriverRemoteConnection.using("server.yaml"))  // remote OLTP
-g = graph.traversal().withComputer(SparkGraphComputer.class);                  // distributed OLAP/code>
-          </code></pre>
-=======
 g = traversal().withRemote(DriverRemoteConnection.using("localhost", 8182))    // remote
-g = graph.traversal().withComputer(SparkGraphComputer.class);                  // distributed OLAP
-g = graph.traversal().withComputer(GiraphGraphComputer.class);                 // distributed OLAP</code>
-</pre>
->>>>>>> d8ac5e51
+g = graph.traversal().withComputer(SparkGraphComputer.class);                 // distributed OLAP</code>
+</pre>
        </div>
        <br/>
     </div>
