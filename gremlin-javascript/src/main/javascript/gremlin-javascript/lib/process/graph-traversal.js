/*
 *  Licensed to the Apache Software Foundation (ASF) under one
 *  or more contributor license agreements.  See the NOTICE file
 *  distributed with this work for additional information
 *  regarding copyright ownership.  The ASF licenses this file
 *  to you under the Apache License, Version 2.0 (the
 *  "License"); you may not use this file except in compliance
 *  with the License.  You may obtain a copy of the License at
 *
 *  http://www.apache.org/licenses/LICENSE-2.0
 *
 *  Unless required by applicable law or agreed to in writing,
 *  software distributed under the License is distributed on an
 *  "AS IS" BASIS, WITHOUT WARRANTIES OR CONDITIONS OF ANY
 *  KIND, either express or implied.  See the License for the
 *  specific language governing permissions and limitations
 *  under the License.
 */

/**
 * @author Jorge Bay Gondra
 */
'use strict';

const { Traversal } = require('./traversal');
const { Transaction } = require('./transaction');
const remote = require('../driver/remote-connection');
const Bytecode = require('./bytecode');
const { TraversalStrategies, VertexProgramStrategy, OptionsStrategy } = require('./traversal-strategy');

/**
 * Represents the primary DSL of the Gremlin traversal machine.
 */
class GraphTraversalSource {
  /**
   * Creates a new instance of {@link GraphTraversalSource}.
   * @param {Graph} graph
   * @param {TraversalStrategies} traversalStrategies
   * @param {Bytecode} [bytecode]
   * @param {Function} [graphTraversalSourceClass] Optional {@link GraphTraversalSource} constructor.
   * @param {Function} [graphTraversalClass] Optional {@link GraphTraversal} constructor.
   */
  constructor(graph, traversalStrategies, bytecode, graphTraversalSourceClass, graphTraversalClass) {
    this.graph = graph;
    this.traversalStrategies = traversalStrategies;
    this.bytecode = bytecode || new Bytecode();
    this.graphTraversalSourceClass = graphTraversalSourceClass || GraphTraversalSource;
    this.graphTraversalClass = graphTraversalClass || GraphTraversal;

    // in order to keep the constructor unchanged within 3.5.x we can try to pop the RemoteConnection out of the
    // TraversalStrategies. keeping this unchanged will allow user DSLs to not take a break.
    // TODO: refactor this to be nicer in 3.6.0 when we can take a breaking change
    const strat = traversalStrategies.strategies.find((ts) => ts.fqcn === 'js:RemoteStrategy');
    this.remoteConnection = strat !== undefined ? strat.connection : undefined;
  }

  /**
   * @param {RemoteConnection} remoteConnection
   * @returns {GraphTraversalSource}
   */
  withRemote(remoteConnection) {
    const traversalStrategy = new TraversalStrategies(this.traversalStrategies);
    traversalStrategy.addStrategy(new remote.RemoteStrategy(remoteConnection));
    return new this.graphTraversalSourceClass(
      this.graph,
      traversalStrategy,
      new Bytecode(this.bytecode),
      this.graphTraversalSourceClass,
      this.graphTraversalClass,
    );
  }

  /**
   * Spawn a new <code>Transaction</code> object that can then start and stop a transaction.
   * @returns {Transaction}
   */
  tx() {
    // you can't do g.tx().begin().tx() - no child transactions
    if (this.remoteConnection && this.remoteConnection.isSessionBound) {
      throw new Error('This TraversalSource is already bound to a transaction - child transactions are not supported');
    }

    return new Transaction(this);
  }

  /**
   * @param graphComputer
   * @param workers
   * @param result
   * @param persist
   * @param vertices
   * @param edges
   * @param configuration
   * @returns {GraphTraversalSource}
   */
  withComputer(graphComputer, workers, result, persist, vertices, edges, configuration) {
    return this.withStrategies(
      new VertexProgramStrategy({
        graphComputer: graphComputer,
        workers: workers,
        result: result,
        persist: persist,
        vertices: vertices,
        edges: edges,
        configuration: configuration,
      }),
    );
  }

  /**
   * Graph Traversal Source with method.
   * @param {String} key
   * @param {Object} value if not specified, the value with default to {@code true}
   * @returns {GraphTraversalSource}
   */
  with_(key, value = undefined) {
    const val = value === undefined ? true : value;
    let optionsStrategy = this.bytecode.sourceInstructions.find(
      (i) => i[0] === 'withStrategies' && i[1] instanceof OptionsStrategy,
    );
    if (optionsStrategy === undefined) {
      optionsStrategy = new OptionsStrategy({ [key]: val });
      return this.withStrategies(optionsStrategy);
    }
    optionsStrategy[1].configuration[key] = val;
    return new this.graphTraversalSourceClass(
      this.graph,
      new TraversalStrategies(this.traversalStrategies),
      this.bytecode,
      this.graphTraversalSourceClass,
      this.graphTraversalClass,
    );
  }

  /**
   * Returns the string representation of the GraphTraversalSource.
   * @returns {string}
   */
  toString() {
    return 'graphtraversalsource[' + this.graph.toString() + ']';
  }

  /**
   * Graph Traversal Source withBulk method.
   * @param {...Object} args
   * @returns {GraphTraversalSource}
   */
  withBulk(...args) {
    const b = new Bytecode(this.bytecode).addSource('withBulk', args);
    return new this.graphTraversalSourceClass(
      this.graph,
      new TraversalStrategies(this.traversalStrategies),
      b,
      this.graphTraversalSourceClass,
      this.graphTraversalClass,
    );
  }

  /**
   * Graph Traversal Source withPath method.
   * @param {...Object} args
   * @returns {GraphTraversalSource}
   */
  withPath(...args) {
    const b = new Bytecode(this.bytecode).addSource('withPath', args);
    return new this.graphTraversalSourceClass(
      this.graph,
      new TraversalStrategies(this.traversalStrategies),
      b,
      this.graphTraversalSourceClass,
      this.graphTraversalClass,
    );
  }

  /**
   * Graph Traversal Source withSack method.
   * @param {...Object} args
   * @returns {GraphTraversalSource}
   */
  withSack(...args) {
    const b = new Bytecode(this.bytecode).addSource('withSack', args);
    return new this.graphTraversalSourceClass(
      this.graph,
      new TraversalStrategies(this.traversalStrategies),
      b,
      this.graphTraversalSourceClass,
      this.graphTraversalClass,
    );
  }

  /**
   * Graph Traversal Source withSideEffect method.
   * @param {...Object} args
   * @returns {GraphTraversalSource}
   */
  withSideEffect(...args) {
    const b = new Bytecode(this.bytecode).addSource('withSideEffect', args);
    return new this.graphTraversalSourceClass(
      this.graph,
      new TraversalStrategies(this.traversalStrategies),
      b,
      this.graphTraversalSourceClass,
      this.graphTraversalClass,
    );
  }

  /**
   * Graph Traversal Source withStrategies method.
   * @param {...Object} args
   * @returns {GraphTraversalSource}
   */
  withStrategies(...args) {
    const b = new Bytecode(this.bytecode).addSource('withStrategies', args);
    return new this.graphTraversalSourceClass(
      this.graph,
      new TraversalStrategies(this.traversalStrategies),
      b,
      this.graphTraversalSourceClass,
      this.graphTraversalClass,
    );
  }

  /**
   * Graph Traversal Source withoutStrategies method.
   * @param {...Object} args
   * @returns {GraphTraversalSource}
   */
  withoutStrategies(...args) {
    const b = new Bytecode(this.bytecode).addSource('withoutStrategies', args);
    return new this.graphTraversalSourceClass(
      this.graph,
      new TraversalStrategies(this.traversalStrategies),
      b,
      this.graphTraversalSourceClass,
      this.graphTraversalClass,
    );
  }

  /**
   * E GraphTraversalSource step method.
   * @param {...Object} args
   * @returns {GraphTraversal}
   */
  E(...args) {
    const b = new Bytecode(this.bytecode).addStep('E', args);
    return new this.graphTraversalClass(this.graph, new TraversalStrategies(this.traversalStrategies), b);
  }

  /**
   * V GraphTraversalSource step method.
   * @param {...Object} args
   * @returns {GraphTraversal}
   */
  V(...args) {
    const b = new Bytecode(this.bytecode).addStep('V', args);
    return new this.graphTraversalClass(this.graph, new TraversalStrategies(this.traversalStrategies), b);
  }

  /**
   * addE GraphTraversalSource step method.
   * @param {...Object} args
   * @returns {GraphTraversal}
   */
  addE(...args) {
    const b = new Bytecode(this.bytecode).addStep('addE', args);
    return new this.graphTraversalClass(this.graph, new TraversalStrategies(this.traversalStrategies), b);
  }

<<<<<<< HEAD
  /**
   * mergeV GraphTraversalSource step method.
   * @param {...Object} args
   * @returns {GraphTraversal}
   */
  mergeE(...args) {
    const b = new Bytecode(this.bytecode).addStep('mergeE', args);
    return new this.graphTraversalClass(this.graph, new TraversalStrategies(this.traversalStrategies), b);
  }
  
=======
>>>>>>> a635208e
  /**
   * addV GraphTraversalSource step method.
   * @param {...Object} args
   * @returns {GraphTraversal}
   */
  addV(...args) {
    const b = new Bytecode(this.bytecode).addStep('addV', args);
    return new this.graphTraversalClass(this.graph, new TraversalStrategies(this.traversalStrategies), b);
  }

<<<<<<< HEAD
  /**
   * mergeV GraphTraversalSource step method.
   * @param {...Object} args
   * @returns {GraphTraversal}
   */
  mergeV(...args) {
    const b = new Bytecode(this.bytecode).addStep('mergeV', args);
    return new this.graphTraversalClass(this.graph, new TraversalStrategies(this.traversalStrategies), b);
  }
  
=======
>>>>>>> a635208e
  /**
   * inject GraphTraversalSource step method.
   * @param {...Object} args
   * @returns {GraphTraversal}
   */
  inject(...args) {
    const b = new Bytecode(this.bytecode).addStep('inject', args);
    return new this.graphTraversalClass(this.graph, new TraversalStrategies(this.traversalStrategies), b);
  }

  /**
   * io GraphTraversalSource step method.
   * @param {...Object} args
   * @returns {GraphTraversal}
   */
  io(...args) {
    const b = new Bytecode(this.bytecode).addStep('io', args);
    return new this.graphTraversalClass(this.graph, new TraversalStrategies(this.traversalStrategies), b);
  }
<<<<<<< HEAD

    /**
     * call GraphTraversalSource step method.
     * @param {...Object} args
     * @returns {GraphTraversal}
     */
    call(...args) {
      const b = new Bytecode(this.bytecode).addStep('call', args);
      return new this.graphTraversalClass(this.graph, new TraversalStrategies(this.traversalStrategies), b);
    }

=======
>>>>>>> a635208e
}

/**
 * Represents a graph traversal.
 */
class GraphTraversal extends Traversal {
  constructor(graph, traversalStrategies, bytecode) {
    super(graph, traversalStrategies, bytecode);
  }

  /**
   * Copy a traversal so as to reset and re-use it.
   */
  clone() {
    return new GraphTraversal(this.graph, this.traversalStrategies, this.getBytecode());
  }

  /**
   * Graph traversal V method.
   * @param {...Object} args
   * @returns {GraphTraversal}
   */
  V(...args) {
    this.bytecode.addStep('V', args);
    return this;
  }

  /**
   * Graph traversal addE method.
   * @param {...Object} args
   * @returns {GraphTraversal}
   */
  addE(...args) {
    this.bytecode.addStep('addE', args);
    return this;
  }

  /**
   * Graph traversal addV method.
   * @param {...Object} args
   * @returns {GraphTraversal}
   */
  addV(...args) {
    this.bytecode.addStep('addV', args);
    return this;
  }

  /**
   * Graph traversal aggregate method.
   * @param {...Object} args
   * @returns {GraphTraversal}
   */
  aggregate(...args) {
    this.bytecode.addStep('aggregate', args);
    return this;
  }

  /**
   * Graph traversal and method.
   * @param {...Object} args
   * @returns {GraphTraversal}
   */
  and(...args) {
    this.bytecode.addStep('and', args);
    return this;
  }

  /**
   * Graph traversal as method.
   * @param {...Object} args
   * @returns {GraphTraversal}
   */
  as(...args) {
    this.bytecode.addStep('as', args);
    return this;
  }

  /**
   * Graph traversal barrier method.
   * @param {...Object} args
   * @returns {GraphTraversal}
   */
  barrier(...args) {
    this.bytecode.addStep('barrier', args);
    return this;
  }

  /**
   * Graph traversal both method.
   * @param {...Object} args
   * @returns {GraphTraversal}
   */
  both(...args) {
    this.bytecode.addStep('both', args);
    return this;
  }

  /**
   * Graph traversal bothE method.
   * @param {...Object} args
   * @returns {GraphTraversal}
   */
  bothE(...args) {
    this.bytecode.addStep('bothE', args);
    return this;
  }

  /**
   * Graph traversal bothV method.
   * @param {...Object} args
   * @returns {GraphTraversal}
   */
  bothV(...args) {
    this.bytecode.addStep('bothV', args);
    return this;
  }

  /**
   * Graph traversal branch method.
   * @param {...Object} args
   * @returns {GraphTraversal}
   */
  branch(...args) {
    this.bytecode.addStep('branch', args);
    return this;
  }

  /**
   * Graph traversal by method.
   * @param {...Object} args
   * @returns {GraphTraversal}
   */
  by(...args) {
    this.bytecode.addStep('by', args);
    return this;
  }

  /**
   * Graph traversal call method.
   * @param {...Object} args
   * @returns {GraphTraversal}
   */
  call(...args) {
    this.bytecode.addStep('call', args);
    return this;
  }

  /**
   * Graph traversal cap method.
   * @param {...Object} args
   * @returns {GraphTraversal}
   */
  cap(...args) {
    this.bytecode.addStep('cap', args);
    return this;
  }

  /**
   * Graph traversal choose method.
   * @param {...Object} args
   * @returns {GraphTraversal}
   */
  choose(...args) {
    this.bytecode.addStep('choose', args);
    return this;
  }

  /**
   * Graph traversal coalesce method.
   * @param {...Object} args
   * @returns {GraphTraversal}
   */
  coalesce(...args) {
    this.bytecode.addStep('coalesce', args);
    return this;
  }

  /**
   * Graph traversal coin method.
   * @param {...Object} args
   * @returns {GraphTraversal}
   */
  coin(...args) {
    this.bytecode.addStep('coin', args);
    return this;
  }

  /**
   * Graph traversal connectedComponent method.
   * @param {...Object} args
   * @returns {GraphTraversal}
   */
  connectedComponent(...args) {
    this.bytecode.addStep('connectedComponent', args);
    return this;
  }

  /**
   * Graph traversal constant method.
   * @param {...Object} args
   * @returns {GraphTraversal}
   */
  constant(...args) {
    this.bytecode.addStep('constant', args);
    return this;
  }

  /**
   * Graph traversal count method.
   * @param {...Object} args
   * @returns {GraphTraversal}
   */
  count(...args) {
    this.bytecode.addStep('count', args);
    return this;
  }

  /**
   * Graph traversal cyclicPath method.
   * @param {...Object} args
   * @returns {GraphTraversal}
   */
  cyclicPath(...args) {
    this.bytecode.addStep('cyclicPath', args);
    return this;
  }

  /**
   * Graph traversal dedup method.
   * @param {...Object} args
   * @returns {GraphTraversal}
   */
  dedup(...args) {
    this.bytecode.addStep('dedup', args);
    return this;
  }

  /**
   * Graph traversal drop method.
   * @param {...Object} args
   * @returns {GraphTraversal}
   */
  drop(...args) {
    this.bytecode.addStep('drop', args);
    return this;
  }

  /**
   * Graph traversal element method.
   * @param {...Object} args
   * @returns {GraphTraversal}
   */
  element(...args) {
    this.bytecode.addStep('element', args);
    return this;
  }

  /**
   * Graph traversal elementMap method.
   * @param {...Object} args
   * @returns {GraphTraversal}
   */
  elementMap(...args) {
    this.bytecode.addStep('elementMap', args);
    return this;
  }

  /**
   * Graph traversal emit method.
   * @param {...Object} args
   * @returns {GraphTraversal}
   */
  emit(...args) {
    this.bytecode.addStep('emit', args);
    return this;
  }

<<<<<<< HEAD
  /**
   * Graph traversal fa method.
   * @param {...Object} args
   * @returns {GraphTraversal}
   */
  fail(...args) {
    this.bytecode.addStep('fail', args);
    return this;
  }
  
=======
>>>>>>> a635208e
  /**
   * Graph traversal filter method.
   * @param {...Object} args
   * @returns {GraphTraversal}
   */
  filter(...args) {
    this.bytecode.addStep('filter', args);
    return this;
  }

  /**
   * Graph traversal flatMap method.
   * @param {...Object} args
   * @returns {GraphTraversal}
   */
  flatMap(...args) {
    this.bytecode.addStep('flatMap', args);
    return this;
  }

  /**
   * Graph traversal fold method.
   * @param {...Object} args
   * @returns {GraphTraversal}
   */
  fold(...args) {
    this.bytecode.addStep('fold', args);
    return this;
  }

  /**
   * Graph traversal from method.
   * @param {...Object} args
   * @returns {GraphTraversal}
   */
  from_(...args) {
    this.bytecode.addStep('from', args);
    return this;
  }

  /**
   * Graph traversal group method.
   * @param {...Object} args
   * @returns {GraphTraversal}
   */
  group(...args) {
    this.bytecode.addStep('group', args);
    return this;
  }

  /**
   * Graph traversal groupCount method.
   * @param {...Object} args
   * @returns {GraphTraversal}
   */
  groupCount(...args) {
    this.bytecode.addStep('groupCount', args);
    return this;
  }

  /**
   * Graph traversal has method.
   * @param {...Object} args
   * @returns {GraphTraversal}
   */
  has(...args) {
    this.bytecode.addStep('has', args);
    return this;
  }

  /**
   * Graph traversal hasId method.
   * @param {...Object} args
   * @returns {GraphTraversal}
   */
  hasId(...args) {
    this.bytecode.addStep('hasId', args);
    return this;
  }

  /**
   * Graph traversal hasKey method.
   * @param {...Object} args
   * @returns {GraphTraversal}
   */
  hasKey(...args) {
    this.bytecode.addStep('hasKey', args);
    return this;
  }

  /**
   * Graph traversal hasLabel method.
   * @param {...Object} args
   * @returns {GraphTraversal}
   */
  hasLabel(...args) {
    this.bytecode.addStep('hasLabel', args);
    return this;
  }

  /**
   * Graph traversal hasNot method.
   * @param {...Object} args
   * @returns {GraphTraversal}
   */
  hasNot(...args) {
    this.bytecode.addStep('hasNot', args);
    return this;
  }

  /**
   * Graph traversal hasValue method.
   * @param {...Object} args
   * @returns {GraphTraversal}
   */
  hasValue(...args) {
    this.bytecode.addStep('hasValue', args);
    return this;
  }

  /**
   * Graph traversal id method.
   * @param {...Object} args
   * @returns {GraphTraversal}
   */
  id(...args) {
    this.bytecode.addStep('id', args);
    return this;
  }

  /**
   * Graph traversal identity method.
   * @param {...Object} args
   * @returns {GraphTraversal}
   */
  identity(...args) {
    this.bytecode.addStep('identity', args);
    return this;
  }

  /**
   * Graph traversal in method.
   * @param {...Object} args
   * @returns {GraphTraversal}
   */
  in_(...args) {
    this.bytecode.addStep('in', args);
    return this;
  }

  /**
   * Graph traversal inE method.
   * @param {...Object} args
   * @returns {GraphTraversal}
   */
  inE(...args) {
    this.bytecode.addStep('inE', args);
    return this;
  }

  /**
   * Graph traversal inV method.
   * @param {...Object} args
   * @returns {GraphTraversal}
   */
  inV(...args) {
    this.bytecode.addStep('inV', args);
    return this;
  }

  /**
   * Graph traversal index method.
   * @param {...Object} args
   * @returns {GraphTraversal}
   */
  index(...args) {
    this.bytecode.addStep('index', args);
    return this;
  }

  /**
   * Graph traversal inject method.
   * @param {...Object} args
   * @returns {GraphTraversal}
   */
  inject(...args) {
    this.bytecode.addStep('inject', args);
    return this;
  }

  /**
   * Graph traversal is method.
   * @param {...Object} args
   * @returns {GraphTraversal}
   */
  is(...args) {
    this.bytecode.addStep('is', args);
    return this;
  }

  /**
   * Graph traversal key method.
   * @param {...Object} args
   * @returns {GraphTraversal}
   */
  key(...args) {
    this.bytecode.addStep('key', args);
    return this;
  }

  /**
   * Graph traversal label method.
   * @param {...Object} args
   * @returns {GraphTraversal}
   */
  label(...args) {
    this.bytecode.addStep('label', args);
    return this;
  }

  /**
   * Graph traversal limit method.
   * @param {...Object} args
   * @returns {GraphTraversal}
   */
  limit(...args) {
    this.bytecode.addStep('limit', args);
    return this;
  }

  /**
   * Graph traversal local method.
   * @param {...Object} args
   * @returns {GraphTraversal}
   */
  local(...args) {
    this.bytecode.addStep('local', args);
    return this;
  }

  /**
   * Graph traversal loops method.
   * @param {...Object} args
   * @returns {GraphTraversal}
   */
  loops(...args) {
    this.bytecode.addStep('loops', args);
    return this;
  }

  /**
   * Graph traversal map method.
   * @param {...Object} args
   * @returns {GraphTraversal}
   */
  map(...args) {
    this.bytecode.addStep('map', args);
    return this;
  }

  /**
   * Graph traversal match method.
   * @param {...Object} args
   * @returns {GraphTraversal}
   */
  match(...args) {
    this.bytecode.addStep('match', args);
    return this;
  }

  /**
   * Graph traversal math method.
   * @param {...Object} args
   * @returns {GraphTraversal}
   */
  math(...args) {
    this.bytecode.addStep('math', args);
    return this;
  }

  /**
   * Graph traversal max method.
   * @param {...Object} args
   * @returns {GraphTraversal}
   */
  max(...args) {
    this.bytecode.addStep('max', args);
    return this;
  }

  /**
   * Graph traversal mean method.
   * @param {...Object} args
   * @returns {GraphTraversal}
   */
  mean(...args) {
    this.bytecode.addStep('mean', args);
    return this;
  }

<<<<<<< HEAD
  /**
   * Graph traversal mergeE method.
   * @param {...Object} args
   * @returns {GraphTraversal}
   */
  mergeE(...args) {
    this.bytecode.addStep("mergeE", args);
    return this;
  }

  /**
   * Graph traversal mergeV method.
   * @param {...Object} args
   * @returns {GraphTraversal}
   */
  mergeV(...args) {
    this.bytecode.addStep("mergeV", args);
    return this;
  }
  
=======
>>>>>>> a635208e
  /**
   * Graph traversal min method.
   * @param {...Object} args
   * @returns {GraphTraversal}
   */
  min(...args) {
    this.bytecode.addStep('min', args);
    return this;
  }

  /**
   * Graph traversal none method.
   * @param {...Object} args
   * @returns {GraphTraversal}
   */
  none(...args) {
    this.bytecode.addStep('none', args);
    return this;
  }

  /**
   * Graph traversal not method.
   * @param {...Object} args
   * @returns {GraphTraversal}
   */
  not(...args) {
    this.bytecode.addStep('not', args);
    return this;
  }

  /**
   * Graph traversal option method.
   * @param {...Object} args
   * @returns {GraphTraversal}
   */
  option(...args) {
    this.bytecode.addStep('option', args);
    return this;
  }

  /**
   * Graph traversal optional method.
   * @param {...Object} args
   * @returns {GraphTraversal}
   */
  optional(...args) {
    this.bytecode.addStep('optional', args);
    return this;
  }

  /**
   * Graph traversal or method.
   * @param {...Object} args
   * @returns {GraphTraversal}
   */
  or(...args) {
    this.bytecode.addStep('or', args);
    return this;
  }

  /**
   * Graph traversal order method.
   * @param {...Object} args
   * @returns {GraphTraversal}
   */
  order(...args) {
    this.bytecode.addStep('order', args);
    return this;
  }

  /**
   * Graph traversal otherV method.
   * @param {...Object} args
   * @returns {GraphTraversal}
   */
  otherV(...args) {
    this.bytecode.addStep('otherV', args);
    return this;
  }

  /**
   * Graph traversal out method.
   * @param {...Object} args
   * @returns {GraphTraversal}
   */
  out(...args) {
    this.bytecode.addStep('out', args);
    return this;
  }

  /**
   * Graph traversal outE method.
   * @param {...Object} args
   * @returns {GraphTraversal}
   */
  outE(...args) {
    this.bytecode.addStep('outE', args);
    return this;
  }

  /**
   * Graph traversal outV method.
   * @param {...Object} args
   * @returns {GraphTraversal}
   */
  outV(...args) {
    this.bytecode.addStep('outV', args);
    return this;
  }

  /**
   * Graph traversal pageRank method.
   * @param {...Object} args
   * @returns {GraphTraversal}
   */
  pageRank(...args) {
    this.bytecode.addStep('pageRank', args);
    return this;
  }

  /**
   * Graph traversal path method.
   * @param {...Object} args
   * @returns {GraphTraversal}
   */
  path(...args) {
    this.bytecode.addStep('path', args);
    return this;
  }

  /**
   * Graph traversal peerPressure method.
   * @param {...Object} args
   * @returns {GraphTraversal}
   */
  peerPressure(...args) {
    this.bytecode.addStep('peerPressure', args);
    return this;
  }

  /**
   * Graph traversal profile method.
   * @param {...Object} args
   * @returns {GraphTraversal}
   */
  profile(...args) {
    this.bytecode.addStep('profile', args);
    return this;
  }

  /**
   * Graph traversal program method.
   * @param {...Object} args
   * @returns {GraphTraversal}
   */
  program(...args) {
    this.bytecode.addStep('program', args);
    return this;
  }

  /**
   * Graph traversal project method.
   * @param {...Object} args
   * @returns {GraphTraversal}
   */
  project(...args) {
    this.bytecode.addStep('project', args);
    return this;
  }

  /**
   * Graph traversal properties method.
   * @param {...Object} args
   * @returns {GraphTraversal}
   */
  properties(...args) {
    this.bytecode.addStep('properties', args);
    return this;
  }

  /**
   * Graph traversal property method.
   * @param {...Object} args
   * @returns {GraphTraversal}
   */
  property(...args) {
    this.bytecode.addStep('property', args);
    return this;
  }

  /**
   * Graph traversal propertyMap method.
   * @param {...Object} args
   * @returns {GraphTraversal}
   */
  propertyMap(...args) {
    this.bytecode.addStep('propertyMap', args);
    return this;
  }

  /**
   * Graph traversal range method.
   * @param {...Object} args
   * @returns {GraphTraversal}
   */
  range(...args) {
    this.bytecode.addStep('range', args);
    return this;
  }

  /**
   * Graph traversal read method.
   * @param {...Object} args
   * @returns {GraphTraversal}
   */
  read(...args) {
    this.bytecode.addStep('read', args);
    return this;
  }

  /**
   * Graph traversal repeat method.
   * @param {...Object} args
   * @returns {GraphTraversal}
   */
  repeat(...args) {
    this.bytecode.addStep('repeat', args);
    return this;
  }

  /**
   * Graph traversal sack method.
   * @param {...Object} args
   * @returns {GraphTraversal}
   */
  sack(...args) {
    this.bytecode.addStep('sack', args);
    return this;
  }

  /**
   * Graph traversal sample method.
   * @param {...Object} args
   * @returns {GraphTraversal}
   */
  sample(...args) {
    this.bytecode.addStep('sample', args);
    return this;
  }

  /**
   * Graph traversal select method.
   * @param {...Object} args
   * @returns {GraphTraversal}
   */
  select(...args) {
    this.bytecode.addStep('select', args);
    return this;
  }

  /**
   * Graph traversal shortestPath method.
   * @param {...Object} args
   * @returns {GraphTraversal}
   */
  shortestPath(...args) {
    this.bytecode.addStep('shortestPath', args);
    return this;
  }

  /**
   * Graph traversal sideEffect method.
   * @param {...Object} args
   * @returns {GraphTraversal}
   */
  sideEffect(...args) {
    this.bytecode.addStep('sideEffect', args);
    return this;
  }

  /**
   * Graph traversal simplePath method.
   * @param {...Object} args
   * @returns {GraphTraversal}
   */
  simplePath(...args) {
    this.bytecode.addStep('simplePath', args);
    return this;
  }

  /**
   * Graph traversal skip method.
   * @param {...Object} args
   * @returns {GraphTraversal}
   */
  skip(...args) {
    this.bytecode.addStep('skip', args);
    return this;
  }

  /**
   * Graph traversal store method.
   * @param {...Object} args
   * @returns {GraphTraversal}
   */
  store(...args) {
    this.bytecode.addStep('store', args);
    return this;
  }

  /**
   * Graph traversal subgraph method.
   * @param {...Object} args
   * @returns {GraphTraversal}
   */
  subgraph(...args) {
    this.bytecode.addStep('subgraph', args);
    return this;
  }

  /**
   * Graph traversal sum method.
   * @param {...Object} args
   * @returns {GraphTraversal}
   */
  sum(...args) {
    this.bytecode.addStep('sum', args);
    return this;
  }

  /**
   * Graph traversal tail method.
   * @param {...Object} args
   * @returns {GraphTraversal}
   */
  tail(...args) {
    this.bytecode.addStep('tail', args);
    return this;
  }

  /**
   * Graph traversal timeLimit method.
   * @param {...Object} args
   * @returns {GraphTraversal}
   */
  timeLimit(...args) {
    this.bytecode.addStep('timeLimit', args);
    return this;
  }

  /**
   * Graph traversal times method.
   * @param {...Object} args
   * @returns {GraphTraversal}
   */
  times(...args) {
    this.bytecode.addStep('times', args);
    return this;
  }

  /**
   * Graph traversal to method.
   * @param {...Object} args
   * @returns {GraphTraversal}
   */
  to(...args) {
    this.bytecode.addStep('to', args);
    return this;
  }

  /**
   * Graph traversal toE method.
   * @param {...Object} args
   * @returns {GraphTraversal}
   */
  toE(...args) {
    this.bytecode.addStep('toE', args);
    return this;
  }

  /**
   * Graph traversal toV method.
   * @param {...Object} args
   * @returns {GraphTraversal}
   */
  toV(...args) {
    this.bytecode.addStep('toV', args);
    return this;
  }

  /**
   * Graph traversal tree method.
   * @param {...Object} args
   * @returns {GraphTraversal}
   */
  tree(...args) {
    this.bytecode.addStep('tree', args);
    return this;
  }

  /**
   * Graph traversal unfold method.
   * @param {...Object} args
   * @returns {GraphTraversal}
   */
  unfold(...args) {
    this.bytecode.addStep('unfold', args);
    return this;
  }

  /**
   * Graph traversal union method.
   * @param {...Object} args
   * @returns {GraphTraversal}
   */
  union(...args) {
    this.bytecode.addStep('union', args);
    return this;
  }

  /**
   * Graph traversal until method.
   * @param {...Object} args
   * @returns {GraphTraversal}
   */
  until(...args) {
    this.bytecode.addStep('until', args);
    return this;
  }

  /**
   * Graph traversal value method.
   * @param {...Object} args
   * @returns {GraphTraversal}
   */
  value(...args) {
    this.bytecode.addStep('value', args);
    return this;
  }

  /**
   * Graph traversal valueMap method.
   * @param {...Object} args
   * @returns {GraphTraversal}
   */
  valueMap(...args) {
    this.bytecode.addStep('valueMap', args);
    return this;
  }

  /**
   * Graph traversal values method.
   * @param {...Object} args
   * @returns {GraphTraversal}
   */
  values(...args) {
    this.bytecode.addStep('values', args);
    return this;
  }

  /**
   * Graph traversal where method.
   * @param {...Object} args
   * @returns {GraphTraversal}
   */
  where(...args) {
    this.bytecode.addStep('where', args);
    return this;
  }

  /**
   * Graph traversal with method.
   * @param {...Object} args
   * @returns {GraphTraversal}
   */
  with_(...args) {
    this.bytecode.addStep('with', args);
    return this;
  }

  /**
   * Graph traversal write method.
   * @param {...Object} args
   * @returns {GraphTraversal}
   */
  write(...args) {
    this.bytecode.addStep('write', args);
    return this;
  }
}

function callOnEmptyTraversal(fnName, args) {
  const g = new GraphTraversal(null, null, new Bytecode());
  return g[fnName].apply(g, args);
}

/**
 * Contains the static method definitions
 * @type {Object}
 */
const statics = {
  V: (...args) => callOnEmptyTraversal('V', args),
  addE: (...args) => callOnEmptyTraversal('addE', args),
  addV: (...args) => callOnEmptyTraversal('addV', args),
  aggregate: (...args) => callOnEmptyTraversal('aggregate', args),
  and: (...args) => callOnEmptyTraversal('and', args),
  as: (...args) => callOnEmptyTraversal('as', args),
  barrier: (...args) => callOnEmptyTraversal('barrier', args),
  both: (...args) => callOnEmptyTraversal('both', args),
  bothE: (...args) => callOnEmptyTraversal('bothE', args),
  bothV: (...args) => callOnEmptyTraversal('bothV', args),
  branch: (...args) => callOnEmptyTraversal('branch', args),
  call: (...args) => callOnEmptyTraversal('call', args),
  cap: (...args) => callOnEmptyTraversal('cap', args),
  choose: (...args) => callOnEmptyTraversal('choose', args),
  coalesce: (...args) => callOnEmptyTraversal('coalesce', args),
  coin: (...args) => callOnEmptyTraversal('coin', args),
  constant: (...args) => callOnEmptyTraversal('constant', args),
  count: (...args) => callOnEmptyTraversal('count', args),
  cyclicPath: (...args) => callOnEmptyTraversal('cyclicPath', args),
  dedup: (...args) => callOnEmptyTraversal('dedup', args),
  drop: (...args) => callOnEmptyTraversal('drop', args),
  element: (...args) => callOnEmptyTraversal('element', args),
  elementMap: (...args) => callOnEmptyTraversal('elementMap', args),
  emit: (...args) => callOnEmptyTraversal('emit', args),
  fail: (...args) => callOnEmptyTraversal('fail', args),
  filter: (...args) => callOnEmptyTraversal('filter', args),
  flatMap: (...args) => callOnEmptyTraversal('flatMap', args),
  fold: (...args) => callOnEmptyTraversal('fold', args),
  group: (...args) => callOnEmptyTraversal('group', args),
  groupCount: (...args) => callOnEmptyTraversal('groupCount', args),
  has: (...args) => callOnEmptyTraversal('has', args),
  hasId: (...args) => callOnEmptyTraversal('hasId', args),
  hasKey: (...args) => callOnEmptyTraversal('hasKey', args),
  hasLabel: (...args) => callOnEmptyTraversal('hasLabel', args),
  hasNot: (...args) => callOnEmptyTraversal('hasNot', args),
  hasValue: (...args) => callOnEmptyTraversal('hasValue', args),
  id: (...args) => callOnEmptyTraversal('id', args),
  identity: (...args) => callOnEmptyTraversal('identity', args),
  in_: (...args) => callOnEmptyTraversal('in_', args),
  inE: (...args) => callOnEmptyTraversal('inE', args),
  inV: (...args) => callOnEmptyTraversal('inV', args),
  index: (...args) => callOnEmptyTraversal('index', args),
  inject: (...args) => callOnEmptyTraversal('inject', args),
  is: (...args) => callOnEmptyTraversal('is', args),
  key: (...args) => callOnEmptyTraversal('key', args),
  label: (...args) => callOnEmptyTraversal('label', args),
  limit: (...args) => callOnEmptyTraversal('limit', args),
  local: (...args) => callOnEmptyTraversal('local', args),
  loops: (...args) => callOnEmptyTraversal('loops', args),
  map: (...args) => callOnEmptyTraversal('map', args),
  match: (...args) => callOnEmptyTraversal('match', args),
  math: (...args) => callOnEmptyTraversal('math', args),
  max: (...args) => callOnEmptyTraversal('max', args),
  mean: (...args) => callOnEmptyTraversal('mean', args),
  mergeE: (...args) => callOnEmptyTraversal("mergeE", args),
  mergeV: (...args) => callOnEmptyTraversal("mergeV", args),
  min: (...args) => callOnEmptyTraversal('min', args),
  not: (...args) => callOnEmptyTraversal('not', args),
  optional: (...args) => callOnEmptyTraversal('optional', args),
  or: (...args) => callOnEmptyTraversal('or', args),
  order: (...args) => callOnEmptyTraversal('order', args),
  otherV: (...args) => callOnEmptyTraversal('otherV', args),
  out: (...args) => callOnEmptyTraversal('out', args),
  outE: (...args) => callOnEmptyTraversal('outE', args),
  outV: (...args) => callOnEmptyTraversal('outV', args),
  path: (...args) => callOnEmptyTraversal('path', args),
  project: (...args) => callOnEmptyTraversal('project', args),
  properties: (...args) => callOnEmptyTraversal('properties', args),
  property: (...args) => callOnEmptyTraversal('property', args),
  propertyMap: (...args) => callOnEmptyTraversal('propertyMap', args),
  range: (...args) => callOnEmptyTraversal('range', args),
  repeat: (...args) => callOnEmptyTraversal('repeat', args),
  sack: (...args) => callOnEmptyTraversal('sack', args),
  sample: (...args) => callOnEmptyTraversal('sample', args),
  select: (...args) => callOnEmptyTraversal('select', args),
  sideEffect: (...args) => callOnEmptyTraversal('sideEffect', args),
  simplePath: (...args) => callOnEmptyTraversal('simplePath', args),
  skip: (...args) => callOnEmptyTraversal('skip', args),
  store: (...args) => callOnEmptyTraversal('store', args),
  subgraph: (...args) => callOnEmptyTraversal('subgraph', args),
  sum: (...args) => callOnEmptyTraversal('sum', args),
  tail: (...args) => callOnEmptyTraversal('tail', args),
  timeLimit: (...args) => callOnEmptyTraversal('timeLimit', args),
  times: (...args) => callOnEmptyTraversal('times', args),
  to: (...args) => callOnEmptyTraversal('to', args),
  toE: (...args) => callOnEmptyTraversal('toE', args),
  toV: (...args) => callOnEmptyTraversal('toV', args),
  tree: (...args) => callOnEmptyTraversal('tree', args),
  unfold: (...args) => callOnEmptyTraversal('unfold', args),
  union: (...args) => callOnEmptyTraversal('union', args),
  until: (...args) => callOnEmptyTraversal('until', args),
  value: (...args) => callOnEmptyTraversal('value', args),
  valueMap: (...args) => callOnEmptyTraversal('valueMap', args),
  values: (...args) => callOnEmptyTraversal('values', args),
  where: (...args) => callOnEmptyTraversal('where', args),
};

module.exports = {
  GraphTraversal,
  GraphTraversalSource,
  statics,
};<|MERGE_RESOLUTION|>--- conflicted
+++ resolved
@@ -266,7 +266,6 @@
     return new this.graphTraversalClass(this.graph, new TraversalStrategies(this.traversalStrategies), b);
   }
 
-<<<<<<< HEAD
   /**
    * mergeV GraphTraversalSource step method.
    * @param {...Object} args
@@ -276,9 +275,7 @@
     const b = new Bytecode(this.bytecode).addStep('mergeE', args);
     return new this.graphTraversalClass(this.graph, new TraversalStrategies(this.traversalStrategies), b);
   }
-  
-=======
->>>>>>> a635208e
+
   /**
    * addV GraphTraversalSource step method.
    * @param {...Object} args
@@ -289,7 +286,6 @@
     return new this.graphTraversalClass(this.graph, new TraversalStrategies(this.traversalStrategies), b);
   }
 
-<<<<<<< HEAD
   /**
    * mergeV GraphTraversalSource step method.
    * @param {...Object} args
@@ -299,9 +295,7 @@
     const b = new Bytecode(this.bytecode).addStep('mergeV', args);
     return new this.graphTraversalClass(this.graph, new TraversalStrategies(this.traversalStrategies), b);
   }
-  
-=======
->>>>>>> a635208e
+
   /**
    * inject GraphTraversalSource step method.
    * @param {...Object} args
@@ -321,20 +315,16 @@
     const b = new Bytecode(this.bytecode).addStep('io', args);
     return new this.graphTraversalClass(this.graph, new TraversalStrategies(this.traversalStrategies), b);
   }
-<<<<<<< HEAD
-
-    /**
-     * call GraphTraversalSource step method.
-     * @param {...Object} args
-     * @returns {GraphTraversal}
-     */
-    call(...args) {
-      const b = new Bytecode(this.bytecode).addStep('call', args);
-      return new this.graphTraversalClass(this.graph, new TraversalStrategies(this.traversalStrategies), b);
-    }
-
-=======
->>>>>>> a635208e
+
+  /**
+   * call GraphTraversalSource step method.
+   * @param {...Object} args
+   * @returns {GraphTraversal}
+   */
+  call(...args) {
+    const b = new Bytecode(this.bytecode).addStep('call', args);
+    return new this.graphTraversalClass(this.graph, new TraversalStrategies(this.traversalStrategies), b);
+  }
 }
 
 /**
@@ -481,7 +471,6 @@
     this.bytecode.addStep('call', args);
     return this;
   }
-
   /**
    * Graph traversal cap method.
    * @param {...Object} args
@@ -591,7 +580,6 @@
     this.bytecode.addStep('element', args);
     return this;
   }
-
   /**
    * Graph traversal elementMap method.
    * @param {...Object} args
@@ -612,7 +600,6 @@
     return this;
   }
 
-<<<<<<< HEAD
   /**
    * Graph traversal fa method.
    * @param {...Object} args
@@ -622,9 +609,7 @@
     this.bytecode.addStep('fail', args);
     return this;
   }
-  
-=======
->>>>>>> a635208e
+
   /**
    * Graph traversal filter method.
    * @param {...Object} args
@@ -925,14 +910,13 @@
     return this;
   }
 
-<<<<<<< HEAD
   /**
    * Graph traversal mergeE method.
    * @param {...Object} args
    * @returns {GraphTraversal}
    */
   mergeE(...args) {
-    this.bytecode.addStep("mergeE", args);
+    this.bytecode.addStep('mergeE', args);
     return this;
   }
 
@@ -942,12 +926,10 @@
    * @returns {GraphTraversal}
    */
   mergeV(...args) {
-    this.bytecode.addStep("mergeV", args);
-    return this;
-  }
-  
-=======
->>>>>>> a635208e
+    this.bytecode.addStep('mergeV', args);
+    return this;
+  }
+
   /**
    * Graph traversal min method.
    * @param {...Object} args
@@ -1503,8 +1485,8 @@
   math: (...args) => callOnEmptyTraversal('math', args),
   max: (...args) => callOnEmptyTraversal('max', args),
   mean: (...args) => callOnEmptyTraversal('mean', args),
-  mergeE: (...args) => callOnEmptyTraversal("mergeE", args),
-  mergeV: (...args) => callOnEmptyTraversal("mergeV", args),
+  mergeE: (...args) => callOnEmptyTraversal('mergeE', args),
+  mergeV: (...args) => callOnEmptyTraversal('mergeV', args),
   min: (...args) => callOnEmptyTraversal('min', args),
   not: (...args) => callOnEmptyTraversal('not', args),
   optional: (...args) => callOnEmptyTraversal('optional', args),
