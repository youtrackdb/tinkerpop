////
Licensed to the Apache Software Foundation (ASF) under one or more
contributor license agreements.  See the NOTICE file distributed with
this work for additional information regarding copyright ownership.
The ASF licenses this file to You under the Apache License, Version 2.0
(the "License"); you may not use this file except in compliance with
the License.  You may obtain a copy of the License at

  http://www.apache.org/licenses/LICENSE-2.0

Unless required by applicable law or agreed to in writing, software
distributed under the License is distributed on an "AS IS" BASIS,
WITHOUT WARRANTIES OR CONDITIONS OF ANY KIND, either express or implied.
See the License for the specific language governing permissions and
limitations under the License.
////
= TinkerPop3 CHANGELOG

== TinkerPop 3.7.0 (NOT OFFICIALLY NAMED YET)

image::https://raw.githubusercontent.com/apache/tinkerpop/master/docs/static/images/gremlin-standing.png[width=185]

[[release-3-7.0]]
=== TinkerPop 3.7.0 (Release Date: NOT OFFICIALLY RELEASED YET)

This release also includes changes from <<release-3-6-XXX, 3.6.XXX>>.

* Removed `connectOnStartup` configuration option from gremlin-javascript.
* Changed `Gremlin.version()` to read from the more specificly named `tinkerpop-version` attribute.
* Added warning on vertex property cardinality mismatch when reading GraphML.
* Bumped to `ws` 8.x for `gremlin-javascript`.
* Added support for mid-traversal `E()`-steps to Gremlin core and GLV's.
* Added nullable annotations to Gremlin.NET.
* Bumped Objenesis to 3.3 in `gremlin-shaded`.
* Moves java serializer, message and token classes from `gremlin-driver` to a new `gremlin-util` module.
* Moves `SimpleSocketServer` and its initializers to a new `gremlin-tools/gremlin-socket-server` module.
* Configures `gremlin-socket-server` to build a docker image which can be used for testing GLV's. (Can be skipped with -DskipImageBuild)
* Reduces dependency from `gremlin-server` onto `gremlin-driver` to a test scope only.
* Added `RequestOptions` and `RequestOptionsBuilder` types to Go GLV to encapsulate per-request settings and bindings.
* Added `SubmitWithOptions()` methods to `Client` and `DriverRemoteConnection` in Go GLV to pass `RequestOptions` to the server.
* Changed default behavior for returning properties on Elements for OLTP queries. Properties are now returned.
* Detachment is no longer performed in `TraverserIterator`.
* Added `materializeProperties` request option to control properties serialization.
* Modified serializers in to handle serialization and deserialization of properties.
* Added functional properties to the graph structure components for .NET, GO and Python.
* Modified the GremlinScriptChecker to extract the `materializeProperties` request option.
* Neo4jVertexProperty no longer throw Exception for `properties()`, but return empty iterable.
* Bumped Groovy to 4.0.9.
* Bumped GMavenPlus to 2.1.0.

== TinkerPop 3.6.0 (Tinkerheart)

image::https://raw.githubusercontent.com/apache/tinkerpop/master/docs/static/images/gremlin-victorian.png[width=185]

[[release-3-6-3]]
=== TinkerPop 3.6.3 (Release Date: NOT OFFICIALLY RELEASED YET)

This release also includes changes from <<release-3-5-6, 3.5.6>>.

* Fixed bug in grammar that prevented declaration of a `Map` key named `new` without quotes.
* Improved performance of comparison (equals) between not compatible types and nulls

[[release-3-6-2]]
=== TinkerPop 3.6.2 (Release Date: January 16, 2023)

This release also includes changes from <<release-3-5-5, 3.5.5>>.

* Fixed bug in the Gremlin grammar for parsing of empty queries.
* Provided mechanism for provider plugins to get notified on script/query processing via `GraphManager`.
* Fixed bug in `select()` when using multiple labels.
* Moved Gherkin feature tests to `gremlin-test` resources so that they are more easily referenced by providers.
* Made quality of life changes to semantics for `mergeV/E` based on initial feedback.

==== Bugs
* TINKERPOP-2765 Race condition during script creation when using UnifiedChannelizer
* TINKERPOP-2769 gremlin-server does not reply with a timeout response to all timed out requests
* TINKERPOP-2771 Critical severity security vulnerabilty in commons-configuration 2.7
* TINKERPOP-2796 High severity security vulnerability found in snakeyaml
* TINKERPOP-2801 Incorrect deprecation notice on gremlin-python
* TINKERPOP-2803 Incorrect count() with sample() in TinkerGraph
* TINKERPOP-2805 No results returned for multiple labels to select()
* TINKERPOP-2809 High severity security vulnerability found in jackson databind
* TINKERPOP-2815 Critical security vulnerability for apache commons-text
* TINKERPOP-2816 Gherkin test issues for implementers
* TINKERPOP-2817  "Could not find a type identifier for the class : class java.lang.Byte" occurs when dumping graph to graphson format
* TINKERPOP-2826 Critical security vulnerability in ivy
* TINKERPOP-2836 Github actions do not run java driver integration tests
* TINKERPOP-2840 Test Failures on NonDex
* TINKERPOP-2843 Security vulnerabilities found in netty version 4.1.77
* TINKERPOP-2849 Incorrect implementation for GraphTraversalSource.With in gremlin-go

==== Improvements
* TINKERPOP-2471 Add logging to Gremlin.Net driver
* TINKERPOP-2480 User agent for Gremlin drivers
* TINKERPOP-2622 Enforce ordering semantics in feature tests
* TINKERPOP-2696 Refactor Gherkin test framework to better handle bindings
* TINKERPOP-2737 Dockerized Build and Test Environments
* TINKERPOP-2772 Add Spark utility to load vertices as RDD
* TINKERPOP-2779 Floating ConnectedComponent Feature Failures for GitHub Actions on windows
* TINKERPOP-2785 Inability to Mock Returned Result Types in Gremlin-Go Driver
* TINKERPOP-2792 Better exception when JavaTranslator finds a method but not the overload
* TINKERPOP-2794 Allow cancellation of Gremlin.Net async methods
* TINKERPOP-2804 gherkin feature files should be on the classpath
* TINKERPOP-2806 Provide method for provider plugins to get notified on script/query processing
* TINKERPOP-2808 Improve Compatibility on ARM machines
* TINKERPOP-2813 Improve driver usability for cases where NoHostAvailableException is currently thrown
* TINKERPOP-2814 Add a SSL handshake timeout configuration to the driver
* TINKERPOP-2818 exclude mockito-core in gremlin-core [compile scope] (import by jcabi-manifests)
* TINKERPOP-2833 TestSupport loads files too slow
* TINKERPOP-2834 CloneVertexProgram optimization on SparkGraphComputer
* TINKERPOP-2842 Expand GremlinScriptChecker to include request id overrides
* TINKERPOP-2850 Modifications to mergeV/E semantics

[[release-3-6-1]]
=== TinkerPop 3.6.1 (Release Date: July 18, 2022)

This release also includes changes from <<release-3-5-4, 3.5.4>>.

* Made GraphBinary the default serialization format for .NET and Python.
* Added missing `ResponseStatusCodeEnum` entry for 595 for .NET.
* Fix a javadoc comment in `Cluster.Builder` regarding maxInProcessPerConnection.

==== Bugs

* TINKERPOP-2734 NullPointerException when calling Client chooseConnection()
* TINKERPOP-2736 PluginAcceptor interface no more available in 3.5.3+ but referred in documentation
* TINKERPOP-2741 GraphMLWriter error message is not properly formatted
* TINKERPOP-2746 Medium security vulnerabilities on logback-core
* TINKERPOP-2751 Transaction: tx.commit() hangs up in javascript client-lib
* TINKERPOP-2754 Javascript client hangs if the server restarts
* TINKERPOP-2768 BranchStep pickToken should be integrated when added as a child option

==== Improvements

* TINKERPOP-2229 JavaScript GLV: Add GraphBinary Support
* TINKERPOP-2631 GraphSON float serialization when ujson is used is imprecise
* TINKERPOP-2693 Complete GraphBinary support in Python
* TINKERPOP-2715 remove log4jv1 dependency
* TINKERPOP-2723 Make GraphBinary the default serialization format for .NET and Python *(breaking)*
* TINKERPOP-2740 first request suspend more than 9s when using gremlin-java-driver
* TINKERPOP-2748 Medium security vulnerability on netty-all and netty-codec
* TINKERPOP-2762 getScopeKeys should respect the order of keys passed in Step
* TINKERPOP-2764 AWS Neptune returns an inaccessible structured error response

[[release-3-6-0]]
=== TinkerPop 3.6.0 (Release Date: April 4, 2022)

This release also includes changes from <<release-3-5-3, 3.5.3>>.

* Added parser support for `NaN` and `Infinity`.
* Implemented comparability/orderability semantics defined in the Graph Provider documentation.
* Added `TextP.regex` and `TextP.notRegex`.
* Changed TinkerGraph to allow identifiers to be heterogeneous when filtering.
* Prevented values of `T` to `property()` from being `null`.
* Added `element()` step.
* Added `call()` step.
* Added `fail()` step.
* Added `mergeV()` and `mergeE()` steps.
* Added `Direction` aliases of `from` and `to`.
* Moved `TraversalOptionParent.Pick` to its own class as `Pick`.
* Introduced Pythonic Gremlin step names using snake case and deprecated camel case naming.
* Improved Gherkin test framework to allow for asserting traversal exceptions as a behavior.
* Fixed query indentation for profile metrics where indent levels were not being respected.
* `TraversalOpProcessor` no longer accepts a `String` representation of `Bytecode` for the "gremlin" argument which was left to support older versions of the drivers.
* Removed requirement that "ids" used to filter vertices and edges need to be all of a single type.
* Created `gremlin-annotations` module where the `@GremlinDsl` annotation and related code has been moved.
* Moved `GremlinScriptChecker` to `gremlin-core` from `gremlin-groovy` since it is not Groovy dependent.
* Removed `groovy` and `groovy-json` dependencies from `gremlin-driver` as well as related `JsonBuilder` serialization support.
* Replaced log4j usage with logback where builds rely on and packaged distributions now contain the latter.
* Improved behavior of `V()` and `E()` when `null` is an argument producing a filtering behavior rather than an exception.
* Prevented metrics computation unless the traversal is in a locked state.
* Added syntax to Gremlin grammar to explicitly define `byte`, `short` and `BigInteger`.
* Added syntax to Gremlin grammar to allow construction of a reference `Vertex`.
* Changed Gremlin grammar to allow for Groovy-like syntax when parsing a `Map` literal.
* Created a way to produce a corpus of Gremlin traversals via `FeatureReader` and `DocumentationReader` in `gremlin-language`.
* Changed mechanism for determining if `id` equality with `toString()` is used by validating that elements of the predicate collection are all `String` rather than enforcing homogenous collections in the process.
* Exposed Gherkin tests as part of the provider test suite.
* Packaged Gherkin tests and data as standalone package as a convenience distribution.
* Removed `ProductiveByStrategy` as a strategy that is applied by default.
* Changed `by()` modulator semantics to consistently filter.
* Removed previously deprecated Gryo `MessageSerializer` implementations.
* Removed previously deprecated `AuthenticationSettings.enableAuditLog`.
* Removed previously deprecated `GroovyTranslator` from `gremlin-groovy` module.
* Removed previously deprecated Gremlin steps that conflicted with Python keywords.
* Removed the dependency on `six` from `gremlin-python`.
* Bumped to Apache Hadoop 3.3.1.
* Bumped to Apache Spark 3.2.0.
* Bumped node.js in `gremlin-javascript` to v16.13.0.
* Changed `NumberHelper` to properly cast to `byte` and `short` rather than default coercing to `Integer`.
* Modified some driver defaults (maximum content length, pool size, maximum in process) to be more consistent with one another.
* Fixed a potential connection load balancing issue due to a race condition not updating the usage count.
* Extended `property()` to allow for setting a `Map` of property values.

==== Bugs

* TINKERPOP-2358 Potential connection leak on client disposing
* TINKERPOP-2486 Client does not load balance requests across available connections
* TINKERPOP-2507 Remove requirement that Graph implementations must filter on homogeneous identifiers *(breaking)*
* TINKERPOP-2522 DefaultTraversalMetrics::toString does not indent annotations correctly
* TINKERPOP-2554 Extracting step metrics from ProfileStep throws NPE if the step was not triggered
* TINKERPOP-2565 GraphMLWriter does not check vertexLabelKey conflict
* TINKERPOP-2566 Incomplete error message in bytecode step generation
* TINKERPOP-2568 Graph instance not set for child traversals
* TINKERPOP-2569 Reconnect to server if Java driver fails to initialize
* TINKERPOP-2578 Set arguments to P within/without are wrapped in List
* TINKERPOP-2579 EventStrategy doesn't work with anonymous traversal
* TINKERPOP-2580 Update the custom DSL documentation
* TINKERPOP-2585 Traversal failed for different strategies order
* TINKERPOP-2589 XML External Entity (XXE) vulnerability
* TINKERPOP-2597 NullPointerException while initializing connection pool
* TINKERPOP-2598 within(null) NPE
* TINKERPOP-2603 TinkerGraph sometimes could not query float values.
* TINKERPOP-2604 TinkerGraph could not order vertex/edge without specified property.
* TINKERPOP-2606 Neo4j-Gremlin could not order vertex/edge without specified property
* TINKERPOP-2609 HTTP returns serialization exceptions for the GraphTraversalSource
* TINKERPOP-2610 NumberHelper can return values in the form of their original type smaller than int *(breaking)*
* TINKERPOP-2621 toString for traversals such as within with empty array returns empty string as argument instead of brackets
* TINKERPOP-2626 RangeGlobalStep closes traversal prematurely
* TINKERPOP-2649 Unable to translate gremlin query to java
* TINKERPOP-2658 Translator in gremlin-javascript has trouble with array arguments
* TINKERPOP-2661 GremlinGroovyScriptEngine handling of null arguments
* TINKERPOP-2662 Unclosed client session and stacktrace pops up when cleanup is missed
* TINKERPOP-2670 JavaDocs do not build when using JDK 11
* TINKERPOP-2694 Bug of TinkerGraph gremlin api "has()"
* TINKERPOP-2702 property(null) throws NPE
* TINKERPOP-2706 Traversal clone() not resetting the close state
* TINKERPOP-2712 PropertyChangedEvent is triggered before Property is actually changed
* TINKERPOP-2717 Gremlin.NET : WebSocketConnection does not check for MessageType.Close, causing error InvalidOperationException: "Received data deserialized into null object message. Cannot operate on it."
* TINKERPOP-2719 hasNext is called on TraverserIterator after transaction is committed
* TINKERPOP-2726 Python's GroovyTranslator translates boolean wrong

==== Improvements

* TINKERPOP-2367 Gremlin Translators for .NET
* TINKERPOP-2379 Consistent defaults and initialization APIs for drivers
* TINKERPOP-2411 Move GremlinDslProcessor to its own artifact *(breaking)*
* TINKERPOP-2467 Follow python naming conventions for Gremlin syntax
* TINKERPOP-2504 Intermittently failing server/driver integration tests
* TINKERPOP-2518 Enhance .NET gherkin framework to deal with more advanced assertions
* TINKERPOP-2524 Expand support for number types in grammar
* TINKERPOP-2525 Extend Gherkin tests to cover strategies
* TINKERPOP-2534 Log4j flagged as critical security violation
* TINKERPOP-2548 Add getter for indexer used in IndexStep
* TINKERPOP-2551 Setup scripts to publish Gremint to npm
* TINKERPOP-2555 Support for remote transactions in Python
* TINKERPOP-2556 Support remote transactions in .NET
* TINKERPOP-2557 Support remote transactions in Javascript
* TINKERPOP-2559 Stop sending the close message for .NET
* TINKERPOP-2560 Stop sending close message for Python
* TINKERPOP-2561 Stop sending close message in Javascript
* TINKERPOP-2562 Remove GraphSON 2 option in TraversalOpProcessor *(breaking)*
* TINKERPOP-2570 Support custom type in GraphBinary for .NET
* TINKERPOP-2576 Setup automatic updates via Dependabot for Gremlin.NET
* TINKERPOP-2577 Remove unused test coverage dependencies from Gremlin.NET
* TINKERPOP-2582 Construct traversals from gremlin-language
* TINKERPOP-2583 Make gremlin-groovy processing optional in Gremlin Server
* TINKERPOP-2591 Administrative adjustments to gremlint site
* TINKERPOP-2592 Align the style guides
* TINKERPOP-2593 Remove Groovy as a dependency from gremlin-driver *(breaking)*
* TINKERPOP-2596 datetime function
* TINKERPOP-2601 Unify Gremlin testing behind Gherkin
* TINKERPOP-2605 Further enforce and refine null semantics
* TINKERPOP-2608 Enhance sample().by() semantics when by produces a null *(breaking)*
* TINKERPOP-2611 Prevent property(id,null) and addV(null) *(breaking)*
* TINKERPOP-2613 Improve behavior of V/E(null)
* TINKERPOP-2615 Expand testing of path() with null values
* TINKERPOP-2616 Provide better exceptions with SSL related failures *(breaking)*
* TINKERPOP-2620 Clean up NullPointerExceptions related to null arguments on property related steps
* TINKERPOP-2630 Clarify that a server cannot support Graphson1.0 over HTTP
* TINKERPOP-2632 Netty 4.1.61 flagged with two high severity security violations
* TINKERPOP-2635 Consistent by() behavior *(breaking)*
* TINKERPOP-2636 Remove ProductiveByStrategy as a default *(breaking)*
* TINKERPOP-2637 Enhance logging in the Python
* TINKERPOP-2639 Remove previously deprecated GryoMessageSerializer infrastructure *(breaking)*
* TINKERPOP-2640 Remove previously deprecated AuthenticationSettings.enableAuditLog setting *(breaking)*
* TINKERPOP-2641 Allow orderability on any type
* TINKERPOP-2645 Improve behavior of hasId(null)
* TINKERPOP-2646 Make .NET StreamExtensions public for GraphBinary
* TINKERPOP-2650 Remove deprecated Gremlin step overloads of python keywords *(breaking)*
* TINKERPOP-2651 Update to .NET 6
* TINKERPOP-2652 Add TextP.regex to the text predicate set
* TINKERPOP-2656 Provide a no syntax sugar translator for python
* TINKERPOP-2657 Remove GroovyTranslator from gremlin-groovy *(breaking)*
* TINKERPOP-2659 Bump javascript runtimes to node v16
* TINKERPOP-2660 Bring back close message for drivers
* TINKERPOP-2663 Support Vertex references in grammar
* TINKERPOP-2665 Add the ability for property() to take a map
* TINKERPOP-2666 Create an anonymizing Translator for logging traversals without user data
* TINKERPOP-2667 Allow fold() with addAll to work on Map
* TINKERPOP-2668 Updating aiohttp requirements at germin-python due to vulnerability
* TINKERPOP-2669 Netty 4.1.61 flagged with medium severity security violations
* TINKERPOP-2671 Add tx() support to grammar
* TINKERPOP-2676 Refactor GremlinScript checker out of groovy package *(breaking)*
* TINKERPOP-2678 jackson-databind medium security issue identified
* TINKERPOP-2679 Update JavaScript driver to support processing messages as a stream
* TINKERPOP-2680 Create call() step to allow for calling procedures
* TINKERPOP-2681 Create merge() step to codify best practice for upsert pattern
* TINKERPOP-2682 Enable WebSocket compression in .NET by default
* TINKERPOP-2687 Gremlin Boolean Value Expressions 2.0 with Ternary Boolean Logics
* TINKERPOP-2688 Investigate two .NET test failures
* TINKERPOP-2689 VertexProperty Gherkin support for .NET
* TINKERPOP-2690 VertexProperty Gherkin support for Javascript
* TINKERPOP-2691 VertexProperty Gherkin support for Python
* TINKERPOP-2695 Support NaN/Inf in Parser and Gherkin
* TINKERPOP-2705 Support null as an argument where it makes sense in Gremlin.NET
* TINKERPOP-2707 Closing parent connection in python should close tx() connections
* TINKERPOP-2711 Make gremlin-language optional as it brings in CDDL/GPL dependencies
* TINKERPOP-2713 Create an element() step that maps a Property to its Element.
* TINKERPOP-2716 Enable eslint for gremlin-javascript project
* TINKERPOP-2725 Traversal Strategy Mix Up In Gremlin-Python
* TINKERPOP-2727 HasContainer should allow a null key
* TINKERPOP-2728 jackson-databind high security issue identified

== TinkerPop 3.5.0 (The Sleeping Gremlin: No. 18 Entr'acte Symphonique)

image::https://raw.githubusercontent.com/apache/tinkerpop/master/docs/static/images/gremlin-sleeping-beauty.png[width=185]

[[release-3-5-6]]
=== TinkerPop 3.5.6 (Release Date: NOT OFFICIALLY RELEASED YET)

* Added `GraphFilter` support to `GraphSONRecordReader`.
* gremlin-python aiohttp dependency requirement upper bound relaxed to <4.0.0
* Changed `PartitionStrategy` to force its filters to the end of the chain for `Vertex` and `Edge` read steps, thus preserving order of the `has()`.
* Added `RequestOptions` and `RequestOptionsBuilder` types to Go GLV to encapsulate per-request settings and bindings.
* Added `SubmitWithOptions()` methods to `Client` and `DriverRemoteConnection` in Go GLV to pass `RequestOptions` to the server.
* Fixed bug in which `gremlin-server` would not respond to clients if an `Error` was thrown during bytecode traversals.
* Changed `with()` configuration for `ARGS_BATCH_SIZE` and `ARGS_EVAL_TIMEOUT` to be more forgiving on the type of `Number` used for the value.
* Changed `gremlin-console` to add imports via an ImportCustomizer to reduce time spent resolving imports.
<<<<<<< HEAD
=======
* Bumped to Groovy 2.5.21.
* Fixed bug in parsing of `math()` expressions where variables were not being identified if they contained a text associated with a function.
>>>>>>> 4ad6679a
* Refactored `FilterRankingStrategy` to improve performance for deeply nested traversals.
* Added `AuthInfoProvider` interface and `NewDynamicAuth()` to gremlin-go for dynamic authentication support.
* Bumped to `snakeyaml` 2.0 to fix security vulnerability.
* Bumped to Apache `commons-configuration` 2.9.0 to fix security vulnerability.

[[release-3-5-5]]
=== TinkerPop 3.5.5 (Release Date: January 16, 2023)

* Changed the `Result` struct in gremlin-go to make it more suitable for mocking in tests.
* Changed label generation in `PathProcessorStrategy` to be more deterministic.
* Bumped to Apache `commons-configuration` 2.8.0 to fix security vulnerability.
* Fixed issue where the `GremlinGroovyScriptEngine` reused the same translator concurrently which lead to incorrect translations.
* Fixed bug where tasks that haven't started running yet time out due to `evaluationTimeout` and never send a response back to the client.
* Set the exact exception in `initializationFailure` on the Java driver instead of the root cause.
* Improved error message for when `from()` and `to()` are unproductive for `addE()`.
* Added `SparkIOUtil` utility to load graph into Spark RDD.
* Improved performance of `CloneVertexProgram` by bypassing the shuffle state of `SparkGraphComputer`.
* Changed `JavaTranslator` exception handling so that an `IllegalArgumentException` is used for cases where the method exists but the signature can't be discerned given the arguments supplied.
* Dockerized all test environment for .NET, JavaScript, Python, Go, and Python-based tests for Console, and added Docker as a build requirement.
* Async operations in .NET can now be cancelled. This however does not cancel work that is already happening on the server.
* Bumped to `snakeyaml` 1.32 to fix security vulnerability.
* Update docker/build.sh to work with docker-compose dockerized tests changes.
* Fix permission issues with Docker generated files by setting permission to current user, so sudo isn't needed for maven operations.
* Updated base images for gremlin-server and gremlin-console docker images to support arm64.
* Use Go embed for error/logger resources for `gremlin-go` to avoid missing resource files when using binaries.
* Added user agent to web socket handshake in java driver. Can be controlled by a new enableUserAgentOnConnect configuration. It is enabled by default.
* Added user agent to web socket handshake in Gremlin.Net driver. Can be controlled by `EnableUserAgentOnConnect` in `ConnectionPoolSettings`. It is enabled by default.
* Added user agent to web socket handshake in go driver. Can be controlled by a new `EnableUserAgentOnConnect` setting. It is enabled by default.
* Added user agent to web socket handshake in python driver. Can be controlled by a new `enable_user_agent_on_connect` setting. It is enabled by default.
* Added user agent to web socket handshake in javascript driver. Can be controlled by a new `enableUserAgentOnConnect` option. It is enabled by default.
* Added logging in .NET.
* Added `addDefaultXModule` to `GraphSONMapper` as a shortcut for including a version matched GraphSON extension module.
* Modified `GraphSONRecordReader` and `GraphSONRecordWriter` to include the GraphSON extension module by default.
* Bumped `jackson-databind` to 2.14.0 to fix security vulnerability.
* Bumped to Groovy 2.5.15.
* Bumped to Netty 4.1.86.
* Bumped `ivy` to 2.5.1 to fix security vulnerability
* Removed default SSL handshake timeout. The SSL handshake timeout will instead be capped by setting `connectionSetupTimeoutMillis`.
* Improved logging for `gremlin-driver`.
* Modified `Connection` and `Host` job scheduling in `gremlin-driver` by dividing their work to two different thread pools and sparing work from the primary pool responsible for submitting requests and reading results.
* Prevented usage of the fork-join pool for `gremlin-driver` job scheduling.
* Modified `GremlinScriptChecker` to extract the `Tokens.REQUEST_ID` from Gremlin scripts.
* Changed `Host` initialization within a `Client` to be parallel again in `gremlin-driver`.
* Changed mechanism for determining `Host` health which should make the driver more resilient to intermittent network failures.
* Removed the delay for reconnecting to a potentially unhealthy `Host` only marking it as unavailable after that initial retry fails.
* Prevented fast `NoHostAvailableException` in favor of more direct exceptions when borrowing connections from the `ConnectionPool`.
* Improved Gherkin tests for more consistent results.
* Provides users with potentially more information to driver TimeoutExceptions.
* Fixed an issue in Go and Python GLVs where modifying per request settings to override request_id's was not working correctly.
* Fixed incorrect implementation for `GraphTraversalSource.With` in `gremlin-go`.
* Changed Gremlin.version() to return `"VersionNotFound"` if the version is missing from the manifest.
* Fixed a case sensitivity issue when comparing request UUIDs in `gremlin-javascript`.

==== Bugs

* TINKERPOP-2765 Race condition during script creation when using UnifiedChannelizer
* TINKERPOP-2769 gremlin-server does not reply with a timeout response to all timed out requests
* TINKERPOP-2771 Critical severity security vulnerabilty in commons-configuration 2.7
* TINKERPOP-2796 High severity security vulnerability found in snakeyaml
* TINKERPOP-2803 Incorrect count() with sample() in TinkerGraph
* TINKERPOP-2809 High severity security vulnerability found in jackson databind
* TINKERPOP-2815 Critical security vulnerability for apache commons-text
* TINKERPOP-2816 Gherkin test issues for implementers
* TINKERPOP-2817 Support java.lang.Byte in hadoop GraphSONRecordWriter/GraphSONRecordReader
* TINKERPOP-2826 Critical security vulnerability in ivy
* TINKERPOP-2836 Github actions do not run java driver integration tests
* TINKERPOP-2840 Test Failures on NonDex
* TINKERPOP-2843 Security vulnerabilities found in netty version 4.1.77
* TINKERPOP-2849 Incorrect implementation for GraphTraversalSource.With in gremlin-go

==== Improvements

* TINKERPOP-2471 Add logging to Gremlin.Net driver
* TINKERPOP-2480 User agent for Gremlin drivers
* TINKERPOP-2737 Dockerized Build and Test Environments
* TINKERPOP-2772 Add Spark utility to load vertices as RDD
* TINKERPOP-2779 Floating ConnectedComponent Feature Failures for GitHub Actions on windows
* TINKERPOP-2785 Inability to Mock Returned Result Types in Gremlin-Go Driver
* TINKERPOP-2792 Better exception when JavaTranslator finds a method but not the overload
* TINKERPOP-2794 Allow cancellation of Gremlin.Net async methods
* TINKERPOP-2808 Improve Compatibility on ARM machines
* TINKERPOP-2813 Improve driver usability for cases where NoHostAvailableException is currently thrown
* TINKERPOP-2814 Add a SSL handshake timeout configuration to the driver
* TINKERPOP-2833 TestSupport loads files too slow
* TINKERPOP-2834 CloneVertexProgram optimization on SparkGraphComputer
* TINKERPOP-2842 Expand GremlinScriptChecker to include request id overrides

[[release-3-5-4]]
=== TinkerPop 3.5.4 (Release Date: July 18, 2022)

* Added exception to Gremlin Server that is thrown when using a transaction on a non-transaction graph.
* Exposed error message sent by the server as a property on `GremlinServerError` for gremlin-python
* Allowed `datetime()` syntax to accept zone offset with colon separators and seconds.
* Fixed a minor problem in the Gremlin parser where a `GraphTraversalSource` may not have been initialized.
* Added getters to high and low properties in `RangeLocalStep`.
* Added `Pick` traversal to the return from `getGlobalChildren()` for `BranchStep`.
* Ensured `Pick` traversal was an integrated child.
* Added GraphBinary serialization support to gremlin-javascript.
* Improved startup time by removing unnecessary DNS lookup.
* Bumped to logback 1.2.9.
* Bumped to netty 4.1.77.
* Fixed bug in `submitAsync()` in gremlin-python where the deprecated version was not returning its result.
* Added missing `ResponseStatusCodeEnum` entries for 403, 429, 497, and 596 for .NET.
* Added GraphBinary support in gremlin-python for short, bigdecimal and biginteger.
* Fixed bug in `PartitionStrategy` where the use of `AbstractLambdaTraversal` caused an unexpected exception.
* Fixed bug where close requests for sessions were improperly validating the request in the `UnifiedChannelizer`.
* Deprecated and removed functionality of the `connectOnStartup` option in `gremlin-javascript` to resolve potential `unhandledRejection` and race conditions.
* Ensured `Graph` instance was set between `TraversalStrategy` executions.
* Fixed potential `NullPointerException` in `gremlin-driver` where initialization of a `ConnectionPool` would fail but not throw an exception due to centralized error check being satisfied by a different process.
* Fixed a bug where the JavaScript client would hang indefinitely on traversals if the connection to the server was terminated.
* Fix a javadoc comment in Cluster.Builder regarding maxInProcessPerConnection.
* Added a getter for selectKeys in SelectStep

==== Bugs

* TINKERPOP-2734 NullPointerException when calling Client chooseConnection()
* TINKERPOP-2735 IllegalStateException: Unrecognized content of the 'gremlin' argument... on connection close
* TINKERPOP-2736 PluginAcceptror interface no more available in 3.5.3+ but referred in documentation
* TINKERPOP-2741 GraphMLWriter error message is not properly formatted
* TINKERPOP-2751 Transaction: tx.commit() hangs up in javascript client-lib
* TINKERPOP-2754 Javascript client hangs if the server restarts
* TINKERPOP-2763 client.submitAsync returns None value
* TINKERPOP-2768 BranchStep pickToken should be integrated when added as a child option

==== Improvements

* TINKERPOP-2229 JavaScript GLV: Add GraphBinary Support
* TINKERPOP-2631 GraphSON float serialization when ujson is used is imprecise
* TINKERPOP-2693 Complete GraphBinary support in Python
* TINKERPOP-2740 first request suspend more than 9s when using gremlin-java-driver
* TINKERPOP-2748 Medium security vulnerability on netty-all and netty-codec
* TINKERPOP-2762 getScopeKeys should respect the order of keys passed in Step
* TINKERPOP-2764 AWS Neptune returns an inaccessible structured error response

[[release-3-5-3]]
=== TinkerPop 3.5.3 (Release Date: April 4, 2022)

* Added support for using a readable stream when submitting scripts through the JavaScript driver which allows processing each batch of result sets as they come in, rather than waiting for the entire result set to complete before allowing processing.
* Fixed issue with implicit conversion of `Infinity` number instances into `BigDecimal`.
* Ensured that new properties are added before triggering the associated event.
* Added support for WebSocket compression in the .NET driver. (Only available on .NET 6.)
* Added Groovy `Translator` for .NET.
* Bumped to `jackson-databind` 2.13.2.2.
* Fixed bug in `DefaultTraversal.clone()` where the resulting `Traversal` copy could not be re-iterated.
* Fixed bug in `JavaTranslator` that did not handle `has()` well where `null` was the first argument.
* Renamed `GremlinBaseVisitor` to `DefaultGremlinBaseVisitor` in `gremlin-core` to prevent conflict with the generated `GremlinBaseVisitor` in `gremlin-language`.
* Tracked transaction spawned connections and closed them when the parent connection was closed for `gremlin-python`.
* Prevented unintentionally opening another transaction in `TraversalOpProcessor`` and `SessionOpProcessor` of Gremlin Server.
* Fixed bug in `Translator` of `gremlin-python` around translation of Booleans.

==== Bugs

* TINKERPOP-2694 Bug of TinkerGraph gremlin api "has()"
* TINKERPOP-2706 Traversal clone() not resetting the close state
* TINKERPOP-2712 PropertyChangedEvent is triggered before Property is actually changed
* TINKERPOP-2717 Gremlin.NET : WebSocketConnection does not check for MessageType.Close, causing error InvalidOperationException: "Received data deserialized into null object message. Cannot operate on it."
* TINKERPOP-2719 hasNext is called on TraverserIterator after transaction is committed
* TINKERPOP-2726 Python's GroovyTranslator translates boolean wrong

==== Improvements

* TINKERPOP-2367 Gremlin Translators for .NET
* TINKERPOP-2518 Enhance .NET gherkin framework to deal with more advanced assertions
* TINKERPOP-2651 Update to .NET 6
* TINKERPOP-2679 Update JavaScript driver to support processing messages as a stream
* TINKERPOP-2682 Enable WebSocket compression in .NET by default
* TINKERPOP-2707 Closing parent connection in python should close tx() connections
* TINKERPOP-2711 Make gremlin-language optional as it brings in CDDL/GPL dependencies
* TINKERPOP-2716 Enable eslint for gremlin-javascript project
* TINKERPOP-2725 Traversal Strategy Mix Up In Gremlin-Python
* TINKERPOP-2727 HasContainer should allow a null key
* TINKERPOP-2728 jackson-databind high security issue identified

[[release-3-5-2]]
=== TinkerPop 3.5.2 (Release Date: January 10, 2022)

This release also includes changes from <<release-3-4-13, 3.4.13>>.

* Added an `AnonymizingTypeTranslator` for use with `GroovyTranslator` which strips PII (anonymizes any String, Numeric, Date, Timestamp, or UUID data)
* Added support for `g.tx()` in Python.
* Added logging in in Python.
* Added `tx()` syntax to `gremlin-language`.
* Fixed shutdown cleanup issue in Python aiohttp transport layer.
* Added a `NoSugarTranslator` translator to `PythonTranslator` which translates Gremlin queries to Python without syntactic sugar (ex `g.V().limit(1)` instead of `g.V()[0:1]`)
* Added support for `g.Tx()` in .NET.
* Added support for `with()` constant options to `io()`.
* Changed `GroovyTranslator` to generate code more compatible to Java with `Date` and `Timestamp`.
* Fixed bug in the processing of the `io()` step when constructing a `Traversal` from the grammar.
* Added the `ConnectedComponent` tokens required to properly process the `with()` of the `connectedComponent()` step.
* Fixed `DotNetTranslator` bugs where translations produced Gremlin that failed due to ambiguous step calls to `has()`.
* Fixed bug where `RepeatUnrollStrategy`, `InlineFilterStrategy` and `MessagePassingReductionStrategy` were all being applied more than necessary.
* Modified grammar to accept the `datetime()` function so that Gremlin scripts have a way to natively construct a `Date`.
* Ensured `PathRetractionStrategy` is applied after `InlineFilterStrategy` which prevents an error in traverser mapping in certain conditions.
* Deprecated `JsonBuilder` serialization for GraphSON and Gryo.
* Added `ProductiveByStrategy` to ensure consistency of `by()` modulator behaviors when child traversal arguments contained no elements.
* Changed drivers to once again send the previously deprecated and removed "close" message for sessions.
* Modified `fold()` to merge `Map` instances with `addAll`.
* Allowed `null` string values in the Gremlin grammar.
* Fixed support for `SeedStrategy` in the Gremlin Grammar.
* Fixed bug in `Translator` of `gremlin-javascript` around array translation.
* Fixed bugs in `PythonTranslator`, `JavascriptTranslator` and `DotNetTranslator` when translating `TraversalStrategy` objects to Javascript.
* Prevented exception with `hasLabel(null)` and `hasKey(null)` and instead filter away traversers as these structural components can't ever be null.
* Improved handling of `null` when passed to `P` predicates.
* Handled `null` for mathematical reducing operations of `sum()`, `mean()`, `max()` and `min()`.
* Allowed `null` values in `Memory` for `GraphComputer`.
* Allowed `null` assignment in `withSideEffect()`.
* Allowed labelling of steps that emit a traverser carrying `null`.
* Fixed bug in filtering for `null` property key arguments to `valueMap()`, `elementMap()`, `properties()` and `values()`.
* Modified grammar to allow a call to `within()` and `without()` with no arguments.
* Fixed problems with `inject(null)` variations where `null` was the only value being submitted.
* Fixed problem with `GroovyTranslator` and `inject(null,null)` which could be interpreted as the Groovy JDK extension `inject(Object,Closure)`.
* Fixed error where certain variants of `inject()` with `null` might not properly construct a traversal in .NET.
* Prevented exception with  `hasValue(null)` and allowed filtering as expected.
* Refined `DotNetTranslator` to be more explicit with `null` arguments to ensure that the right overloads are called.
* Created `GremlinParser` to construct `Traversal` objects from `gremlin-language`.
* Added `GremlinLangScriptEngine` as a `GremlinScriptEngine` implementation that users the grammar and `JavaTranslator` to evaluate Gremlin.
* Added getter method for `bypassTraversal` in `AbstractLambdaTraversal`.
* Added support for custom GraphBinary types in .NET.
* Removed some unnecessary exception wrapping around `gremlin-driver` errors now producing a more immediate view of the actual error cause.

==== Bugs

* TINKERPOP-2569 Reconnect to server if Java driver fails to initialize
* TINKERPOP-2585 Traversal failed for different strategies order
* TINKERPOP-2589 XML External Entity (XXE) vulnerability
* TINKERPOP-2597 NullPointerException while initializing connection pool
* TINKERPOP-2598 within(null) NPE
* TINKERPOP-2603 TinkerGraph sometimes could not query float values.
* TINKERPOP-2609 HTTP returns serialization exceptions for the GraphTraversalSource
* TINKERPOP-2621 toString for traversals such as within with empty array returns empty string as argument instead of brackets
* TINKERPOP-2626 RangeGlobalStep closes traversal prematurely
* TINKERPOP-2649 Unable to translate gremlin query to java
* TINKERPOP-2658 Translator in gremlin-javascript has trouble with array arguments
* TINKERPOP-2662 Unclosed client session and stacktrace pops up when cleanup is missed
* TINKERPOP-2670 JavaDocs do not build when using JDK 11

==== Improvements

* TINKERPOP-2504 Intermittently failing server/driver integration tests
* TINKERPOP-2555 Support for remote transactions in Python
* TINKERPOP-2556 Support remote transactions in .NET
* TINKERPOP-2570 Support custom type in GraphBinary for .NET
* TINKERPOP-2582 Construct traversals from gremlin-language
* TINKERPOP-2583 Make gremlin-groovy processing optional in Gremlin Server
* TINKERPOP-2591 Administrative adjustments to gremlint site
* TINKERPOP-2592 Align the style guides
* TINKERPOP-2596 datetime function
* TINKERPOP-2605 Further enforce and refine null semantics
* TINKERPOP-2615 Expand testing of path() with null values
* TINKERPOP-2616 Provide better exceptions with SSL related failures *(breaking)*
* TINKERPOP-2620 Clean up NullPointerExceptions related to null arguments on property related steps
* TINKERPOP-2630 Clarify that a server cannot support Graphson1.0 over HTTP
* TINKERPOP-2632 Netty 4.1.61 flagged with two high severity security violations
* TINKERPOP-2637 Enhance logging in the Python
* TINKERPOP-2646 Make .NET StreamExtensions public for GraphBinary
* TINKERPOP-2656 Provide a no syntax sugar translator for python
* TINKERPOP-2660 Bring back close message for drivers
* TINKERPOP-2666 Create an anonymizing Translator for logging traversals without user data
* TINKERPOP-2667 Allow fold() with addAll to work on Map
* TINKERPOP-2668 Updating aiohttp requirements at germin-python due to vulnerability
* TINKERPOP-2669 Netty 4.1.61 flagged with medium severity security violations
* TINKERPOP-2671 Add tx() support to grammar

[[release-3-5-1]]
=== TinkerPop 3.5.1 (Release Date: July 19, 2021)

This release also includes changes from <<release-3-4-12, 3.4.12>>.

* Added support for `g.tx()` in Javascript.
* Fixed bug in Javascript error message related to validating anonymous traversal spawns.
* Changed close of Python and Javascript connections to no longer send a "close message" as the server no longer acknowledges it as of 3.5.0.
* Fixed bug where the `Graph` instance was not being assigned to child traversals.
* Removed sending of deprecated session close message from Gremlin.Net driver.

==== Bugs

* TINKERPOP-2358 Potential connection leak on client disposing
* TINKERPOP-2554 Extracting step metrics from ProfileStep throws NPE if the step was not triggered
* TINKERPOP-2565 GraphMLWriter does not check vertexLabelKey conflict
* TINKERPOP-2566 Incomplete error message in bytecode step generation
* TINKERPOP-2568 Graph instance not set for child traversals
* TINKERPOP-2578 Set arguments to P within/without are wrapped in List
* TINKERPOP-2579 EventStrategy doesn't work with anonymous traversal
* TINKERPOP-2580 Update the custom DSL documentation

==== Improvements

* TINKERPOP-2548 Add getter for indexer used in IndexStep
* TINKERPOP-2551 Setup scripts to publish Gremint to npm
* TINKERPOP-2557 Support remote transactions in Javascript
* TINKERPOP-2559 Stop sending the close message for .NET
* TINKERPOP-2560 Stop sending close message for Python
* TINKERPOP-2561 Stop sending close message in Javascript
* TINKERPOP-2576 Setup automatic updates via Dependabot for Gremlin.NET
* TINKERPOP-2577 Remove unused test coverage dependencies from Gremlin.NET

[[release-3-5-0]]
=== TinkerPop 3.5.0 (Release Date: May 3, 2021)

This release also includes changes from <<release-3-4-11, 3.4.11>>.

* Changed transport implementation to use AIOHTTP instead of Tornado for gremlin-python.
* Added max_content_length and unit test for it in gremlin-python.
* Removed compression_option support for transport in gremlin-python.
* Fixed event loop issues and added unit test for it in gremlin-python.
* Fixed DriverRemoteConnection multithreading issues and added unit test for it in gremlin-python.
* Fixed heartbeat timeout issues and tested with local server manually for gremlin-python.
* Fixed build errors emitted for gremlin-python (asyncio task destroyed but is pending error).
* Added `gremlin-language` module.
* Allowed the possibility for the propagation of `null` as a `Traverser` in Gremlin.
* Added a fully shaded version of `gremlin-driver`.
* Exposed websocket connection status in JavaScript driver.
* Fixed a bug where spark-gremlin was not re-attaching properties when using `dedup()`.
* Fixed a bug in `WsAndHttpChannelizer` pipeline configuration where failed object aggregation could not write back HTTP responses.
* Ensured better consistency of the use of `null` as arguments to mutation steps.
* Added a `ResponseStatusCode` to indicate that a client should retry its request.
* Added `TemporaryException` interface to indicate that a transaction can be retried.
* Prevented `TraversalStrategy` instances from being added more than once, where the new instance replaces the old.
* Improved error message for `addE()` when the `from()` or `to()` does not resolve to a `Vertex`.
* Improved error message for `addE()` when cardinality is specified on `property()` assignments.
* Allowed `property(T.label,Object)` to be used if no value was supplied to `addV(String)`.
* Dropped support for .NET Standard 1.3 in Gremlin.Net. Only .NET Standard 2.0 is supported starting with this version.
* Added GraphBinary support for .NET.
* Added `UnifiedChannelizer` which exposes HTTP and Websockets connections and processes both sessionless and in-session requests with the same `gremlinPool`.
* Bounded the `gremlinPool` in Gremlin Server to enforce rate limiting which will then produce a `TOO_MANY_REQUESTS` response status code.
* Switched from `Newtonsoft.Json` to `System.Text.Json` as the JSON library for Gremlin.Net.
* Allowed additional arguments to `Client.submit()` in Javascript driver to enable setting of parameters like `scriptEvaluationTimeout`.
* Gremlin.Net driver no longer supports skipping deserialization by default. Users can however create their own `IMessageSerializer` if they need this functionality.
* Supported deserialization of `dict` and `list` as a key in a `dict` for Python.
* Changed the aliased `Client` to proxy `close()` methods to its underlying client.
* Added support for remote `g.tx()` usage.
* Added support for bytecode-based sessions.
* Added a `Graph.Feature` for `supportsNullPropertyValues`.
* Modified `TokenTraversal` to support `Property` thus `by(key)` and `by(value)` can now apply to `Edge` and meta-properties.
* Added `SeedStrategy` to allow deterministic behavior for `coin()`, `sample()` and `Order.shuffle`.
* Added `Grouping` step interface.
* Added `TraversalParent.replaceTraversal()` which can replace a direct child traversal.
* Added `ByModulatorOptimizationStrategy` which replaces certain standard traversals w/ optimized traversals (e.g. `TokenTraversal`).
* Improved `IdentityRemovalStrategy` by accounting for `EndStep` situations.
* Added `IdentityRemovalStrategy` to the standard list of `TraversalStrategies`.
* Modified `PathRetractionStrategy` to leave labels more often with `match()` cases to return more consistent results.
* Refactored `MapStep` to move its logic to `ScalarMapStep` so that the old behavior could be preserved while allow other implementations to have more flexibility.
* Modified TinkerGraph to support `null` property values and can be configured to disable that feature.
* Modified `null` handling in mutations to be consistent for a new `Vertex` as well as update to an existing one.
* Enforced use of anonymous child traversals.
* Removed support for Python 2.x in gremlinpython.
* Upgraded to Apache Commons Configuration2.
* Renamed `StoreStep` to `AggregateLocalStep`.
* Renamed `AggregateStep` to `AggregateGlobalStep`.
* Renamed `SERVER_ERROR_SCRIPT_EVALUATION` to `SERVER_ERROR_EVALUATION` given that this response code applies to remote traversals as well as scripts.
* Refactored `TraversalStrategies` to implement `Iterable`.
* Refactored `Traversal` semantics to always expect `EmptyStep` as a parent if it is meant to be the root `Traversal`.
* Configured GraphBinary as the default binary serialization format for the Java Driver.
* Configured GraphSON 3.0 as the default text serialization format when no serializer can be determined.
* Configured GraphSON 3.0 as the default setting for the `GraphSONMapper`.
* Added `JavascriptTranslator` for Java.
* Added `DotNetTranslator` for Java.
* Added Groovy `Translator` for Python.
* Fixed bug in `PythonTranslator` for processing `TraversalStrategy` instances in GraphBinary.
* Fixed bug in bytecode `Bindings` where calling `of()` prior to calling a child traversal in the same parent would cause the initial binding to be lost.
* Migrated from Tornado to AIOHTTP for gremlinpython.
* Bumped to Neo4j 3.4.11.
* Bumped to Spark 3.0.0.
* Bumped to Jackson 2.11.x.
* Supported build for Java 11.
* Added `MessageSerializer.getMapper()` to return the underlying object that handles serialization for a particular implementation.
* Added a parameterized `TypeTranslator` for use with `GroovyTranslator` that should produce more cache hits.
* Added support for `TextP` in Neo4j using its string search functions.
* Added a kerberos KDC to the docker container for testing GLV's.
* Added kerberos authentication to Gremlin-Python.
* Added audit logging to bytecode-based traversals.
* Changed `TraversalStrategy` application methodology to apply each strategy in turn to each level of the traversal hierarchy starting from root down to children.
* Added a VertexProgramRestrictionStrategy.
* Prevented more than one `Client` from connecting to the same Gremlin Server session.
* Changed the Groovy to an optional dependency in `gremlin-driver`.
* Added support for configuring an `Authorizer` implementation to Gremlin Server, allowing for authorization of individual gremlin requests.
* Added `gremlint` module to house the Gremlin query formatting JavaScript library powering gremlint.com.
* Removed internal functionality for the session close message in Gremlin Server - the message is accepted but ignored if sent.
* Removed `Property.Exceptions.propertyValueCanNotBeNull` exception type as `null` now has meaning in Gremlin.
* Removed the "experimental" support for multi/meta-properties in Neo4j.
* Removed Gryo serialization configurations from Gremlin Server sample configurations and default configurations.
* Removed previously deprecated custom keep-alive functionality in the Java driver.
* Removed previously deprecated `BytecodeUtil`.
* Removed previously deprecated `Cluster.maxWaitForSessionClose` configuration option.
* Removed previously deprecated `TraversalStrategies.applyStrategies()`.
* Removed previously deprecated `scriptEvaluationTimeout`.
* Removed previously deprecated `NioChannelizer` and related classes.
* Removed previously deprecated remote traversal side-effects and related infrastructure.
* Removed previously deprecated `Serializers.DEFAULT_RESULT_SERIALIZER` and `Serializers.DEFAULT_REQUEST_SERIALIZER`.
* Removed previously deprecated `decr` and `incr` from `Order`.
* Removed previously deprecated `TraversalSource.withRemote()`.
* Removed previously deprecated `ResponseHandlerContext` infrastructure.
* Removed previously deprecated `VertexProgram` related infrastructure.
* Removed previously deprecated SSL settings: `keyCertChainFile`, `keyFile`, `keyPassword` and `trustCertChainFile` and related infrastructure.
* Removed previously deprecated `PropertyMapStep` constructor and `isIncludeTokens`.
* Removed previously deprecated `StarGraph.builder()` and `StarGraph.Builder.create()`.
* Removed previously deprecated `AbstractOpProcessor.generateMetaData(ChannelHandlerContext, RequestMessage, ResponseStatusCode, Iterator)`
* Removed previously deprecated `BulkDumperVertexProgram` and `BulkLoaderVertexProgram`.

==== Bugs

* TINKERPOP-1619 TinkerGraphComputer worker count affects OptionalStep query results
* TINKERPOP-2107 Spark fails to reattach properties
* TINKERPOP-2157 SparkStarBarrierInterceptor injects (Byte) 0
* TINKERPOP-2159 EventStrategy doesn't handle multi-valued properties
* TINKERPOP-2175 Executor thread is not returned on channel close
* TINKERPOP-2185 Use commons-configuration2 instead of commons-configuration *(breaking)*
* TINKERPOP-2192 Gremlin.Net.Driver.Connection.Parse throws a NullReferenceException
* TINKERPOP-2224 Detect and fix resource leak
* TINKERPOP-2230 match() step unexpected behaviours
* TINKERPOP-2232 RemoteStrategy does not call parent class TraversalStrategy __init__
* TINKERPOP-2238 Fix remaining iterator leaks marked by @IgnoreIteratorLeak
* TINKERPOP-2241 Client exception don't match Server exception when server  throw StackOverflowError
* TINKERPOP-2248 Instability of driver for blocked requests
* TINKERPOP-2257 transaction itty  may still be visited after commit
* TINKERPOP-2264 Gremlin Python should deserialize g:Date to UTC
* TINKERPOP-2266 Keep alive not started at connection creation
* TINKERPOP-2274 Test of TinkerGraph Gremlin fail on Windows and non EN locale
* TINKERPOP-2276 No constructor for remote connection in DSL generated traversal source
* TINKERPOP-2283 GraphStep's ids null exception
* TINKERPOP-2285 Error object is unreachable
* TINKERPOP-2288 Get ConnectionPoolBusyException and then ServerUnavailableExceptions
* TINKERPOP-2289 Use address instead of hostname for connection
* TINKERPOP-2290 Javascript GLV connection refused error handling
* TINKERPOP-2291 TraversalExplanation deserialization in GraphSON
* TINKERPOP-2298 Bytecode.java  flattenArguments throw exception when null
* TINKERPOP-2303 GremlinDsl generate addV instead of addE
* TINKERPOP-2318 Edge properties dedup() not work with spark-gremlin *(breaking)*
* TINKERPOP-2337 In upgrade guide for 3.4.2, the option RemoteConnection.PER_REQUEST_TIMEOUT does not exist
* TINKERPOP-2338 drop() not removing all edge/meta properties
* TINKERPOP-2341 GremlinClientExtensions.SubmitAsync hangs as it tries to dispose connection
* TINKERPOP-2345 NullPointerException when Map key is not found for math()
* TINKERPOP-2347 Remove invalid service descriptors from gremlin-shaded
* TINKERPOP-2350 clone() is not deep copying Traversal internals
* TINKERPOP-2351 Local Map ordering of keys can generate cast errors
* TINKERPOP-2352 Gremlin Python driver default pool size makes Gremlin keep-alive difficult
* TINKERPOP-2353 Error while Shutting Down Gremlin Server
* TINKERPOP-2360 failed to deserializer int32 when gremlin-python submit bytecode with a big int value
* TINKERPOP-2364 Injected ProfileStep should not be displayed in child traversals
* TINKERPOP-2365 LazyBarrierStrategy adds a NoOpBarrierStep when profile() is present
* TINKERPOP-2368 JAVA_OPTIONS are not properly expanded in gremlin-console
* TINKERPOP-2369 Connections in ConnectionPool are not replaced in background when underlying channel is closed
* TINKERPOP-2374 SaslAndHttpBasicAuthenticationHandler can't extract authorization
* TINKERPOP-2383 has(T,Traversal) does not return results
* TINKERPOP-2384 Inject and withSideEffect causing different outcomes in order step
* TINKERPOP-2388 gremlinpython: Can't close DriverRemoteConnection
* TINKERPOP-2403 Gremlin javascript Translator does not handle child traversals
* TINKERPOP-2405 gremlinpython: traversal hangs when the connection is established but the servers stops responding later
* TINKERPOP-2408 Iterator leak in HasContainer
* TINKERPOP-2409 js: DriverRemoteConnection never times out if server uri not available.
* TINKERPOP-2410 Free up server threads when client is closed
* TINKERPOP-2425 Server closes HTTP connection for keepAlive as true
* TINKERPOP-2432 Generate correct toString() representation of bytecode in Javascript
* TINKERPOP-2433 typo in javadocs match() Type Parameters
* TINKERPOP-2435 Gremlin Python sugar syntax for values() can lead to unexpected problems
* TINKERPOP-2437 gremlin-driver hangs if ResultSet.statusAttributes().get() is called when the request throws
* TINKERPOP-2439 P and TextP toString() is broken
* TINKERPOP-2458 Bytecode Bindings lost when followed by a child traversal
* TINKERPOP-2465 TestHelper.generateTempFileFromResource file handling is invalid on windows
* TINKERPOP-2475 Barrier step touches one more element of next loop
* TINKERPOP-2478 Console byte code translator has issues with "new Date()"
* TINKERPOP-2496 GremlinDslProcessor fails when SocialTraversalSourceDsl overrides close
* TINKERPOP-2505 Gremlin Python Client Query Times out at 30 seconds instead of the server timeout
* TINKERPOP-2512 Duplicate jars in classpath when running gremlin-server.sh
* TINKERPOP-2513 Generics insufficiently strict on property()
* TINKERPOP-2514 Java client driver requests with same request ids hang
* TINKERPOP-2516 Property folding has trouble with coalesce
* TINKERPOP-2529 Global dedup() in reducing by() of group() detaches elements for OLTP
* TINKERPOP-2531 Gremlin .NET driver ConnectionPool can remain without connections if server is down for 1-2 minutes

==== Improvements

* TINKERPOP-709 Consider Bounding Gremlin Pool Queue Size
* TINKERPOP-1084 Branch option tokens should be allowed to be traversals.
* TINKERPOP-1553 Deprecate store() in favor of aggregate(Scope)
* TINKERPOP-1568 Change strategy application order *(breaking)*
* TINKERPOP-1641 Kerberos authentication for gremlin-python
* TINKERPOP-1682 by-modulator optimization strategy
* TINKERPOP-1733 hasKey, hasValues should work on Element and Property
* TINKERPOP-1810 Add Lambda.binaryOperator and Lambda.unaryOperator
* TINKERPOP-1838 Python sample script
* TINKERPOP-1886 Gremlin Python driver to periodically issue ping / heartbeat to gremlin server
* TINKERPOP-1921 Support hasNext terminal step in GLVs
* TINKERPOP-1994 LazyBarrierStrategy fully responsible for barrier() additions
* TINKERPOP-2001 Support lambdas in Javascript
* TINKERPOP-2014 Allow an ability to specify seeding for random methods such as coin, sample and Order.shuffle
* TINKERPOP-2020 Support withComputer() for javascript
* TINKERPOP-2046 Gremlin-Python: Support custom request headers in WebSocket request
* TINKERPOP-2054 Support TraversalStrategy specification in gremlin-javascript
* TINKERPOP-2076 Build with Java 11
* TINKERPOP-2080 Remove deprecated TraversalSource.withRemote() *(breaking)*
* TINKERPOP-2099 Property setting with null has different behavior between add and update *(breaking)*
* TINKERPOP-2133 Use neo4j index lookup in Neo4jGraphStep with HasContainers containing TextP predicates
* TINKERPOP-2168 GraphSON: P deserialization should be optimized
* TINKERPOP-2213 Replace scriptEvaluationTimeout in favor of something more suitable to bytecode
* TINKERPOP-2215 Better exception message for connection problems
* TINKERPOP-2223 Update jackson databind to 2.9.9
* TINKERPOP-2231 Remove deprecated bulk dumping/loading VertexPrograms *(breaking)*
* TINKERPOP-2233 Remove deprecated Order decr/incr *(breaking)*
* TINKERPOP-2235 Better handle the concept of null in traversals *(breaking)*
* TINKERPOP-2236 Improve error messaging for TinkerGraph IdManagers that fail on conversions
* TINKERPOP-2237 Prevent error when closing sessions that don't exist *(breaking)*
* TINKERPOP-2239 Remove previously deprecated SSL configuration options *(breaking)*
* TINKERPOP-2242 Bump to netty 4.1.36
* TINKERPOP-2243 Add user-agent to RequestOptions
* TINKERPOP-2245 Consolidate the executor for bytecode & string based client
* TINKERPOP-2246 Consolidate the error propagation to the client
* TINKERPOP-2250 Support toString serialization in GraphBinary
* TINKERPOP-2251 Remove deprecated VertexProgram-related methods *(breaking)*
* TINKERPOP-2252 A meaningful way to support session based byteCode interaction through gremlin-driver
* TINKERPOP-2254 Rename AggregateStep and StoreStep given aggregate(Scope,String) *(breaking)*
* TINKERPOP-2256 processAllStarts of AggregateStep should only be called when barrier is empty
* TINKERPOP-2259 Default Java based driver and server operations to GraphBinary and remove Gryo *(breaking)*
* TINKERPOP-2260 Update jackson databind 2.9.9.1
* TINKERPOP-2262 Improve Netty protocol handling
* TINKERPOP-2265 Deprecate Traversal.getSideEffects() functionality for remoting purposes
* TINKERPOP-2269 Remove remote side-effect related infrastructure *(breaking)*
* TINKERPOP-2270 Deprecate multi/metaproperty support in Neo4j
* TINKERPOP-2271 Add console preference to control server-originated warning display
* TINKERPOP-2272 Rename steps and tokens that conflict with standard python functions
* TINKERPOP-2273 Remove deprecated ResponseHandlerContext infrastructure *(breaking)*
* TINKERPOP-2277 Python sdk postpone the timing to create transport
* TINKERPOP-2279 GraphBinary support in Python
* TINKERPOP-2280 Prevent use of T values as property key overloads
* TINKERPOP-2284 Make it easier to return more structure of graph elements
* TINKERPOP-2295 Remove deprecated scriptEvaluationTimeout *(breaking)*
* TINKERPOP-2296 Per query timeout not working from Python
* TINKERPOP-2302 Add isOnGraphComputer() field accessor to ElementMapStep
* TINKERPOP-2307 Add better error message for badly configured Channelizer
* TINKERPOP-2310 Reduce Traversal.isRoot() to a check of EmptyStep *(breaking)*
* TINKERPOP-2311 TraversalStrategies implementing Iterable *(breaking)*
* TINKERPOP-2312 Empty keys to group() should group to null
* TINKERPOP-2314 Employ by(String) for Map when possible and improve errors around incorrect types
* TINKERPOP-2315 Implement some form of clone() or reset() for Traversal in GLVs
* TINKERPOP-2317 Remove Python 2 support *(breaking)*
* TINKERPOP-2320 [SECURITY] XMLInputFactory initialization in GraphMLReader introduces
* TINKERPOP-2325 Generate traversals that will better yield index lookups with SPARQL
* TINKERPOP-2327 Remove deprecated NIO protocol support *(breaking)*
* TINKERPOP-2328 Do not close all connections if just one has became closed
* TINKERPOP-2335 Drop support for older GLV runtimes
* TINKERPOP-2336 Allow close of channel without having to wait for server
* TINKERPOP-2349 Switch from Newtonsoft.Json to System.Text.Json *(breaking)*
* TINKERPOP-2354 Document recommendation to reuse graph traversal source
* TINKERPOP-2356 Bump to Jackson 2.10.x
* TINKERPOP-2357 Add a command to clear the Gremlin Console screen
* TINKERPOP-2361 Prevent using GraphTraversalSource spawned traversals as children *(breaking)*
* TINKERPOP-2371 Add possibility to import constants with ImportGremlinPlugin
* TINKERPOP-2376 Probability distribution controlled by weight when using sample step
* TINKERPOP-2377 Investigate intermittent .NET GLV test failures
* TINKERPOP-2389 Authorization support in TinkerPop
* TINKERPOP-2391 Drop GLV Templating System
* TINKERPOP-2392 Improve module level documentation for GLVs
* TINKERPOP-2394 Unable to use __ class of a custom DSL when passing a script even if this class is imported *(breaking)*
* TINKERPOP-2395 Gremlin Python doesn't support list as keys in groupCount
* TINKERPOP-2396 TraverserSet should be extendable for GraphDB provider
* TINKERPOP-2397 Don't create the default Gyro serializer if the caller specifies a different one
* TINKERPOP-2401 Upgrade Jackson-databind to 2.11.x
* TINKERPOP-2406 Delegate processing from event loop to worker threads
* TINKERPOP-2407 Support deserialization of a dict that has a dict as a key
* TINKERPOP-2412 Add missing query tests
* TINKERPOP-2413 Prefer withEmbedded() to withGraph() on AnonymousTraversalSource
* TINKERPOP-2415 Avoid unnecessary detached objects if not required
* TINKERPOP-2416 MultiIterator should implement AutoCloseable
* TINKERPOP-2418 Store authenticated user on server pipeline
* TINKERPOP-2420 Support per query request options in .NET
* TINKERPOP-2421 Support per query options in javascript
* TINKERPOP-2426 Use Netty's WebSocketClientProtocolHandler
* TINKERPOP-2427 Simplify Netty reference counting
* TINKERPOP-2430 Looping Recipies
* TINKERPOP-2431 Operating on Dropped Elements Recipes
* TINKERPOP-2436 The gremlin server starts even if all graphs instantiation has failed
* TINKERPOP-2438 Provide a way for scripts to respect with() specification of timeout
* TINKERPOP-2440 Simplify driver by delegating keepAlive logic to Netty
* TINKERPOP-2441 Add compression to WebSocket frames sent from client
* TINKERPOP-2442 Make Translators that work in Java part of gremlin-core
* TINKERPOP-2443 Improve testing of Translator instances for non-JVM languages with focus on Python as a model
* TINKERPOP-2445 Speed up client initialization *(breaking)*
* TINKERPOP-2446 Add Recipe for Optional Looping
* TINKERPOP-2447 Improve handling of StackOverflowError for long traversals
* TINKERPOP-2451 JavascriptTranslator for Java
* TINKERPOP-2452 DotNetTranslator for Java
* TINKERPOP-2453 Add WebSocket compression to gremlin-python
* TINKERPOP-2455 Remove deprecated custom keep-alive functionality in the Java driver Channelizer *(breaking)*
* TINKERPOP-2457 Add a max_content_length parameter to DriverRemoteConnection in the Python client
* TINKERPOP-2460 Change groovy to provided scope in gremlin-driver *(breaking)*
* TINKERPOP-2461 Align CoreImports with GroovyTranslator
* TINKERPOP-2462 Duplicated BytecodeUtil and BytecodeHelper classes
* TINKERPOP-2466 Improve syntax for Groovy scripts that use withStrategies()
* TINKERPOP-2468 Stabilize shouldProcessSessionRequestsInOrder() test
* TINKERPOP-2469 KrbException - Principal does not exist in test
* TINKERPOP-2470 Bump gremlinpython to tornado 6.x
* TINKERPOP-2472 GraphBinary support in .NET
* TINKERPOP-2473 Prevent TraversalStrategy instances of the same type to be added to a TraversalSource
* TINKERPOP-2474 withSack() Groovy translation output could be simplified
* TINKERPOP-2476 Provide fully shaded version of Java driver
* TINKERPOP-2479 Provide a way to set a custom GraphSONMapper for :bytecode command
* TINKERPOP-2481 IdentityRemovalStrategy not installed *(breaking)*
* TINKERPOP-2482 Rename wsConnectionTimeout to connectionSetupTimeout
* TINKERPOP-2484 Python  IOLoop close errors
* TINKERPOP-2485 Invalid http tests with ?gremlin=1-1
* TINKERPOP-2494 Document Translator parameter extraction functionality
* TINKERPOP-2499 PathRetractionStrategy returns inconsistent results when match() is not detected as the final step *(breaking)*
* TINKERPOP-2500 Add none() step for all GLVs
* TINKERPOP-2506 Expose client WebSocket connection status
* TINKERPOP-2517 Introduce a retry status code to the server protocol
* TINKERPOP-2527 Add a GroovyTranslator equivalent method to the Python client
* TINKERPOP-2530 Transfer OyvindSabo/gremlint and OyvindSabo/gremlint.com to apache/tinkerpop/gremlint
* TINKERPOP-2532 MaxBarrierSize of NoOpBarrierStep should be accessible
* TINKERPOP-2533 Develop a grammar for Gremlin
* TINKERPOP-2535 Netty 4.1.52 flagged as medium security violation
* TINKERPOP-2537 Support bytecode based requests in sessions and remote tx()
* TINKERPOP-2544 Modify site publishing scripts to include gremlint
* TINKERPOP-2546 Change transport layer to use AIOHTTP instead of Tornado
* TINKERPOP-2547 Provide an option to supply a callback before handshake submission
* TINKERPOP-2550 Deadlock on Client initialization

== TinkerPop 3.4.0 (Avant-Gremlin Construction #3 for Theremin and Flowers)

image::https://raw.githubusercontent.com/apache/tinkerpop/master/docs/static/images/avant-gremlin.png[width=185]

[[release-3-4-13]]
=== TinkerPop 3.4.13 (Release Date: January 10, 2022)

* Fixed `RangeGlobalStep` which was prematurely closing the iterator.
* Added explicit state to `DefaultTraversal` to track whether or not it was fully iterated and closed to ensure it released resources properly.
* Prevented XML External Entity (XXE) style attacks via `GraphMLReader` by disabling DTD and external entities by default.
* Improved error message for failed serialization for HTTP-based requests.
* Fixed a `NullPointerException` that could occur during a failed `Connection` initialization due to uninstantiated `AtomicInteger`.
* Minor changes to the initialization of Java driver `Cluster` and `Client` such that hosts are marked as available only after successfully initializing connection pools.
* `NoHostAvailableException` now contains a cause for the failure.
* Bumped to Netty 4.1.72.
* Added user-friendly message in Gremlin console for unavailable hosts upon initiation and fixed possible leak in `RemoteCommand.groovy` upon `RemoteException`.

==== Bugs

* TINKERPOP-2569 Reconnect to server if Java driver fails to initialize
* TINKERPOP-2589 XML External Entity (XXE) vulnerability
* TINKERPOP-2597 NullPointerException while initializing connection pool
* TINKERPOP-2603 TinkerGraph sometimes could not query float values.
* TINKERPOP-2609 HTTP returns serialization exceptions for the GraphTraversalSource
* TINKERPOP-2626 RangeGlobalStep closes traversal prematurely

==== Improvements

* TINKERPOP-2504 Intermittently failing server/driver integration tests
* TINKERPOP-2616 Provide better exceptions with SSL related failures *(breaking)*
* TINKERPOP-2630 Clarify that a server cannot support Graphson1.0 over HTTP
* TINKERPOP-2632 Netty 4.1.61 flagged with two high severity security violations
* TINKERPOP-2669 Netty 4.1.61 flagged with medium severity security violations

[[release-3-4-12]]
=== TinkerPop 3.4.12 (Release Date: July 19, 2021)

* Coerced single `set` arguments to `P.within` and `P.without` to `list` in Python which serializes to a more expected form for `P` instances.
* Fixed bug in the `vertexLabelKey` validation for `GraphMLWriter` which was inadvertently validating the `edgeLabelKey`.
* Changed `IndexStep` to make it easier for providers to determine the type of indexer being used.
* Allowed Javascript `Translator` to take `Bytecode` or a `Traversal`.
* Addressed CVE-2021-32640 for gremlin-javascript.
* Allowed construction of `DriverRemoteConnection` in .NET to use host and port specification similar to Java syntax.
* Defaulted `DriverRemoteConnection` to "g" if it the `TraversalSource` binding isn't supplied in Python.
* Initialized metrics in `ProfileStep` even if the step hasn't iterated.

==== Bugs

* TINKERPOP-2358 Potential connection leak on client disposing
* TINKERPOP-2554 Extracting step metrics from ProfileStep throws NPE if the step was not triggered
* TINKERPOP-2565 GraphMLWriter does not check vertexLabelKey conflict
* TINKERPOP-2578 Set arguments to P within/without are wrapped in List
* TINKERPOP-2580 Update the custom DSL documentation

==== Improvements

* TINKERPOP-2548 Add getter for indexer used in IndexStep
* TINKERPOP-2577 Remove unused test coverage dependencies from Gremlin.NET

[[release-3-4-11]]
=== TinkerPop 3.4.11 (Release Date: May 3, 2021)

* Prevented Java driver from sending multiple request messages with the same identifier.
* Improved error message for `property(T,Object)` when mutating graph elements.
* Added method caching for GraphSON 3.0 deserialization of `P` and `TextP` instances.
* Allowed setting `ssl_options` for gremlin-python.
* Fixed bug with global `dedup()` when used in reducing `by()` of `group()`.
* Fixed bug with Javascript Groovy `Translator` when generating Gremlin with multiple embedded traversals.
* Modified Gremlin Server `Settings` to be more extensible allowing for custom options with the YAML parser.
* Fixed `toString()` representation of `P` when string values are present in Javascript.
* Exposed barrier size with getter for `NoOpBarrierStep`.
* Bumped to Netty 4.1.61.
* Added `max_content_length` as a Python driver setting.
* Fixed bug in Java `Client` initialization, reconnect and shutdown where certain thread pool configurations might produce a deadlock.
* Ensured that `barrier()` additions by strategies were controlled solely by `LazyBarrierStrategy`.
* Fixed `NullPointerException` in `ResponseMessage` deserialization for GraphSON.
* Enabled the Gremlin.Net driver to repair its connection pool after the server was temporarily unavailable.
* Added the ability to supply a `HandshakeInterceptor` to a `Cluster` which will provide access to the initial HTTP request that establishes the websocket.
* Fixed a possible leakage of connections in the Gremlin.NET driver that could happen if `Dispose()` was called while the pool was creating connections.

==== Bugs

* TINKERPOP-2512 Duplicate jars in classpath when running gremlin-server.sh
* TINKERPOP-2514 Java client driver requests with same request ids hang
* TINKERPOP-2516 Property folding has trouble with coalesce
* TINKERPOP-2529 Global dedup() in reducing by() of group() detaches elements for OLTP
* TINKERPOP-2531 Gremlin .NET driver ConnectionPool can remain without connections if server is down for 1-2 minutes

==== Improvements

* TINKERPOP-1994 LazyBarrierStrategy fully responsible for barrier() additions
* TINKERPOP-2168 GraphSON: P deserialization should be optimized
* TINKERPOP-2457 Add a max_content_length parameter to DriverRemoteConnection in the Python client
* TINKERPOP-2532 MaxBarrierSize of NoOpBarrierStep should be accessible
* TINKERPOP-2535 Netty 4.1.52 flagged as medium security violation
* TINKERPOP-2547 Provide an option to supply a callback before handshake submission
* TINKERPOP-2550 Deadlock on Client initialization

[[release-3-4-10]]
=== TinkerPop 3.4.10 (Release Date: January 18, 2021)

* Added `GremlinScriptChecker` to provide a way to extract properties of scripts before doing an actual `eval()`.
* Added `none()` step for all language variants.
* Fixed bug in `PythonTranslator` which was improperly translating `Lambda` scripts.
* Fixed bug in `GremlinDslProcessor` where certain return types in `TraversalSource` definitions were not generating code that would compile.
* Changed the default read and write timeout values for the `TornadoTransport` to `None` to disable it.
* Bumped to Groovy 2.5.14.

==== Bugs

* TINKERPOP-2496 GremlinDslProcessor fails when SocialTraversalSourceDsl overrides close
* TINKERPOP-2505 Gremlin Python Client Query Times out at 30 seconds instead of the server timeout

==== Improvements

* TINKERPOP-2447 Improve handling of StackOverflowError for long traversals
* TINKERPOP-2485 Invalid http tests with ?gremlin=1-1
* TINKERPOP-2500 Add none() step for all GLVs

[[release-3-4-9]]
=== TinkerPop 3.4.9 (Release Date: December 7, 2020)

* Modified the text of `profile()` output to hide step instances injected for purpose of collecting metrics.
* Bumped to Jackson 2.11.x.
* Bumped Netty 4.1.52.
* Added lambda support for `gremlin-javascript`.
* Provided a more concise syntax for constructing strategies in Groovy.
* Aligned `CoreImports` with `GroovyTranslator` to generate more succinct syntax.
* Improved `gremlin-groovy` understanding of `withSack()` overloads to avoid forced casts.
* Moved `Translator` instances to `gremlin-core`.
* Prevented barriers from over-reaching their limits by one.
* Added `CheckedGraphManager` to prevent Gremlin Server from starting if there are no graphs configured.
* Fixed bug in bytecode `Bindings` where calling `of()` prior to calling a child traversal in the same parent would cause the initial binding to be lost.
* Established a default read and write timeout for the `TornadoTransport` in Python, allowing it to be configurable.
* Delegated handling of erroneous response to the worker thread pool instead of event loop thread pool in Java Driver.
* Removed `Connection` from `Connection Pool` when server closes a connection with no pending requests in Java Driver.
* Improved initialization time of Java Driver if the default serializer is replaced.
* Deprecated `withGraph()` in favor of `withEmbedded()` on `AnonymousTraversalSource`.
* Added support for per-request level configurations, like timeouts, in .NET, Python and Javascript.
* Fixed bug in Javascript `Translator` that wasn't handling child traversals well.
* Prevented Gremlin Python sugar from being confused by Python magic methods.
* Allowed Gremlin Python sugar calls from anonymous context.
* Implemented `AutoCloseable` on `MultiIterator`.
* Fixed an iterator leak in `HasContainer`.
* Fixed bug in `:bytecode` command preventing translations with whitespace from working properly.
* Added `reset` and `config` options to the `:bytecode` command to allow for greater customization options.
* Added GraphSON extension module and the `TinkerIoRegistry` to the default `GraphSONMapper` configuration used by the `:bytecode` command.
* Added `GremlinASTChecker` to provide a way to extract properties of scripts before doing an actual `eval()`.
* Avoided creating unnecessary detached objects in JVM.
* Added support for `TraversalStrategy` usage in Javascript.
* Added `Traversal.getTraverserSetSupplier()` to allow providers to supply their own `TraverserSet` instances.
* Release server threads waiting on connection if the connection is dead.
* Fixed bug where server closes HTTP connection on request error even if keep alive is set to true.
* Deprecated driver `Channelizer` keep-alive related methods.
* Delegate handling of WebSocket handshake to Netty instead of custom code in Java Driver.
* Delegate detection of idle connection to Netty instead of custom keep alive logic for `WebSocketChannelizer`.
* Added support for WebSocket frame compression extension ( [RFC7692](https://tools.ietf.org/html/rfc7692) ) for `WebSocketChannelizer` in Java/Python driver.
* Added server support for WebSocket compression extension ( [RFC7692](https://tools.ietf.org/html/rfc7692) ).
* Fixed bug with Bytecode serialization when `Bytecode.toString()` is used in Javascript.
* Fixed "toString" for P and TextP to produce valid script representation from bytecode glv steps containing a string predicate in Javascript.
* Fixed a bug which could cause Java driver to hang when using `ResultSet.statusAttributes()`
* Added a listener to javascript's `DriverRemoteConnection` to find note errors from websocket connection setup.
* Fixed bug with `ReservedVerificationStrategy.getConfiguration()` which was omitting the reserved `keys` value.
* Changed all configuration keys on `AbstractWarningVerificationStrategy` implementations to `public`.
* Deprecated `BytecodeUtil` and merged its functionality to the existing `BytecodeHelper`.
* Added configuring implementation in HasStep
* Remove static initialization for `GraphSONMessageSerializerV1d0` and `GraphSONMessageSerializerV1d0` in Java driver.
* Connections to the server in a connection pool are created in parallel instead of serially in Java Driver.
* Connection pools for multiple endpoints are created in parallel instead of serially in Java Driver.
* Introduced new HostNotAvailable exception to represent cases when no server with active connection is available.
* Don't wait for new requests during shutdown of event loop group in Java Driver.

==== Bugs

* TINKERPOP-2364 Injected ProfileStep should not be displayed in child traversals
* TINKERPOP-2369 Connections in ConnectionPool are not replaced in background when underlying channel is closed
* TINKERPOP-2403 Gremlin javascript Translator does not handle child traversals
* TINKERPOP-2405 gremlinpython: traversal hangs when the connection is established but the servers stops responding later
* TINKERPOP-2408 Iterator leak in HasContainer
* TINKERPOP-2409 js: DriverRemoteConnection never times out if server uri not available.
* TINKERPOP-2410 Free up server threads when client is closed
* TINKERPOP-2425 Server closes HTTP connection for keepAlive as true
* TINKERPOP-2432 Generate correct toString() representation of bytecode in Javascript
* TINKERPOP-2433 typo in javadocs match() Type Parameters
* TINKERPOP-2435 Gremlin Python sugar syntax for values() can lead to unexpected problems
* TINKERPOP-2437 gremlin-driver hangs if ResultSet.statusAttributes().get() is called when the request throws
* TINKERPOP-2439 P and TextP toString() is broken
* TINKERPOP-2458 Bytecode Bindings lost when followed by a child traversal
* TINKERPOP-2465 TestHelper.generateTempFileFromResource file handling is invalid on windows
* TINKERPOP-2475 Barrier step touches one more element of next loop
* TINKERPOP-2478 Console byte code translator has issues with "new Date()"

==== Improvements

* TINKERPOP-2001 Support lambdas in Javascript
* TINKERPOP-2054 Support TraversalStrategy specification in gremlin-javascript
* TINKERPOP-2296 Per query timeout not working from Python
* TINKERPOP-2392 Improve module level documentation for GLVs
* TINKERPOP-2396 TraverserSet should be extendable for GraphDB provider
* TINKERPOP-2397 Don't create the default Gyro serializer if the caller specifies a different one
* TINKERPOP-2401 Upgrade Jackson-databind to 2.11.x
* TINKERPOP-2406 Delegate processing from event loop to worker threads
* TINKERPOP-2412 Add missing query tests
* TINKERPOP-2413 Prefer withEmbedded() to withGraph() on AnonymousTraversalSource
* TINKERPOP-2415 Avoid unnecessary detached objects if not required
* TINKERPOP-2416 MultiIterator should implement AutoCloseable
* TINKERPOP-2420 Support per query request options in .NET
* TINKERPOP-2421 Support per query options in javascript
* TINKERPOP-2426 Use Netty's WebSocketClientProtocolHandler
* TINKERPOP-2427 Simplify Netty reference counting
* TINKERPOP-2430 Looping Recipies
* TINKERPOP-2431 Operating on Dropped Elements Recipes
* TINKERPOP-2436 The gremlin server starts even if all graphs instantiation has failed
* TINKERPOP-2438 Provide a way for scripts to respect with() specification of timeout
* TINKERPOP-2440 Simplify driver by delegating keepAlive logic to Netty
* TINKERPOP-2441 Add compression to WebSocket frames sent from client
* TINKERPOP-2442 Make Translators that work in Java part of gremlin-core
* TINKERPOP-2445 Speed up client initialization *(breaking)*
* TINKERPOP-2446 Add Recipe for Optional Looping
* TINKERPOP-2453 Add WebSocket compression to gremlin-python
* TINKERPOP-2461 Align CoreImports with GroovyTranslator
* TINKERPOP-2462 Duplicated BytecodeUtil and BytecodeHelper classes
* TINKERPOP-2466 Improve syntax for Groovy scripts that use withStrategies()
* TINKERPOP-2468 Stabilize shouldProcessSessionRequestsInOrder() test
* TINKERPOP-2469 KrbException - Principal does not exist in test
* TINKERPOP-2474 withSack() Groovy translation output could be simplified
* TINKERPOP-2479 Provide a way to set a custom GraphSONMapper for :bytecode command
* TINKERPOP-2482 Rename wsConnectionTimeout to connectionSetupTimeout

[[release-3-4-8]]
=== TinkerPop 3.4.8 (Release Date: August 3, 2020)

* Fixed bug in `has(T,Traversal)` where results were not being returned.
* Fixed bug in `select(Traversal)` where side-effects were getting lost if accessed from the child traversal.
* Fixed authorization bug when using `WsAndHttpChannelizerHandler` with keep-alive enabled.
* Fixed bug in option-less construction of `DriverRemoteConnection` in Javascript.
* Bumped Jackson to 2.9.10.5.
* Improved sampling distribution for global scope `sample()` operations.

==== Bugs

* TINKERPOP-2288 Get ConnectionPoolBusyException and then ServerUnavailableExceptions
* TINKERPOP-2352 Gremlin Python driver default pool size makes Gremlin keep-alive difficult
* TINKERPOP-2374 SaslAndHttpBasicAuthenticationHandler can't extract authorization
* TINKERPOP-2383 has(T,Traversal) does not return results
* TINKERPOP-2384 Inject and withSideEffect causing different outcomes in order step

==== Improvements

* TINKERPOP-2328 Do not close all connections if just one has became closed
* TINKERPOP-2376 Probability distribution controlled by weight when using sample step

[[release-3-4-7]]
=== TinkerPop 3.4.7 (Release Date: June 1, 2020)

This release also includes changes from <<release-3-3-11, 3.3.11>>.

* Gremlin.NET driver: Fixed a `NullReferenceException` and throw clear exception if received message is empty.
* Bumped to Groovy 2.5.11.
* Modified `ImportGremlinPlugin` to allow for field imports.
* Improved error message for `math()` when the selected key in a `Map` is `null` or not a `Number`.
* Added `:cls` command to Gremlin Console to clear the screen.
* Bumped Netty 4.1.49.

==== Bugs

* TINKERPOP-2192 Gremlin.Net.Driver.Connection.Parse throws a NullReferenceException
* TINKERPOP-2345 NullPointerException when Map key is not found for math()
* TINKERPOP-2347 Remove invalid service descriptors from gremlin-shaded
* TINKERPOP-2350 clone() is not deep copying Traversal internals
* TINKERPOP-2351 Local Map ordering of keys can generate cast errors
* TINKERPOP-2353 Error while Shutting Down Gremlin Server
* TINKERPOP-2355 Jackson-databind version in Gremlin shaded dependency needs to be increased  - introduces vulnerability issues
* TINKERPOP-2360 failed to deserializer int32 when gremlin-python submit bytecode with a big int value
* TINKERPOP-2365 LazyBarrierStrategy adds a NoOpBarrierStep when profile() is present
* TINKERPOP-2368 JAVA_OPTIONS are not properly expanded in gremlin-console

==== Improvements

* TINKERPOP-2215 Better exception message for connection problems
* TINKERPOP-2336 Allow close of channel without having to wait for server
* TINKERPOP-2339 Gremlin.Net: Update System.Net.WebSockets.Client dependency
* TINKERPOP-2354 Document recommendation to reuse graph traversal source
* TINKERPOP-2357 Add a command to clear the Gremlin Console screen
* TINKERPOP-2371 Add possibility to import constants with ImportGremlinPlugin

[[release-3-4-6]]
=== TinkerPop 3.4.6 (Release Date: February 20, 2020)

* Fixed bug in `drop()` of properties which was introduced in 3.4.5.

==== Bugs

* TINKERPOP-2338 drop() not removing all edge/meta properties

[[release-3-4-5]]
=== TinkerPop 3.4.5 (Release Date: February 3, 2020)

This release also includes changes from <<release-3-3-10, 3.3.10>>.

* Expanded the use of `by(String)` modulator so that it can work on `Map` as well as `Element`.
* Improved error messaging for `by(String)` so that it is more clear as to what the problem is
* Bumped to Netty 4.1.42
* Improved SPARQL query translation to better allow for index optimizations during execution.
* Improved Gremlin Server websocket handling preventing automatic server close of the channel for protocol errors.
* Introduced internal `Buffer` API as a way to wrap Netty's Buffer API and moved `GraphBinaryReader`, `GraphBinaryWriter` and `TypeSerializer<T>` to `gremlin-core`.
* Unified the behavior of property comparison: only compare key&value.
* Supported `hasKey()` and `hasValue()` step for edge property and meta property, like `g.E().properties().hasKey('xx')`.
* Modified driver to send `overrideRequestId` and `userAgent` to server when they are present in `RequestOptions` for bytecode requests.

==== Bugs

* TINKERPOP-2175 Executor thread is not returned on channel close
* TINKERPOP-2266 Keep alive not started at connection creation
* TINKERPOP-2274 Test of TinkerGraph Gremlin fail on Windows and non EN locale
* TINKERPOP-2318 Edge properties dedup() not work with spark-gremlin *(breaking)*
* TINKERPOP-2332 JavaScript GLV: structure element toString() should internally call toString()
* TINKERPOP-2333 JavaScript GLV: GraphSON2/3 Edge deserialization is invalid

==== Improvements

* TINKERPOP-1733 hasKey, hasValues should work on Element and Property
* TINKERPOP-2262 Improve Netty protocol handling
* TINKERPOP-2305 GraphBinary: Wrap Buffer API
* TINKERPOP-2307 Add better error message for badly configured Channelizer
* TINKERPOP-2309 Bump gremlinpython to Tornado 5.x
* TINKERPOP-2314 Employ by(String) for Map when possible and improve errors around incorrect types
* TINKERPOP-2315 Implement some form of clone() or reset() for Traversal in GLVs
* TINKERPOP-2320 [SECURITY] XMLInputFactory initialization in GraphMLReader introduces
* TINKERPOP-2322 Deprecate Jython support
* TINKERPOP-2324 Deprecate the raw NIO support in the Java driver
* TINKERPOP-2325 Generate traversals that will better yield index lookups with SPARQL
* TINKERPOP-2329 JavaScript GLV: Update websocket library dependency
* TINKERPOP-2330 JavaScript GLV should expose GraphSON2Writer and GraphSONReader

[[release-3-4-4]]
=== TinkerPop 3.4.4 (Release Date: October 14, 2019)

This release also includes changes from <<release-3-3-9, 3.3.9>>.

* Provided support for DSLs by way of remote connections through `AnonymousTraversalSource`.
* Added `elementMap()` step.
* Added GraphBinary support for Python.
* Allowed for embedded map assertions in GLV tests.
* Added `Direction` deserialization support in GLVs.

==== Bugs

* TINKERPOP-2159 EventStrategy doesn't handle multi-valued properties
* TINKERPOP-2276 No constructor for remote connection in DSL generated traversal source
* TINKERPOP-2283 GraphStep's ids null exception
* TINKERPOP-2285 Error object is unreachable
* TINKERPOP-2289 Use address instead of hostname for connection
* TINKERPOP-2290 Javascript GLV connection refused error handling
* TINKERPOP-2291 TraversalExplanation deserialization in GraphSON
* TINKERPOP-2298 Bytecode.java  flattenArguments throw exception when null
* TINKERPOP-2303 GremlinDsl generate addV instead of addE

==== Improvements

* TINKERPOP-1810 Add Lambda.binaryOperator and Lambda.unaryOperator
* TINKERPOP-1838 Python sample script
* TINKERPOP-2046 Gremlin-Python: Support custom request headers in WebSocket request
* TINKERPOP-2213 Replace scriptEvaluationTimeout in favor of something more suitable to bytecode
* TINKERPOP-2275 Update jackson databind 2.9.9.3+
* TINKERPOP-2277 Python sdk postpone the timing to create transport
* TINKERPOP-2279 GraphBinary support in Python
* TINKERPOP-2280 Prevent use of T values as property key overloads
* TINKERPOP-2284 Make it easier to return more structure of graph elements
* TINKERPOP-2302 Add isOnGraphComputer() field accessor to ElementMapStep

[[release-3-4-3]]
=== TinkerPop 3.4.3 (Release Date: August 5, 2019)

This release also includes changes from <<release-3-3-8, 3.3.8>>.

* Improved error messaging on timeouts returned to the console from `:>`.
* Added a `toString()` serializer for GraphBinary.
* Configured the Gremlin Console to use GraphBinary by default.
* Fixed transaction management for empty iterators in Gremlin Server.
* Deprecated `MessageSerializer` implementations for Gryo in Gremlin Server.
* Deprecated `Serializers` enum values of `GRYO_V1D0` and `GRYO_V3D0`.
* Deprecated `SerTokens` values of `MIME_GRYO_V1D0` and `MIME_GRYO_V3D0`.
* Added a Docker command to start Gremlin Server with the standard GLV test configurations.
* Added `aggregate(Scope,String)` and deprecated `store()` in favor of `aggregate(local)`.
* Modified `NumberHelper` to better ignore `Double.NaN` in `min()` and `max()` comparisons.
* Bumped to Netty 4.1.36.
* Bumped to Groovy 2.5.7.
* Added `userAgent` to RequestOptions. Gremlin Console sends `Gremlin Console/<version>` as the `userAgent`.
* Fixed DriverRemoteConnection ignoring `with` `Token` options when multiple were set.
* Added `:set warnings <true|false>` to Gremlin Console.

==== Bugs

* TINKERPOP-1619 TinkerGraphComputer worker count affects OptionalStep query results
* TINKERPOP-2157 SparkStarBarrierInterceptor injects (Byte) 0
* TINKERPOP-2224 Detect and fix resource leak
* TINKERPOP-2230 match() step unexpected behaviours
* TINKERPOP-2232 RemoteStrategy does not call parent class TraversalStrategy __init__
* TINKERPOP-2238 Fix remaining iterator leaks marked by @IgnoreIteratorLeak
* TINKERPOP-2241 Client exception don't match Server exception when server  throw StackOverflowError
* TINKERPOP-2248 Instability of driver for blocked requests
* TINKERPOP-2257 transaction itty  may still be visited after commit
* TINKERPOP-2264 Gremlin Python should deserialize g:Date to UTC

==== Improvements

* TINKERPOP-1084 Branch option tokens should be allowed to be traversals.
* TINKERPOP-1553 Deprecate store() in favor of aggregate(Scope)
* TINKERPOP-1921 Support hasNext terminal step in GLVs
* TINKERPOP-2020 Support withComputer() for javascript
* TINKERPOP-2223 Update jackson databind to 2.9.9
* TINKERPOP-2236 Improve error messaging for TinkerGraph IdManagers that fail on conversions
* TINKERPOP-2237 Prevent error when closing sessions that don't exist *(breaking)*
* TINKERPOP-2242 Bump to netty 4.1.36
* TINKERPOP-2243 Add user-agent to RequestOptions
* TINKERPOP-2246 Consolidate the error propagation to the client
* TINKERPOP-2250 Support toString serialization in GraphBinary
* TINKERPOP-2256 processAllStarts of AggregateStep should only be called when barrier is empty
* TINKERPOP-2260 Update jackson databind 2.9.9.1
* TINKERPOP-2265 Deprecate Traversal.getSideEffects() functionality for remoting purposes
* TINKERPOP-2270 Deprecate multi/metaproperty support in Neo4j
* TINKERPOP-2271 Add console preference to control server-originated warning display
* TINKERPOP-2272 Rename steps and tokens that conflict with standard python functions

[[release-3-4-2]]
=== TinkerPop 3.4.2 (Release Date: May 28, 2019)

This release also includes changes from <<release-3-3-7, 3.3.7>>.

* Allow a `Traversal` to know what `TraversalSource` it spawned from.
* Fixed problem with connection pool sizing and retry.
* Added status attribute for warnings to be returned to the client.
* Modified Gremlin Console to report warning status attributes.
* Changed `:>` in Gremlin Console to submit the client-side timeout on each request.
* Provided method to override the request identifier with `RequestOptions`.
* Added option to set per-request settings on a `Traversal` submitted via `Bytecode`.
* Fixed the Gryo registration for `OptionsStrategy` as it was not serializing state properly.

==== Bugs

* TINKERPOP-2090 After running backend for a day or so System.IO.IOException keep throwing
* TINKERPOP-2112 Folding in property() step is not being optimally performed
* TINKERPOP-2180 gremlin.sh doesn't work when directories contain spaces
* TINKERPOP-2183 InterpreterModeASTTransformation needs to be more specific about what it transforms
* TINKERPOP-2189 ConnectedComponent test assumes fixed order of vertices
* TINKERPOP-2194 Enforcing an order on properties in one test method of ChooseTest
* TINKERPOP-2196 PartitionStrategy with includeMetaProperties(true) can't add labeled vertex
* TINKERPOP-2198 Documentation for Store contradicts itself
* TINKERPOP-2199 within step does not work with more than two parameters with python
* TINKERPOP-2200 AddEdgeStartStep used DetachedFactory.detach instead of EventStrategy.detach
* TINKERPOP-2204 Client receives no response on failed request
* TINKERPOP-2206 Certain types in javascript don't appear to serialize with a GraphSON type
* TINKERPOP-2212 Path is not detaching properly under certain conditions
* TINKERPOP-2217 Race condition in Gremlin.net driver connection

==== Improvements

* TINKERPOP-2089 Javascript DSL support
* TINKERPOP-2179 Have o.a.t.g.driver.ser.SerializationException extend IOException
* TINKERPOP-2181 Allow ctrl+c to break out of a long running process in Gremlin Console
* TINKERPOP-2182 Remove gperfutils from Gremlin Console *(breaking)*
* TINKERPOP-2190 Document Gremlin sanitization best practices
* TINKERPOP-2191 Implement EdgeLabelVerificationStrategy
* TINKERPOP-2193 Allow a Traversal to know what TraversalSource it spawned from
* TINKERPOP-2203 Bind the console timeout to the request timeout
* TINKERPOP-2208 Include inject() in DSLs generated with Java annotation processor
* TINKERPOP-2211 Provide API to add per request option for a bytecode
* TINKERPOP-2216 Consider adding conventional status attribute key for warnings
* TINKERPOP-2219 Upgrade Netty version

[[release-3-4-1]]
=== TinkerPop 3.4.1 (Release Date: March 18, 2019)

This release also includes changes from <<release-3-3-6, 3.3.6>>.

* Gremlin.NET driver: Fixed removal of closed connections and added round-robin scheduling.
* Added GraphBinary serializer for TraversalMetrics
* Added registration for `SparqlStrategy` for GraphSON.
* Fixed up `SparqlStrategy` so that it could be used properly with `RemoteStrategy`.
* Fixed `ByteBuffer` serialization for GraphBinary.
* Fixed `Path.toString()` in `gremlin-javascript` which was referencing an invalid object.
* Fixed potential for an infinite loop in connection creation for `gremlin-dotnet`.
* Added fallback resolver to `TypeSerializerRegistry` for GraphBinary.
* Added easier to understand exceptions for connection problems in the Gremlin.Net driver.
* Support configuring the type registry builder for GraphBinary.
* Bumped to Groovy 2.5.6.
* Release working buffers in case of failure for GraphBinary.
* GraphBinary: Use the same `ByteBuf` instance to write during serialization. Changed signature of write methods in type serializers.
* Remove unused parameter in GraphBinary's `ResponseMessageSerializer`.
* Changed `SparqlTraversalSource` so as to enable Gremlin steps to be used to process results from the `sparql()` step.
* GraphBinary: Cache expression to obtain the method in `PSerializer`.

==== Bugs

* TINKERPOP-1992 count has negative time in profile
* TINKERPOP-2126 toString() methods not thread-safe
* TINKERPOP-2135 Gremlin.Net ConnectionPool doesn't handle closed idle connections properly
* TINKERPOP-2139 Errors during request serialization in WebSocketGremlinRequestEncoder/NioGremlinRequestEncoder are not reported to the client
* TINKERPOP-2141 ByteBufferSerializer modifies buffer's position
* TINKERPOP-2148 "no connection available!" is being thrown despite lots of free connections
* TINKERPOP-2152 Path toString fails in Gremlin JavaScript
* TINKERPOP-2153 Remove unused parameter from ResponseMessageSerializer *(breaking)*
* TINKERPOP-2154 GraphBinary: Serializers should release resources in case of failures
* TINKERPOP-2155 Situation can occur that causes infinite amount of connection to be opened, causing System.Net.WebSockets.WebSocketException
* TINKERPOP-2161 GraphBinary: Write serialization performance issue
* TINKERPOP-2169 Responses exceeding maxContentLength cause subsequent queries to hang
* TINKERPOP-2172 PartitionStrategy doesn't apply to AddEdgeStartStep
* TINKERPOP-2173 Incorrect reset of log level in integration test
* TINKERPOP-2177 Streaming response immediately after authentication stops after first partial response

==== Improvements

* TINKERPOP-1435 Support for extended GraphSON in gremlin-python
* TINKERPOP-1882 Apply range and limit steps as early as possible
* TINKERPOP-1998 IoGraphTest use different schemas for standard and readGraph configurations
* TINKERPOP-2088 Enable SourceLink for Gremlin.Net
* TINKERPOP-2098 Improve gremlin-server.sh help output
* TINKERPOP-2122 Expose status codes from server errors
* TINKERPOP-2124 InlineFilterStrategy produces wrong result
* TINKERPOP-2125 Extend release validation script
* TINKERPOP-2127 Add g:TraversalMetrics and g:Metrics deserializers for gremlinpython
* TINKERPOP-2129 Mask security secret or password in logs
* TINKERPOP-2130 Cannot instantiate DriverRemoteConnection without passing an options object
* TINKERPOP-2131 NoConnectionAvailableException doesn't reveal the reason
* TINKERPOP-2134 Bump to Groovy 2.5.6
* TINKERPOP-2136 Inside lower bound inclusion (documentation)
* TINKERPOP-2138 Provide a configuration to disable the global closure cache
* TINKERPOP-2140 Test build with Docker automatically
* TINKERPOP-2144 Better handle Authenticator instance failures
* TINKERPOP-2147 Add GraphBinary serializer for TraversalMetrics
* TINKERPOP-2149 GraphBinary: Make type serializer resolution pluggable
* TINKERPOP-2150 GraphBinary: Support configuring the TypeSerializerRegistry builder class in config
* TINKERPOP-2163 JavaTranslator performance enhancements
* TINKERPOP-2164 Bytecode's hashCode impl (and its inner classes) can produce hash collisions
* TINKERPOP-2165 Prefer commons-lang3 to commons-lang
* TINKERPOP-2166 GraphBinary: P deserialization should be optimized
* TINKERPOP-2167 Gremlin Javascript Traversal as async iterable
* TINKERPOP-2171 Allow SPARQL to be extended with Gremlin steps
* TINKERPOP-2174 Improve Docker Image Security

[[release-3-4-0]]
=== TinkerPop 3.4.0 (Release Date: January 2, 2019)

This release also includes changes from <<release-3-3-4, 3.3.4>> and <<release-3-3-5, 3.3.5>>.

* Changed Python "bindings" to use an actual `Bindings` object rather than a 2-tuple.
* Improved the Gremlin.NET driver: It now uses request pipelining and its `ConnectionPool` has a fixed size.
* Implemented `IndexStep` which allows to transform local collections into indexed collections or maps.
* Made `valueMap()` aware of `by` and `with` modulators and deprecated `valueMap(boolean)` overloads.
* Use `Compare.eq` in `Contains` predicates to ensure the same filter behavior for numeric values.
* Added `OptionsStrategy` to allow traversals to take arbitrary traversal-wide configurations.
* Added text predicates.
* Added `BulkSet` as a GraphSON type with support in all language variants.
* Added `ReferenceElementStrategy` to auto-detach elements to "reference" from a traversal.
* Added initial release of the GraphBinary serialization format with Java support.
* Allowed `ImportCustomizer` to accept fields.
* Removed groovy-sql dependency.
* Modified `Mutating` steps so that they are no longer marked as `final`.
* Rewrote `ConnectiveStrategy` to support an arbitrary number of infix notations in a single traversal.
* GraphSON `MessageSerializer` s will automatically register the GremlinServerModule to a provided GraphSONMapper.
* Removed support for `-i` option in Gremlin Server which was previously deprecated.
* Implemented `ShortestPathVertexProgram` and the `shortestPath()` step.
* `AbstractGraphProvider` uses `g.io()` for loading test data.
* Added the `io()` start step and `read()` and `write()` termination steps to the Gremlin language.
* Added `GraphFeatures.supportsIoRead()` and `GraphFeatures.supportsIoWrite()`.
* Deprecated `Graph.io()` and related infrastructure.
* `GraphMLReader` better handles edge and vertex properties with the same name.
* Maintained order of annotations in metrics returned from `profile()`-step.
* Refactored `TypeTranslator` to be directly extensible for `ScriptTranslator` functions.
* Bumped to Netty 4.1.25.
* Bumped to Spark 2.4.0.
* Bumped to Groovy 2.5.4.
* Modified Gremlin Server to return a "host" status attribute on responses.
* Added ability to the Java, .NET, Python and JavaScript drivers to retrieve status attributes returned from the server.
* Modified Java and Gremlin.Net `ResponseException` to include status code and status attributes.
* Modified Python `GremlinServerError` to include status attributes.
* Modified the return type for `IGremlinClient.SubmitAsync()` to be a `ResultSet` rather than an `IReadOnlyCollection`.
* Deprecated two `submit()`-related methods on the Java driver `Client` class.
* Added `Client.submit()` overloads that accept per-request `RequestOptions`.
* Added sparql-gremlin.
* Fixed a bug in dynamic Gryo registration where registrations that did not have serializers would fail.
* Moved `Parameterizing` interface to the `org.apache.tinkerpop.gremlin.process.traversal.step` package with other marker interfaces of its type.
* Replaced `Parameterizing.addPropertyMutations()` with `Configuring.configure()`.
* Changed interface hierarchy for `Parameterizing` and `Mutating` interfaces as they are tightly related.
* Introduced the `with(k,v)` and `with(k)` step modulators which can supply configuration options to `Configuring` steps.
* Added `OptionsStrategy` to allow traversals to take arbitrary traversal-wide configurations.
* Introduced the `with(k,v)` and `with(k)` traveral source configuration options which can supply configuration options to the traversal.
* Added `connectedComponent()` step and related `VertexProgram`.
* Added `supportsUpsert()` option to `VertexFeatures` and `EdgeFeatures`.
* `min()` and `max()` now support all types implementing `Comparable`.
* Change the `toString()` of `Path` to be standardized as other graph elements are.
* `hadoop-gremlin` no longer generates a test artifact.
* Allowed `GraphProvider` to expose a cached `Graph.Feature` object so that the test suite could re-use them to speed test runs.
* Fixed a bug in `ReducingBarrierStep`, that returned the provided seed value despite no elements being available.
* Changed the order of `select()` scopes. The order is now: maps, side-effects, paths.
* Moved `TraversalEngine` to `gremlin-test` as it has long been only used in testing infrastructure.
* Nested loop support added allowing `repeat()` steps to be nested.
* Events from `EventStrategy` raised from "new" mutations will now return a `KeyedVertexProperty` or `KeyedProperty` as is appropriate.
* `MutationListener#vertexPropertyChanged(Vertex, VertexProperty, Object, Object...)` no longer has a default implementation.
* Deprecated `GraphSONMessageSerializerV2d0` as it is now analogous to `GraphSONMessageSerializerGremlinV2d0`.
* Moved previously deprecated `RemoteGraph` to `gremlin-test` as it is now just a testing component.
* Removed previously deprecated `RemoteStrategy.instance()` and the strategy no longer has any connection to `RemoteGraph`.
* Removed previously deprecated methods in `SubgraphStrategy` and `PartitionStrategy` builders.
* Removed previously deprecated Credentials DSL infrastructure.
* Removed previously deprecated `RemoteConnection#submit(Traversal)` and `RemoteConnection#submit(Bytecode)` methods.
* Removed previously deprecated `MutationListener#vertexPropertyChanged(Vertex, Property, Object, Object...)`.
* Removed previously deprecated `OpSelectorHandler` constructor.
* Removed previously deprecated `close()` from `GremlinGroovyScriptEngine` which no longer implements `AutoCloseable`.
* Removed previously deprecated `getGraphInputFormat()` and `getGraphOutputFormat()` from `HadoopConfiguration`.
* Removed previously deprecated `AbstractOpProcessor#makeFrame()` method.
* Removed previously deprecated `AuthenticationSettings.className` configuration option in Gremlin Server.
* Removed previously deprecated `GraphManager` methods `getGraphs()` and `getTraversalSources()`.
* Removed previously deprecated Gremlin Server setting for `serializedResponseTimeout`.
* Removed previously deprecated Structure API exceptions related to "element not found" situations.
* Removed previously deprecated `rebindings` options from the Java driver API.
* Removed previously deprecated `LambdaCollectingBarrierStep.Consumers` enum.
* Removed previously deprecated `HasContainer#makeHasContainers(String, P)`
* Removed support for Giraph.
* Removed previously deprecated JavaScript Driver property `traversers` of the `ResultSet`.
* gremlin-python: use explicit Bindings object for python instead of a 2-tuple

==== Bugs

* TINKERPOP-1777 Gremlin .max step returns -2147483648 for empty result sets *(breaking)*
* TINKERPOP-1869 Profile step and iterate do not play nicely with each other
* TINKERPOP-1898 Issue with bindings in strategies and lambdas
* TINKERPOP-1927 Gherkin scenario expects list with duplicates, but receives g:Set
* TINKERPOP-1933 gremlin-python maximum recursion depth exceeded on large responses
* TINKERPOP-1947 Path history isn't preserved for keys in mutations
* TINKERPOP-1949 Formatting error on website
* TINKERPOP-1958 TinkerGraphCountStrategy can return wrong counts
* TINKERPOP-1961 Duplicate copies of images directory in docs
* TINKERPOP-1962 GroovyTranslator doesn't handle empty maps
* TINKERPOP-1963 Use of reducing step in choose()
* TINKERPOP-1972 inject() tests are throwing exceptions in .NET GLV tests
* TINKERPOP-1978 Check for Websocket connection state when retrieved from Connection Pool missing
* TINKERPOP-1979 Several OLAP issues in MathStep
* TINKERPOP-1988 minor error in documentation
* TINKERPOP-1999 [Java][gremlin-driver] Query to a remote server via the websocket client hangs indefinitely if the server becomes unavailable
* TINKERPOP-2005 Intermittent NullPointerException in response handling
* TINKERPOP-2006 GraphML serialization invalid if a vertex and edge have similar named property
* TINKERPOP-2009 Pick.any and Pick.none should be exposed in Gremlin-JavaScript
* TINKERPOP-2021 Prevent maximum recursion depth failure
* TINKERPOP-2028 AbstractGraphSONMessageSerializerV2d0 should register GremlinServerModule when mapper is provided
* TINKERPOP-2029 ConcurrentModificationException for InlineFilterStrategy
* TINKERPOP-2030 KeepAlive task executed for every Connection.write call
* TINKERPOP-2032 Update jython-standalone
* TINKERPOP-2044 Cannot reconnect to Azure cosmos host that becomes available again
* TINKERPOP-2058 Contains predicates should rely on Compare predicates *(breaking)*
* TINKERPOP-2081 PersistedOutputRDD materialises rdd lazily with Spark 2.x
* TINKERPOP-2091 Wrong/Missing feature requirements in StructureStandardTestSuite
* TINKERPOP-2094 Gremlin Driver Cluster Builder serializer method does not use mimeType as suggested
* TINKERPOP-2095 GroupStep looks for irrelevant barrier steps
* TINKERPOP-2096 gremlinpython: AttributeError when connection is closed before result is received
* TINKERPOP-2100 coalesce() creating unexpected results when used with order()
* TINKERPOP-2113 P.Within() doesn't work when given a List argument

==== Improvements

* TINKERPOP-550 Gremlin IO needs to support both OLTP and OLAP naturally.
* TINKERPOP-967 Support nested-repeat() structures
* TINKERPOP-1113 GraphComputer subclasses should support native methods
* TINKERPOP-1143 Remove deprecated TraversalSource.Builder and TraversalEngine. *(breaking)*
* TINKERPOP-1296 Remove deprecated serializedResponseTimeout from Gremlin Server *(breaking)*
* TINKERPOP-1342 Allow setting scriptEvaluationTimeout in driver
* TINKERPOP-1365 Log the seed used to initialize Random in tests
* TINKERPOP-1410 mvn install -Dmaven.test.skip=true doesn't work on a clean machine *(breaking)*
* TINKERPOP-1446 Add a StringFactory for Path which prefixes with type.
* TINKERPOP-1447 Add some JavaScript intelligence to the documentation so that comments and output are not copied in a copy paste
* TINKERPOP-1494 Means of exposing execution information from a result produced by RemoteConnection
* TINKERPOP-1518 Provide a way for providers to expose static Graph.Features to tests
* TINKERPOP-1522 Order of select() scopes *(breaking)*
* TINKERPOP-1595 Go through TraversalVertexProgram with a profile and optimize.
* TINKERPOP-1628 Implement TraversalSelectStep
* TINKERPOP-1685 Introduce optional feature to allow for upserts without read-before-write
* TINKERPOP-1705 Remove deprecated rebindings option *(breaking)*
* TINKERPOP-1707 Remove deprecated AuthenticationSettings.className option *(breaking)*
* TINKERPOP-1755 No docs for ReferenceElements
* TINKERPOP-1769 Python graph[empty] string representation is confusing
* TINKERPOP-1774 Gremlin .NET: Support min and max sizes in Connection pool
* TINKERPOP-1775 Gremlin .NET: Implement a Connection write queue to support request pipelining
* TINKERPOP-1778 Do not promote timedInterrupt option for Gremlin Server script processing
* TINKERPOP-1780 Add authentication tests for gremlin-python
* TINKERPOP-1831 Refactor EventStrategy  *(breaking)*
* TINKERPOP-1836 .NET sample project
* TINKERPOP-1841 Include Python GLV tests on TravisCI
* TINKERPOP-1849 Provide a way to fold() with an index
* TINKERPOP-1864 Gremlin Python tests for GraphSON 2.0 and 3.0
* TINKERPOP-1878 Sparql to Gremlin Compiler
* TINKERPOP-1888 Extend max and min to all Comparable properties, not just Numbers *(breaking)*
* TINKERPOP-1889 JavaScript GLV: Use heartbeat to prevent connection timeout
* TINKERPOP-1897 Provide Docker images of Gremlin Server and Console
* TINKERPOP-1906 Make ResponseException explorable
* TINKERPOP-1912 Remove MD5 checksums
* TINKERPOP-1913 Expose metadata from Gremlin Server to Clients
* TINKERPOP-1930 Drop support for Giraph *(breaking)*
* TINKERPOP-1934 Bump to latest version of httpclient
* TINKERPOP-1936 Performance enhancement to Bytecode deserialization
* TINKERPOP-1941 Remove deprecated Structure API exception methods *(breaking)*
* TINKERPOP-1942 Binary serialization format
* TINKERPOP-1945 Add support for extended GraphSon types to Gremlin.net
* TINKERPOP-1946 Remove the deprecated Credentials DSL infrastructure *(breaking)*
* TINKERPOP-1950 Traversal construction performance enhancements
* TINKERPOP-1951 gremlin-server.bat doesn't support paths containing spaces
* TINKERPOP-1953 Bump to Groovy 2.4.15
* TINKERPOP-1954 Remove deprecated GraphManager methods *(breaking)*
* TINKERPOP-1959 Provide a way to submit scripts to the server in gremlin-javascript
* TINKERPOP-1967 Add a connectedComponent() step
* TINKERPOP-1968 Refactor elements of Gremlin Server testing
* TINKERPOP-1975 Introduce with() step modulator *(breaking)*
* TINKERPOP-1976 Include Computer tests for GLVs
* TINKERPOP-1977 Gremlin-JavaScript: Support SASL authentication
* TINKERPOP-1984 Allow support for multiple serializer versions in Gremlin Server HTTP *(breaking)*
* TINKERPOP-1985 Update position on bulk loading
* TINKERPOP-1986 Remove deprecation from PartitionStrategy, SubgraphStrategy and GremlinScriptEngine *(breaking)*
* TINKERPOP-1987 Bump to Netty 4.1.x
* TINKERPOP-1989 Preserve order that plugins are applied in Gremlin Console
* TINKERPOP-1990 Add a shortestPath() step
* TINKERPOP-1993 Bump to Spark 2.3.1
* TINKERPOP-1995 DriverRemoteConnection close() method returns undefined
* TINKERPOP-1996 Introduce read() and write() steps
* TINKERPOP-2002 Create a blog post explaining the value of using TinkerPop
* TINKERPOP-2010 Generate jsdoc for gremlin-javascript
* TINKERPOP-2011 Use NumberHelper on choose()
* TINKERPOP-2012 Target .NET Standard 2.0 for Gremlin.Net
* TINKERPOP-2013 Process tests that are auto-ignored stink
* TINKERPOP-2015 Allow users to configure the WebSocket connections
* TINKERPOP-2016 Upgrade Jackson FasterXML to 2.9.5 or later to fix security vulnerability
* TINKERPOP-2017 Check for Column in by()
* TINKERPOP-2018 Generate API docs for Gremlin.Net
* TINKERPOP-2022 Cluster SSL should trust default ca certs by default
* TINKERPOP-2023 Gremlin Server should not create self-signed certs *(breaking)*
* TINKERPOP-2024 Gremlin Server Application archetype should connect via withRemote
* TINKERPOP-2025 Change to SHA-256/512 and drop SHA-1 for releases
* TINKERPOP-2026 Gremlin.Net.Driver should check ClientWebSocket.State before closing
* TINKERPOP-2031 Remove support for -i in gremlin-server.sh *(breaking)*
* TINKERPOP-2033 Maintain order of profile() annotations
* TINKERPOP-2034 Register synchronizedMap() with Gryo
* TINKERPOP-2037 Remove unused groovy-sql dependency
* TINKERPOP-2038 Make groovy script cache size configurable
* TINKERPOP-2039 Bump to Groovy 2.5.2 *(breaking)*
* TINKERPOP-2040 Improve flexibility of GroovyTranslator to handle custom types
* TINKERPOP-2041 Text Predicates
* TINKERPOP-2045 Remove non-indy groovy dependencies
* TINKERPOP-2049 Single argument with() overload
* TINKERPOP-2050 Add a :bytecode command to Gremlin Console
* TINKERPOP-2053 Provider OptionsStrategy for traversal configurations
* TINKERPOP-2055 Provide support for special number cases like Infinity in GraphSON
* TINKERPOP-2056 Use NumberHelper in Compare
* TINKERPOP-2059 Modulation of valueMap() *(breaking)*
* TINKERPOP-2060 Make Mutating steps non-final
* TINKERPOP-2061 Add with() configuration as global to a traversal
* TINKERPOP-2062 Add Traversal class to CoreImports
* TINKERPOP-2064 Add status attributes to results for gremlin-javascript
* TINKERPOP-2065 Optimize iterate() for remote traversals
* TINKERPOP-2066 Bump to Groovy 2.5.3
* TINKERPOP-2067 Allow getting raw data from Gremlin.Net.Driver.IGremlinClient
* TINKERPOP-2068 Bump Jackson Databind 2.9.7
* TINKERPOP-2069 Document configuration of Gremlin.Net
* TINKERPOP-2070 gremlin-javascript: Introduce Connection representation
* TINKERPOP-2071 gremlin-python: the graphson deserializer for g:Set should return a python set
* TINKERPOP-2072 Refactor custom type translation for ScriptTranslators *(breaking)*
* TINKERPOP-2073 Generate tabs for static code blocks
* TINKERPOP-2074 Ensure that only NuGet packages for the current version are pushed
* TINKERPOP-2075 Introduce ReferenceElementStrategy
* TINKERPOP-2077 VertexProgram.Builder should have a default create() method with no Graph
* TINKERPOP-2078 Hide use of EmptyGraph or RemoteGraph behind a more unified method for TraversalSource construction
* TINKERPOP-2079 Move RemoteGraph to test package *(breaking)*
* TINKERPOP-2084 For remote requests in console display the remote stack trace
* TINKERPOP-2092 Deprecate default GraphSON serializer fields
* TINKERPOP-2093 Bump to Groovy 2.5.4
* TINKERPOP-2097 Create a DriverRemoteConnection with an initialized Client
* TINKERPOP-2101 Support Spark 2.4
* TINKERPOP-2103 Remove deprecated submit() options on RemoteConnection *(breaking)*
* TINKERPOP-2104 Allow ImportCustomizer to handle fields
* TINKERPOP-2106 When gremlin executes timeout, throw TimeoutException instead of TraversalInterruptedException/InterruptedIOException
* TINKERPOP-2110 Allow Connection on Different Path (from /gremlin)
* TINKERPOP-2111 Add BulkSet as a GraphSON type *(breaking)*
* TINKERPOP-2114 Document common Gremlin anti-patterns
* TINKERPOP-2116 Explicit Bindings object for Python *(breaking)*
* TINKERPOP-2117 gremlin-python: Provide a better data structure for a Binding
* TINKERPOP-2119 Validate C# code samples in docs
* TINKERPOP-2121 Bump Jackson Databind 2.9.8

== TinkerPop 3.3.0 (Gremlin Symphony #40 in G Minor)

image::https://raw.githubusercontent.com/apache/tinkerpop/master/docs/static/images/gremlin-mozart.png[width=185]

[[release-3-3-11]]
=== TinkerPop 3.3.11 (Release Date: June 1, 2020)

* Added `trustStoreType` such that keystore and truststore can be of different types in the Java driver.
* Added session support to all GLVs: Javascript, .NET and Python.
* Fixed bug in Gremlin Server shutdown if failures occurred during `GraphManager` initialization.
* Modified Gremlin Server to close the session when the channel itself is closed.
* Fixed bug in `Order` where comparisons of `enum` types wouldn't compare with `String` values.
* Added `maxWaitForClose` configuration option to the Java driver.
* Deprecated `maxWaitForSessionClose` in the Java driver.
* Bumped to Jackson 2.9.10.4.
* Remove invalid service descriptors from gremlin-shaded.
* Fixed bug in Python and .NET traversal `clone()` where deep copies of bytecode were not occurring.
* Fixed bug where `profile()` was forcing `LazyBarrierStrategy` to add an extra `barrier()` to the end of traversals.
* Fixed bug in Python about integer serializer which was out of range of `g:Int32`
* Bumped commons-codec 1.14

==== Bugs

* TINKERPOP-2347 Remove invalid service descriptors from gremlin-shaded
* TINKERPOP-2350 clone() is not deep copying Traversal internals
* TINKERPOP-2351 Local Map ordering of keys can generate cast errors
* TINKERPOP-2353 Error while Shutting Down Gremlin Server
* TINKERPOP-2355 Jackson-databind version in Gremlin shaded dependency needs to be increased  - introduces vulnerability issues
* TINKERPOP-2360 failed to deserializer int32 when gremlin-python submit bytecode with a big int value
* TINKERPOP-2365 LazyBarrierStrategy adds a NoOpBarrierStep when profile() is present

==== Improvements

* TINKERPOP-2336 Allow close of channel without having to wait for server
* TINKERPOP-2339 Gremlin.Net: Update System.Net.WebSockets.Client dependency
* TINKERPOP-2354 Document recommendation to reuse graph traversal source

[[release-3-3-10]]
=== TinkerPop 3.3.10 (Release Date: February 3, 2020)

* Improved error messaging for a `Cluster` with a bad `Channelizer` configuration in the Java driver.
* Made `Cluster` be able to open configuration file on resources directory.
* Implemented `Traversal.clone()` operations for all language variants.
* Refactored `PathProcessorStrategy` to use the marker model.
* Bumped to Tornado 5.x for gremlin-python.
* Started keep-alive polling on `Connection` construction to ensure that a `Connection` doesn't die in the pool.
* Deprecated `TraversalStrategies.applyStrategies()`.
* Deprecated Jython support in `gremlin-python`.
* Deprecated `NioChannelizer` and related classes in `gremlin-driver` and `gremlin-server`.
* Fixed a bug in the `ClassCacheRequestCount` metric for `GremlinGroovyScriptEngine` which wasn't including the cache hit count, only the misses.
* Improved Gremlin Server executor thread handling on client close requests.
* Reverted: Modified Java driver to use IP address rather than hostname to create connections.
* Allow custom XMLInputFactory to be used with GraphMLReader.

==== Bugs

* TINKERPOP-2175 Executor thread is not returned on channel close
* TINKERPOP-2266 Keep alive not started at connection creation
* TINKERPOP-2274 Test of TinkerGraph Gremlin fail on Windows and non EN locale
* TINKERPOP-2332 JavaScript GLV: structure element toString() should internally call toString()
* TINKERPOP-2333 JavaScript GLV: GraphSON2/3 Edge deserialization is invalid

==== Improvements

* TINKERPOP-2307 Add better error message for badly configured Channelizer
* TINKERPOP-2309 Bump gremlinpython to Tornado 5.x
* TINKERPOP-2315 Implement some form of clone() or reset() for Traversal in GLVs
* TINKERPOP-2320 [SECURITY] XMLInputFactory initialization in GraphMLReader introduces
* TINKERPOP-2322 Deprecate Jython support
* TINKERPOP-2324 Deprecate the raw NIO support in the Java driver
* TINKERPOP-2329 JavaScript GLV: Update websocket library dependency
* TINKERPOP-2330 JavaScript GLV should expose GraphSON2Writer and GraphSONReader

[[release-3-3-9]]
=== TinkerPop 3.3.9 (Release Date: October 14, 2019)

* Exposed response status attributes in a `ResponseError` in gremlin-javascript.
* Added `ImmutableExplanation` for a `TraversalExplanation` that just contains data.
* Added support for `UnaryOperator` and `BinaryOperator` for `Lambda` instances.
* Fixed `TraversalExplanation` deserialization in GraphSON 2 and 3 which was not supported before in Java.
* Added support for custom request headers in Python.
* Fixed Java DSL annotation for generation of `addE()` which was formerly calling the wrong step.
* Deprecated `scriptEvaluationTimeout` in favor of the more generic `evaluationTimeout`.
* Bumped jackson-databind to 2.9.10 due to CVE-2019-14379, CVE-2019-14540, CVE-2019-16335.
* Added `ReservedKeysVerificationStrategy` to allow warnings or exceptions when certain keys are used for properties.
* Added the `AbstractWarningVerificationStrategy` base class for "warning" style `VerificationStrategy` implementations.
* Refactored `EdgeLabelVerificationStrategy` to use `AbstractWarningVerificationStrategy`.
* Added `EdgeLabelVerificationStrategy` to Python.
* Improved handling of `null` values in bytecode construction.
* Fixed Java driver authentication problems when calling the driver from multiple threads.
* Modified Java driver to use IP address rather than hostname to create connections.
* Fixed potential for `NullPointerException` with empty identifiers in `GraphStep`.
* Postponed the timing of transport creation to `connection.write` in Gremlin Python.
* Made `EventStrategy` compatible with multi-valued properties.
* Changed `TraversalOpProcessor` to throw a `SERVER_ERROR_SCRIPT_EVALUATION` (597) if lambdas don't compile.
* Bumped `commons-compress` to 1.19 due to CVE-2018-11771.
* gremlin-javascript: Use `socketError` Connection event to prevent exit on error and expose Connection events.

==== Bugs

* TINKERPOP-2159 EventStrategy doesn't handle multi-valued properties
* TINKERPOP-2283 GraphStep's ids null exception
* TINKERPOP-2285 Error object is unreachable
* TINKERPOP-2289 Use address instead of hostname for connection
* TINKERPOP-2290 Javascript GLV connection refused error handling
* TINKERPOP-2291 TraversalExplanation deserialization in GraphSON
* TINKERPOP-2298 Bytecode.java  flattenArguments throw exception when null
* TINKERPOP-2303 GremlinDsl generate addV instead of addE

==== Improvements

* TINKERPOP-1810 Add Lambda.binaryOperator and Lambda.unaryOperator
* TINKERPOP-1838 Python sample script
* TINKERPOP-2046 Gremlin-Python: Support custom request headers in WebSocket request
* TINKERPOP-2213 Replace scriptEvaluationTimeout in favor of something more suitable to bytecode
* TINKERPOP-2275 Update jackson databind 2.9.9.3+
* TINKERPOP-2277 Python sdk postpone the timing to create transport
* TINKERPOP-2280 Prevent use of T values as property key overloads

[[release-3-3-8]]
=== TinkerPop 3.3.8 (Release Date: August 5, 2019)

* Provided support for `withComputer()` in gremlin-javascript.
* Deprecated remote traversal side-effect retrieval and related infrastructure.
* Bumped to Groovy 2.4.17.
* Bumped to Jackson Databind 2.9.9.1.
* Fixed bug with Python in `g:Date` of GraphSON where local time zone was being used during serialization/deserialization.
* Improved error messaging when an attempt is made to serialize multi-properties to GraphML.
* Deprecated multi/meta-property support in `Neo4jGraph`.
* Improved exception and messaging for gt/gte/lt/lte when one of the object isn't a `Comparable`.
* Added test infrastructure to check for storage iterator leak.
* Fixed multiple iterator leaks in query processor.
* Fixed `optional()` so that the child traversal is treated as local.
* Changed default keep-alive time for driver to 3 minutes.
* Fixed bug where server-side keep-alive was not always disabled when its setting was zero.
* Added support for `hasNext()` in Javascript and .NET.
* Improved error messaging for invalid inputs to the TinkerGraph `IdManager` instances.
* Forced replacement of connections in Java driver for certain exception types that seem to ultimately kill the connection.
* Changed the `reverse()` of `desc` and `asc` on `Order` to not use the deprecated `decr` and `incr`.
* Fixed bug in `MatchStep` where the correct was not properly determined.
* Fixed bug where client/server exception mismatch when server throw StackOverflowError
* Added underscore suffixed steps and tokens in Gremlin-Python that conflict with global function names.
* Prevent exception when closing a session that doesn't exist.
* Allow predicates and traversals to be used as options in `BranchStep`.
* Ensure only a single final response is sent to the client with Gremlin Server.
* Deprecated `ResponseHandlerContext` with related infrastructure and folded its functionality into `Context` in Gremlin Server.
* Improved performance of `aggregate()` by avoiding excessive calls to `hasNext()` when the barrier is empty.

==== Bugs

* TINKERPOP-1619 TinkerGraphComputer worker count affects OptionalStep query results
* TINKERPOP-2224 Detect and fix resource leak
* TINKERPOP-2230 match() step unexpected behaviours
* TINKERPOP-2232 RemoteStrategy does not call parent class TraversalStrategy __init__
* TINKERPOP-2238 Fix remaining iterator leaks marked by @IgnoreIteratorLeak
* TINKERPOP-2241 Client exception don't match Server exception when server  throw StackOverflowError
* TINKERPOP-2248 Instability of driver for blocked requests
* TINKERPOP-2264 Gremlin Python should deserialize g:Date to UTC

==== Improvements

* TINKERPOP-1084 Branch option tokens should be allowed to be traversals.
* TINKERPOP-1921 Support hasNext terminal step in GLVs
* TINKERPOP-2020 Support withComputer() for javascript
* TINKERPOP-2223 Update jackson databind to 2.9.9
* TINKERPOP-2236 Improve error messaging for TinkerGraph IdManagers that fail on conversions
* TINKERPOP-2237 Prevent error when closing sessions that don't exist *(breaking)*
* TINKERPOP-2246 Consolidate the error propagation to the client
* TINKERPOP-2256 processAllStarts of AggregateStep should only be called when barrier is empty
* TINKERPOP-2260 Update jackson databind 2.9.9.1
* TINKERPOP-2265 Deprecate Traversal.getSideEffects() functionality for remoting purposes
* TINKERPOP-2270 Deprecate multi/metaproperty support in Neo4j
* TINKERPOP-2272 Rename steps and tokens that conflict with standard python functions

[[release-3-3-7]]
=== TinkerPop 3.3.7 (Release Date: May 28, 2019)

* Developed DSL pattern for gremlin-javascript.
* Generated uberjar artifact for Gremlin Console.
* Improved folding of `property()` step into related mutating steps.
* Added `inject()` to steps generated on the DSL `TraversalSource`.
* Removed `gperfutils` dependencies from Gremlin Console.
* Fixed `PartitionStrategy` when setting vertex label and having `includeMetaProperties` configured to `true`.
* Ensure `gremlin.sh` works when directories contain spaces.
* Prevented client-side hangs if metadata generation fails on the server.
* Fixed bug with `EventStrategy` in relation to `addE()` where detachment was not happening properly.
* Ensured that `gremlin.sh` works when directories contain spaces.
* Fixed bug in detachment of `Path` where embedded collection objects would prevent that process.
* Enabled `ctrl+c` to interrupt long running processes in Gremlin Console.
* Quieted "host unavailable" warnings for both the driver and Gremlin Console.
* Fixed construction of `g:List` from arrays in gremlin-javascript.
* Fixed bug in `GremlinGroovyScriptEngine` interpreter mode around class definitions.
* Implemented `EdgeLabelVerificationStrategy`.
* Fixed behavior of `P` for `within()` and `without()` in GLVs to be consistent with Java when using varargs.
* Cleared the input buffer after exceptions in Gremlin Console.
* Added parameter to configure the `processor` in the gremlin-javascript `client` constructor.
* Bumped `Netty` to 4.1.32.

==== Bugs

* TINKERPOP-2112 Folding in property() step is not being optimally performed
* TINKERPOP-2180 gremlin.sh doesn't work when directories contain spaces
* TINKERPOP-2183 InterpreterModeASTTransformation needs to be more specific about what it transforms
* TINKERPOP-2194 Enforcing an order on properties in one test method of ChooseTest
* TINKERPOP-2196 PartitionStrategy with includeMetaProperties(true) can't add labeled vertex
* TINKERPOP-2198 Documentation for Store contradicts itself
* TINKERPOP-2199 within step does not work with more than two parameters with python
* TINKERPOP-2200 AddEdgeStartStep used DetachedFactory.detach instead of EventStrategy.detach
* TINKERPOP-2204 Client receives no response on failed request
* TINKERPOP-2206 Certain types in javascript don't appear to serialize with a GraphSON type
* TINKERPOP-2212 Path is not detaching properly under certain conditions

==== Improvements

* TINKERPOP-2089 Javascript DSL support
* TINKERPOP-2179 Have o.a.t.g.driver.ser.SerializationException extend IOException
* TINKERPOP-2181 Allow ctrl+c to break out of a long running process in Gremlin Console
* TINKERPOP-2182 Remove gperfutils from Gremlin Console *(breaking)*
* TINKERPOP-2191 Implement EdgeLabelVerificationStrategy
* TINKERPOP-2211 Provide API to add per request option for a bytecode

[[release-3-3-6]]
=== TinkerPop 3.3.6 (Release Date: March 18, 2019)

* Docker images use user `gremlin` instead of `root`
* Added a new `ResponseStatusCode` for client-side serialization errors.
* Refactored use of `commons-lang` to use `common-lang3` only, though dependencies may still use `commons-lang`.
* Bumped `commons-lang3` to 3.8.1.
* Improved handling of client-side serialization errors that were formerly just being logged rather than being raised.
* Add Python `TraversalMetrics` and `Metrics` deserializers.
* Masked sensitive configuration options in the logs of `KryoShimServiceLoader`.
* Added `globalFunctionCacheEnabled` to the `GroovyCompilerGremlinPlugin` to allow that cache to be disabled.
* Added `globalFunctionCacheEnabled` override to `SessionOpProcessor` configuration.
* Added status code to `GremlinServerError` so that it would be more directly accessible during failures.
* Added GraphSON serialization support for `Duration`, `Char`, `ByteBuffer`, `Byte`, `BigInteger` and `BigDecimal` in `gremlin-python`.
* Added `ProfilingAware` interface to allow steps to be notified that `profile()` was being called.
* Fixed bug where `profile()` could produce negative timings when `group()` contained a reducing barrier.
* Improved logic determining the dead or alive state of a Java driver `Connection`.
* Improved handling of dead connections and the availability of hosts.
* Bumped `httpclient` to 4.5.7.
* Bumped `slf4j` to 1.7.25.
* Bumped `commons-codec` to 1.12.
* Bumped to Groovy 2.5.6.
* Bumped to Hadoop 2.7.7.
* Fixed partial response failures when using authentication in `gremlin-python`.
* Fixed concurrency issues in `TraverserSet.toString()` and `ObjectWritable.toString()`.
* Fixed a bug in `InlineFilterStrategy` that mixed up and's and or's when folding merging conditions together.
* Fixed a bug in `PartitionStrategy` where `addE()` as a start step was not applying the partition.
* Improved handling of failing `Authenticator` instances thus improving server responses to drivers.
* Improved performance of `JavaTranslator` by reducing calls to `Method.getParameters()`.
* Implemented `EarlyLimitStrategy` which is supposed to significantly reduce backend operations for queries that use `range()`.
* Reduced chance of hash collisions in `Bytecode` and its inner classes.
* Added `Symbol.asyncIterator` member to the `Traversal` class to provide support for `await ... of` loops (async iterables).

==== Bugs

* TINKERPOP-2081 PersistedOutputRDD materialises rdd lazily with Spark 2.x
* TINKERPOP-2091 Wrong/Missing feature requirements in StructureStandardTestSuite
* TINKERPOP-2094 Gremlin Driver Cluster Builder serializer method does not use mimeType as suggested
* TINKERPOP-2095 GroupStep looks for irrelevant barrier steps
* TINKERPOP-2096 gremlinpython: AttributeError when connection is closed before result is received
* TINKERPOP-2100 coalesce() creating unexpected results when used with order()
* TINKERPOP-2105 Gremlin-Python connection not returned back to the pool on exception from gremlin server
* TINKERPOP-2113 P.Within() doesn't work when given a List argument

==== Improvements

* TINKERPOP-1889 JavaScript GLV: Use heartbeat to prevent connection timeout
* TINKERPOP-2010 Generate jsdoc for gremlin-javascript
* TINKERPOP-2013 Process tests that are auto-ignored stink
* TINKERPOP-2018 Generate API docs for Gremlin.Net
* TINKERPOP-2038 Make groovy script cache size configurable
* TINKERPOP-2050 Add a :bytecode command to Gremlin Console
* TINKERPOP-2062 Add Traversal class to CoreImports
* TINKERPOP-2065 Optimize iterate() for remote traversals
* TINKERPOP-2067 Allow getting raw data from Gremlin.Net.Driver.IGremlinClient
* TINKERPOP-2068 Bump Jackson Databind 2.9.7
* TINKERPOP-2069 Document configuration of Gremlin.Net
* TINKERPOP-2070 gremlin-javascript: Introduce Connection representation
* TINKERPOP-2071 gremlin-python: the graphson deserializer for g:Set should return a python set
* TINKERPOP-2073 Generate tabs for static code blocks
* TINKERPOP-2074 Ensure that only NuGet packages for the current version are pushed
* TINKERPOP-2077 VertexProgram.Builder should have a default create() method with no Graph
* TINKERPOP-2078 Hide use of EmptyGraph or RemoteGraph behind a more unified method for TraversalSource construction
* TINKERPOP-2084 For remote requests in console display the remote stack trace
* TINKERPOP-2092 Deprecate default GraphSON serializer fields
* TINKERPOP-2097 Create a DriverRemoteConnection with an initialized Client
* TINKERPOP-2102 Deprecate static fields on TraversalSource related to remoting
* TINKERPOP-2106 When gremlin executes timeout, throw TimeoutException instead of TraversalInterruptedException/InterruptedIOException
* TINKERPOP-2110 Allow Connection on Different Path (from /gremlin)
* TINKERPOP-2114 Document common Gremlin anti-patterns
* TINKERPOP-2118 Bump to Groovy 2.4.16
* TINKERPOP-2121 Bump Jackson Databind 2.9.8

[[release-3-3-5]]
=== TinkerPop 3.3.5 (Release Date: January 2, 2019)

This release also includes changes from <<release-3-2-11, 3.2.11>>.

* Fixed and/or folding in `InlineFilterStrategy`.
* Fixed configuration and serialization of `SubgraphStrategy` which was missing the `checkAdjacentVertices` flag.
* Captured `TraversalInterruptionException` and converted to `TimeoutException` for `GremlinExecutor`.
* Fixed a bug in `CoalesceStep` which squared the bulk if the step followed a `Barrier` step.
* Fixed a bug in `GroupStep` that assigned wrong reducing bi-operators
* Added `:bytecode` command to help developers debugging `Bytecode`-based traversals.
* Added option to set the path for the URI on the Java driver.
* Fixed `PersistedOutputRDD` to eager persist RDD by adding `count()` action calls.
* Deserialized `g:Set` to a Python `Set` in GraphSON in `gremlin-python`.
* Deprecated `StarGraph.builder()` and `StarGraph.Builder.build()` in favor of the more common "builder" patterns of `build()` and `create()` respectively.
* Deprecated `Serializers.DEFAULT_RESULT_SERIALIZER` and `DEFAULT_REQUEST_SERIALIZER`.
* Deprecated `TraversalSource#GREMLIN_REMOTE` and `TraversalSource#GREMLIN_REMOTE_CONNECTION_CLASS` moving them to `RemoteConnection`.
* Fixed the setting of the default label for a `ReferenceVertex` when the original vertex was of type `ComputerAdjacentVertex`.
* Changed Java driver to expect a generic `RemoteTraverser` object rather than the specific `DefaultRemoteTraverser`.
* Better handled server disconnect condition for the `gremlin-python` driver by throwing a clear exception.
* Display the remote stack trace in the Gremlin Console when scripts sent to the server fail.
* Added `AnonymousTraversalSource` which provides a more unified means of constructing a `TraversalSource`.
* Added `DriverRemoteConnection.using(Client)` to provide users better control over the number of connections being created.
* Changed behavior of GraphSON deserializer in gremlin-python such that `g:Set` returns a Python `Set`.
* Bumped to Groovy 2.4.16.
* Fixed bug that prevented `TraversalExplanation` from serializing properly with GraphSON.
* Changed behavior of `iterate()` in Python, Javascript and .NET to send `none()` thus avoiding unnecessary results being returned.
* Provided for a configurable class map cache in the `GremlinGroovyScriptEngine` and exposed that in Gremlin Server.
* `GraphProvider` instances can be annotated with `OptOut` configurations that will be applied in addition to the `OptOut` instances on a `Graph`.

==== Bugs

* TINKERPOP-2081 PersistedOutputRDD materialises rdd lazily with Spark 2.x
* TINKERPOP-2091 Wrong/Missing feature requirements in StructureStandardTestSuite
* TINKERPOP-2094 Gremlin Driver Cluster Builder serializer method does not use mimeType as suggested
* TINKERPOP-2095 GroupStep looks for irrelevant barrier steps
* TINKERPOP-2096 gremlinpython: AttributeError when connection is closed before result is received
* TINKERPOP-2100 coalesce() creating unexpected results when used with order()
* TINKERPOP-2113 P.Within() doesn't work when given a List argument

==== Improvements

* TINKERPOP-1889 JavaScript GLV: Use heartbeat to prevent connection timeout
* TINKERPOP-2010 Generate jsdoc for gremlin-javascript
* TINKERPOP-2013 Process tests that are auto-ignored stink
* TINKERPOP-2018 Generate API docs for Gremlin.Net
* TINKERPOP-2038 Make groovy script cache size configurable
* TINKERPOP-2050 Add a :bytecode command to Gremlin Console
* TINKERPOP-2062 Add Traversal class to CoreImports
* TINKERPOP-2065 Optimize iterate() for remote traversals
* TINKERPOP-2067 Allow getting raw data from Gremlin.Net.Driver.IGremlinClient
* TINKERPOP-2069 Document configuration of Gremlin.Net
* TINKERPOP-2070 gremlin-javascript: Introduce Connection representation
* TINKERPOP-2071 gremlin-python: the graphson deserializer for g:Set should return a python set
* TINKERPOP-2073 Generate tabs for static code blocks
* TINKERPOP-2074 Ensure that only NuGet packages for the current version are pushed
* TINKERPOP-2077 VertexProgram.Builder should have a default create() method with no Graph
* TINKERPOP-2078 Hide use of EmptyGraph or RemoteGraph behind a more unified method for TraversalSource construction
* TINKERPOP-2084 For remote requests in console display the remote stack trace
* TINKERPOP-2092 Deprecate default GraphSON serializer fields
* TINKERPOP-2097 Create a DriverRemoteConnection with an initialized Client
* TINKERPOP-2102 Deprecate static fields on TraversalSource related to remoting
* TINKERPOP-2106 When gremlin executes timeout, throw TimeoutException instead of TraversalInterruptedException/InterruptedIOException
* TINKERPOP-2110 Allow Connection on Different Path (from /gremlin)
* TINKERPOP-2114 Document common Gremlin anti-patterns
* TINKERPOP-2118 Bump to Groovy 2.4.16
* TINKERPOP-2121 Bump Jackson Databind 2.9.8

[[release-3-3-4]]
=== TinkerPop 3.3.4 (Release Date: October 15, 2018)

This release also includes changes from <<release-3-2-10, 3.2.10>>.

* Added synchronized `Map` to Gryo 3.0 registrations.
* Removed `timedInterrupt` from documentation as a way to timeout.
* Deprecated `Order` for `incr` and `decr` in favor of `asc` and `desc`.
* Fixed bug in `math()` for OLAP where `ComputerVerificationStrategy` was incorrectly detecting path label access and preventing execution.

==== Bugs

* TINKERPOP-1898 Issue with bindings in strategies and lambdas
* TINKERPOP-1933 gremlin-python maximum recursion depth exceeded on large responses
* TINKERPOP-1958 TinkerGraphCountStrategy can return wrong counts
* TINKERPOP-1961 Duplicate copies of images directory in docs
* TINKERPOP-1962 GroovyTranslator doesn't handle empty maps
* TINKERPOP-1963 Use of reducing step in choose()
* TINKERPOP-1972 inject() tests are throwing exceptions in .NET GLV tests
* TINKERPOP-1978 Check for Websocket connection state when retrieved from Connection Pool missing
* TINKERPOP-1979 Several OLAP issues in MathStep
* TINKERPOP-1988 minor error in documentation
* TINKERPOP-1999 [Java][gremlin-driver] Query to a remote server via the websocket client hangs indefinitely if the server becomes unavailable
* TINKERPOP-2005 Intermittent NullPointerException in response handling
* TINKERPOP-2009 Pick.any and Pick.none should be exposed in Gremlin-JavaScript
* TINKERPOP-2021 Prevent maximum recursion depth failure
* TINKERPOP-2030 KeepAlive task executed for every Connection.write call
* TINKERPOP-2032 Update jython-standalone
* TINKERPOP-2044 Cannot reconnect to Azure cosmos host that becomes available again

==== Improvements

* TINKERPOP-1113 GraphComputer subclasses should support native methods
* TINKERPOP-1365 Log the seed used to initialize Random in tests
* TINKERPOP-1447 Add some JavaScript intelligence to the documentation so that comments and output are not copied in a copy paste
* TINKERPOP-1595 Go through TraversalVertexProgram with a profile and optimize.
* TINKERPOP-1778 Do not promote timedInterrupt option for Gremlin Server script processing
* TINKERPOP-1780 Add authentication tests for gremlin-python
* TINKERPOP-1836 .NET sample project
* TINKERPOP-1841 Include Python GLV tests on TravisCI
* TINKERPOP-1864 Gremlin Python tests for GraphSON 2.0 and 3.0
* TINKERPOP-1897 Provide Docker images of Gremlin Server and Console
* TINKERPOP-1945 Add support for extended GraphSon types to Gremlin.net
* TINKERPOP-1951 gremlin-server.bat doesn't support paths containing spaces
* TINKERPOP-1956 Deprecate Order incr/decr for asc/desc
* TINKERPOP-1959 Provide a way to submit scripts to the server in gremlin-javascript
* TINKERPOP-1968 Refactor elements of Gremlin Server testing
* TINKERPOP-1976 Include Computer tests for GLVs
* TINKERPOP-1977 Gremlin-JavaScript: Support SASL authentication
* TINKERPOP-1985 Update position on bulk loading
* TINKERPOP-1989 Preserve order that plugins are applied in Gremlin Console
* TINKERPOP-1995 DriverRemoteConnection close() method returns undefined
* TINKERPOP-2011 Use NumberHelper on choose()
* TINKERPOP-2012 Target .NET Standard 2.0 for Gremlin.Net
* TINKERPOP-2015 Allow users to configure the WebSocket connections
* TINKERPOP-2016 Upgrade Jackson FasterXML to 2.9.5 or later to fix security vulnerability
* TINKERPOP-2017 Check for Column in by()
* TINKERPOP-2022 Cluster SSL should trust default ca certs by default
* TINKERPOP-2023 Gremlin Server should not create self-signed certs *(breaking)*
* TINKERPOP-2024 Gremlin Server Application archetype should connect via withRemote
* TINKERPOP-2025 Change to SHA-256/512 and drop SHA-1 for releases
* TINKERPOP-2026 Gremlin.Net.Driver should check ClientWebSocket.State before closing
* TINKERPOP-2034 Register synchronizedMap() with Gryo
* TINKERPOP-2035 Gremlin-JavaScript: Pass custom headers to the websocket connection
* TINKERPOP-2040 Improve flexibility of GroovyTranslator to handle custom types
* TINKERPOP-2045 Remove non-indy groovy dependencies
* TINKERPOP-2055 Provide support for special number cases like Infinity in GraphSON
* TINKERPOP-2056 Use NumberHelper in Compare

[[release-3-3-3]]
=== TinkerPop 3.3.3 (Release Date: May 8, 2018)

This release also includes changes from <<release-3-2-9, 3.2.9>>.

* Implemented `TraversalSelectStep` which allows to `select()` runtime-generated keys.
* Coerced `BulkSet` to `g:List` in GraphSON 3.0.
* Deprecated `CredentialsGraph` DSL in favor of `CredentialsTraversalDsl` which uses the recommended method for Gremlin DSL development.
* Allowed `iterate()` to be called after `profile()`.

==== Bugs

* TINKERPOP-1869 Profile step and iterate do not play nicely with each other
* TINKERPOP-1927 Gherkin scenario expects list with duplicates, but receives g:Set
* TINKERPOP-1947 Path history isn't preserved for keys in mutations

==== Improvements

* TINKERPOP-1628 Implement TraversalSelectStep
* TINKERPOP-1755 No docs for ReferenceElements
* TINKERPOP-1903 Credentials DSL should use the Java annotation processor
* TINKERPOP-1912 Remove MD5 checksums
* TINKERPOP-1934 Bump to latest version of httpclient
* TINKERPOP-1936 Performance enhancement to Bytecode deserialization
* TINKERPOP-1943 JavaScript GLV: Support GraphSON3
* TINKERPOP-1944 JavaScript GLV: DriverRemoteConnection is not exported in the root module
* TINKERPOP-1950 Traversal construction performance enhancements
* TINKERPOP-1953 Bump to Groovy 2.4.15

[[release-3-3-2]]
=== TinkerPop 3.3.2 (Release Date: April 2, 2018)

This release also includes changes from <<release-3-2-8, 3.2.8>>.

* Fixed regression issue where the HTTPChannelizer doesn't instantiate the specified AuthenticationHandler.
* Defaulted GLV tests for gremlin-python to run for GraphSON 3.0.
* Fixed a bug with `Tree` serialization in GraphSON 3.0.
* In gremlin-python, the GraphSON 3.0 `g:Set` type is now deserialized to `List`.

==== Bugs

* TINKERPOP-1053 installed plugins are placed in a directory relative to where gremlin.sh is started
* TINKERPOP-1509 Failing test case for tree serialization
* TINKERPOP-1738 Proper functioning of GraphSONReader depends on order of elements in String representation
* TINKERPOP-1758 RemoteStrategy should be before all other DecorationStrategies.
* TINKERPOP-1855 Update Rexster links
* TINKERPOP-1858 HttpChannelizer regression: Does not create specified AuthenticationHandler
* TINKERPOP-1859 Complex instance of P not serializing to bytecode properly
* TINKERPOP-1860 valueMap(True) result in error in gremlin-python
* TINKERPOP-1862 TinkerGraph VertexProgram message passing doesn't work properly when using Direction.BOTH
* TINKERPOP-1867 union() can produce extra traversers
* TINKERPOP-1872 Apply edgeFunction in SparkMessenger
* TINKERPOP-1873 min() and max() work only in the range of Integer values
* TINKERPOP-1874 P does not appear to be serialized consistently in GraphSON
* TINKERPOP-1875 Gremlin-Python only aggregates to list when using GraphSON3
* TINKERPOP-1879 Gremlin Console does not resepect equal sign for flag argument assignments
* TINKERPOP-1880 Gremlin.NET Strong name signature could not be verified. (HRESULT: 0x80131045)
* TINKERPOP-1883 gremlinpython future will never return
* TINKERPOP-1890 getAnonymousTraversalClass() is not being generated for Java DSLs
* TINKERPOP-1891 Serialization of P.not() for gremlin-javascript
* TINKERPOP-1892 GLV test failures for .NET
* TINKERPOP-1894 GraphSONMessageSerializerV2d0 fails to deserialize valid P.not()
* TINKERPOP-1896 gremlin-python lambdas error
* TINKERPOP-1907 Fix failing GLV test for withSack() in .NET
* TINKERPOP-1917 gx:BigDecimal serialization broken in Gremlin.Net on systems with ',' as decimal separator
* TINKERPOP-1918 Scenarios fail because of wrong numerical types
* TINKERPOP-1919 Gherkin runner doesn't work with P.And() and P.Or() in Gremlin.Net
* TINKERPOP-1920 Tests fail because P.Within() arguments are wrapped in an array in Gremlin.Net
* TINKERPOP-1922 Gherkin features fail that contain P.not() in Gremlin.Net

==== Improvements

* TINKERPOP-1357 Centrality Recipes should mention pageRank and OLAP.
* TINKERPOP-1489 Provide a Javascript Gremlin Language Variant
* TINKERPOP-1586 SubgraphStrategy in OLAP
* TINKERPOP-1726 Support WebSockets ping/pong keep-alive in Gremlin server
* TINKERPOP-1842 iterate() missing in terminal steps documentation
* TINKERPOP-1844 Python GLV test should run for GraphSON 3.0 *(breaking)*
* TINKERPOP-1850 Range step has undocumented special values
* TINKERPOP-1854 Support lambdas in Gremlin.Net
* TINKERPOP-1857 GLV test suite consistency and completeness
* TINKERPOP-1863 Delaying the setting of requestId till the RequestMessage instantiation time
* TINKERPOP-1865 Run Gremlin .NET GLV tests with GraphSON 3.0
* TINKERPOP-1866 Support g:T for .NET
* TINKERPOP-1868 Support inject source step in Gremlin.Net
* TINKERPOP-1870 n^2 synchronious operation in OLAP WorkerExecutor.execute() method
* TINKERPOP-1871 Exception handling is slow in element  ReferenceElement creation
* TINKERPOP-1877 Add new graph data for specialized testing scenarios
* TINKERPOP-1884 Bump to Netty 4.0.56.Final
* TINKERPOP-1885 Various Gremlin.Net documentation updates
* TINKERPOP-1901 Enable usage of enums in more steps in Gremlin.Net
* TINKERPOP-1908 Bump to Groovy 2.4.14
* TINKERPOP-1911 Refactor JavaTranslator to cache all reflective calls
* TINKERPOP-1914 Support construct a GremlinServer instance from gremlin executor service

[[release-3-3-1]]
=== TinkerPop 3.3.1 (Release Date: December 17, 2017)

This release also includes changes from <<release-3-2-7, 3.2.7>>.

* Added `NoneStep` and `Traversal.none()` for full filtering integration with `iterate()`.
* Fixed bug in serialization of `Path` for GraphSON 3.0 in `gremlin-python`.
* Added support for GraphSON 3.0 in Gremlin.Net.
* Added `math()`-step which supports scientific calculator capabilities for numbers within a traversal.
* Added missing `GraphTraversalSource.addE()`-method to `GremlinDslProcessor`.
* Changed `to()` and `from()` traversal-based steps to take a wildcard `?` instead of of `E`.
* Added `addV(traversal)` and `addE(traversal)` so that created element labels can be determined dynamically.
* `PageRankVertexProgram` supports `maxIterations` but will break out early if epsilon-based convergence occurs.
* Added support for epsilon-based convergence in `PageRankVertexProgram`.
* Fixed two major bugs in how PageRank was being calculated in `PageRankVertexProgram`.
* Added `Io.requiresVersion(Object)` to allow graph providers a way to check the `Io` type and version being constructed.
* Defaulted `IoCore.gryo()` and `IoCore.graphson()` to both use their 3.0 formats which means that `Graph.io()` will use those by default.
* Bumped Neo4j 3.2.3

==== Bugs

* TINKERPOP-1773 Lop should be created as a "software" and not a "person"
* TINKERPOP-1783 PageRank gives incorrect results for graphs with sinks *(breaking)*
* TINKERPOP-1799 Failure to serialize path() in gremlin-python
* TINKERPOP-1847 tinkergraph-gremlin dependency on gremlin-test, bad scope?

==== Improvements

* TINKERPOP-1632 Create a set of default functions
* TINKERPOP-1692 Bump to Neo4j 3.2.3
* TINKERPOP-1717 Update name and link of DynamoDB storage backend in landing page
* TINKERPOP-1730 Gremlin .NET support for GraphSON 3.0
* TINKERPOP-1767 Method for graph providers to check an IO version and type
* TINKERPOP-1793 addE() should allow dynamic edge labels
* TINKERPOP-1834 Consider iterate() as a first class step

[[release-3-3-0]]
=== TinkerPop 3.3.0 (Release Date: August 21, 2017)

This release also includes changes from <<release-3-2-6, 3.2.6>>.

* Removed previously deprecated `ScriptElementFactory`.
* Added `GraphTraversalSource.addE(String)` in support of `g.addE().from().to()`.
* Added support for `to(Vertex)` and `from(Vertex)` as a shorthand for `to(V(a))` and `from(V(b))`.
* Bumped to support Spark 2.2.0.
* Detected if type checking was required in `GremlinGroovyScriptEngine` and disabled related infrastructure if not.
* Removed previously deprecated `GraphTraversal.selectV3d0()` step.
* Removed previously deprecated `DetachedEdge(Object,String,Map,Pair,Pair)` constructor.
* Removed previously deprecated `Bindings` constructor. It is now a private constructor.
* Removed previously deprecated `TraversalSource.withBindings()`.
* Removed previously deprecated `GraphTraversal.sack(BiFunction,String)`.
* `TraversalMetrics` and `Metrics` Gryo 1.0 formats changed given internal changes to their implementations.
* Made `TraversalMetrics` safe to write to from multiple threads.
* Removed previously deprecated `TraversalSideEffects` methods.
* Removed previously deprecated `finalization.LazyBarrierStrategy` (moved to `optimization.LazyBarrierStrategy`).
* Removed previously deprecated `Constants` in Hadoop.
* Removed previously deprecated `VertexComputing.generateComputer(Graph)`.
* Removed previously deprecated `ConfigurationTraversal`.
* Established the Gryo 3.0 format.
* `GryoVersion` now includes a default `ClassResolver` to supply to the `GryoMapper`.
* `GryoClassResolver` renamed to `GryoClassResolverV1d0` which has an abstract class that for providers to extend in `AbstractGryoClassResolver`.
* Removed previously deprecated `Order` enums of `keyIncr`, `keyDecr`, `valueIncr`, and `valueDecr.`
* Removed previously deprecated `GraphTraversal.mapKeys()` step.
* Removed previously deprecated `GraphTraversal.mapValues()` step.
* Removed previously deprecated `GraphTraversal#addV(Object...)`.
* Removed previously deprecated `GraphTraversal#addE(Direction, String, String, Object...)`.
* Removed previously deprecated `GraphTraversal#addOutE(String, String, Object...)`.
* Removed previously deprecated `GraphTraversal#addInV(String, String, Object...)`.
* Removed previously deprecated `GraphTraversal.groupV3d0()` and respective `GroupSideEffectStepV3d0` and `GroupStepV3d0`.
* Removed previously deprecated `TraversalSource.Builder` class.
* Removed previously deprecated `ConnectiveP`, `AndP`, `OrP` constructors.
* Removed previously deprecated `TraversalScriptFunction` class.
* Removed previously deprecated `TraversalScriptHelper` class.
* Removed previously deprecated `ScriptEngineCache` class.
* Removed previously deprecated `CoreImports` class.
* Removed previously deprecated `GremlinJythonScriptEngine#()` constructor.
* Removed access to previously deprecated `CoreGremlinPlugin#INSTANCE` field.
* `gremlin.sh` and `gremln.bat` no longer support the option to pass a script as an argument for execution mode without using the `-i` option.
* Graphite and Ganglia are no longer packaged with the Gremlin Server distribution.
* `TransactionException` is no longer a class of `AbstractTransaction` and it extends `RuntimeException`.
* Included an ellipse on long property names that are truncated.
* Renamed `RangeByIsCountStrategy` to `CountStrategy`.
* Added more specific typing to various `__` traversal steps. E.g. `<A,Vertex>out()` is `<Vertex,Vertex>out()`.
* Updated Docker build scripts to include Python dependencies (NOTE: users should remove any previously generated TinkerPop Docker images).
* Added "attachment requisite" `VertexProperty.element()` and `Property.element()` data in GraphSON serialization.
* GraphSON 3.0 is now the default serialization format in TinkerGraph and Gremlin Server.
* Changed `ServerGremlinExecutor` to not use generics since there really is no flexibility in the kind of `ScheduledExecutorService` that will be used.
* Removed support for passing a byte array on the `sasl` parameter.
* Removed previously deprecated `GraphSONMapper$Builder#embedTypes` option.
* Removed previously deprecated `:remote config timeout max`.
* Removed previously deprecated `ConnectionPoolSettings.sessionId` and `ConnectionPoolSettings.optionalSessionId()`.
* Removed previously deprecated `reconnectInitialDelay` setting from the Java driver.
* Removed previously deprecated `useMapperFromGraph` option.
* Established the GraphSON 3.0 format with new `g:Map`, `g:List` and `g:Set` types.
* Removed previously deprecated `Io.Builder#registry(IoRegistry)` method.
* Removed previously deprecated `GryoMessageSerializerV1d0(GryoMapper)` constructor.
* Removed previously deprecated `TinkerIoRegistry`.
* Removed previously deprecated `getInstance()` methods on all TinkerPop classes.
* Removed previously deprecated `VertexPropertyFeatures.supportsAddProperty()`.
* Removed previously deprecated TinkerGraph configuration member variables.
* Removed previously deprecated `Transaction.submit(Function)`.
* Removed previously deprecated `OpSelectorHandler.errorMeter` and `AbstractEvalOpProcessor.errorMeter` fields.
* Removed previously deprecated `AbstractEvalOpProcessor.validBindingName` field.
* Removed previously deprecated `SimpleAuthenticator.CONFIG_CREDENTIALS_LOCATION` field.
* Removed previously deprecated `IteratorHandler`, `NioGremlinResponseEncoder` and `WsGremlinResponseEncoder` classes.
* Removed previously deprecated `Session.kill()` and `Session.manualKill()`.
* Removed previously deprecated `Authenticator.newSaslNegotiator()` and its method implementations in classes that were assignable to that interface.
* Removed `gremlin-groovy-test`.
* Removed previously deprecated "G" functions in `gremlin-groovy` (i.e. `GFunction`).
* Removed references to the old `GremlinPlugin` system that was in `gremlin-groovy` - the revised `GremlinPlugin` system in `gremlin-core` is the only one now in use.
* `GremlinGroovyScriptEngine` no longer implements the now removed `DependencyManager`.
* Added `Vertex`, `Edge`, `VertexProperty`, and `Property` serializers to Gremlin-Python and exposed tests that use graph object arguments.
* `Bytecode.getSourceInstructions()` and `Bytecode.getStepInstructions()` now returns `List<Instruction>` instead of `Iterable<Instruction>`.
* Added various `TraversalStrategy` registrations with `GryoMapper`.
* Fixed a naming mistake in Gremlin-Python: `IdentityRemoveStrategy` is now called `IdentityRemovalStrategy`.
* Added `TranslationStrategy` test infrastructure that verifies `Bytecode` generated from a translation is equal to the original `Bytecode`.
* Moved `NumberHelper` into the `org.apache.tinkerpop.gremlin.util` package.
* Added `Pop.mixed` instead of using `null` to represent such semantics.
* `select()`-step now defaults to using `Pop.last` instead of `Pop.mixed`.
* Added `gremlin-io-test` module to validate IO formats.
* `RequestMessage` and `ResponseMessage` are now registered with `GryoMapper` as part of the TinkerPop range of type identifiers.
* Removed previously deprecated `Console` constructor that took a `String` as an argument from `gremlin-console`.
* Removed previously deprecated `ConcurrentBindings` from `gremlin-groovy`.
* Removed previously deprecated `ScriptExecutor` from `gremlin-groovy`.
* Removed previously deprecated `SandboxExtension` from `gremlin-groovy`.
* Removed previously deprecated `GremlinGroovyScriptEngine` constructor that took `ImportCustomizerProvider` as an argument from `gremlin-groovy`.
* Removed previously deprecated `GremlinGroovyScriptEngine#plugins()` from `gremlin-groovy`.
* Added `OptionalStep` for use with `optional()` to better handle issues associated with branch side-effects.
* `UnfoldStep` now supports unfolding of arrays.
* Removed all performance tests that were not part of `gremlin-benchmark`.
* Removed dependency on `junit-benchmarks` and it's related reference to `h2`.
* Moved the source for the "home page" into the repository under `/site` so that it easier to accept contributions.
* Added `UnshadedKryoShimService` as the new default serializer model for `SparkGraphComputer`.
* `GryoRegistrator` is more efficient than the previous `GryoSerializer` model in `SparkGraphComputer`.
* Added support for `IoRegistry` custom serialization in Spark/Giraph and provided a general `hadoop-gremlin` test suite.
* Replaced term `REST` with `HTTP` to remove any confusion as to the design of the API.
* Moved `gremlin-benchmark` under `gremlin-tools` module.
* Added `gremlin-tools` and its submodule `gremlin-coverage`.
* Removed `tryRandomCommit()` from `AbstractGremlinTest`.
* Changed `gremlin-benchmark` system property for the report location to `benchmarkReportDir` for consistency.
* Added SysV and systemd init scripts.
* `GraphTraversal.valueMap(includeTokens,propertyKeys...)` now returns a `Map<Object,E>` since keys could be `T.id` or `T.label`.
* Added `skip(long)` and `skip((Scope,long)` which call the `range(low,high)` equivalents with -1 as the high.
* Added Kerberos authentication to `gremlin-server` for websockets and nio transport.
* Added audit logging of authenticated users and gremlin queries to `gremlin-server`.

==== Bugs

* TINKERPOP-1211 UnfoldStep should unfold arrays. *(breaking)*
* TINKERPOP-1426 GryoSerializer should implement Java serialization interface
* TINKERPOP-1465 Remove deprecated newSaslNegotiator *(breaking)*
* TINKERPOP-1483 PropertyMapStep returns Map<String,E> but puts non String keys in it!
* TINKERPOP-1520 Difference between 'has' step generated graphson2.0 in java and python glv implementation
* TINKERPOP-1533 Storage and IoRegistry
* TINKERPOP-1597 PathRetractionStrategy messing up certain traversals
* TINKERPOP-1635 gremlin-python: Duplicate serialization of element property in PropertySerializer
* TINKERPOP-1658 Graphson2 map keys are serialised as strings
* TINKERPOP-1716 Traversal strategies are not applied with remote in Gremlin Console

==== Improvements

* TINKERPOP-832 Remove deprecated addV/E/InE/OutE methods *(breaking)*
* TINKERPOP-833 Remove deprecated GremlinGroovyScriptEngine constructor and plugins() *(breaking)*
* TINKERPOP-834 Remove deprecated sack() method *(breaking)*
* TINKERPOP-880 Remove deprecated GroupStepV3d0 and GroupSideEffectStepV3d0 *(breaking)*
* TINKERPOP-929 Remove Deprecated TinkerGraph public static methods. *(breaking)*
* TINKERPOP-980 Add a service script or daemon mode in the distribution *(breaking)*
* TINKERPOP-999 ServerGremlinExecutor construction need not use generics for ExecutorService *(breaking)*
* TINKERPOP-1004 Make Transaction.commit() failures consistent across implementations. *(breaking)*
* TINKERPOP-1010 Remove deprecated credentialsDbLocation for SimpleAuthenticator *(breaking)*
* TINKERPOP-1024 Remove deprecated tryRandomCommit() *(breaking)*
* TINKERPOP-1028 Remove deprecated ConnectionPoolSettings session settings *(breaking)*
* TINKERPOP-1040 Remove deprecated SandboxExtension *(breaking)*
* TINKERPOP-1046 Remove deprecated Gremlin Server handler implementations *(breaking)*
* TINKERPOP-1049 Remove deprecated error meter member variables in Gremlin Server handlers *(breaking)*
* TINKERPOP-1094 Remove deprecated VertexPropertyFeatures.FEATURE_ADD_PROPERTY *(breaking)*
* TINKERPOP-1116 Some anonymous traversal steps can be hard typed. *(breaking)*
* TINKERPOP-1130 Each release should store Kryo/GraphSON/GraphML versions to ensure future compatibility *(breaking)*
* TINKERPOP-1142 Remove deprecated valueIncr, valueDecr, keyIncr, keyDecr. *(breaking)*
* TINKERPOP-1169 Remove deprecated TraversalScriptFunction and TraversalScriptHelper *(breaking)*
* TINKERPOP-1170 Remove deprecated ConfigurationTraversal. *(breaking)*
* TINKERPOP-1171 Remove deprecated TraversalSource.Builder *(breaking)*
* TINKERPOP-1235 Remove deprecated ProcessPerformanceSuite and TraversalPerformanceTest *(breaking)*
* TINKERPOP-1275 Remove deprecated max setting for :remote *(breaking)*
* TINKERPOP-1283 Remove deprecated ScriptExecutor *(breaking)*
* TINKERPOP-1289 Remove deprecated ConnectiveP, AndP, and OrP constructors. *(breaking)*
* TINKERPOP-1291 Remove deprecated mapValues and mapKeys methods *(breaking)*
* TINKERPOP-1313 Rename RangeByIsCountStrategy *(breaking)*
* TINKERPOP-1316 Remove deprecated constructor from GryoMessageSerializers *(breaking)*
* TINKERPOP-1327 Bring GryoRegistrator to the forefront and deprecate GryoSerializer *(breaking)*
* TINKERPOP-1363 Cleanup Docker build script for next major release *(breaking)*
* TINKERPOP-1369 Replace REST API with HTTP API
* TINKERPOP-1389 Support Spark 2.0.0
* TINKERPOP-1399 NumberHelper needs to go into util and have a private constructor *(breaking)*
* TINKERPOP-1404 Path/label optimization
* TINKERPOP-1408 Remove Deprecated Io.Builder.registry() *(breaking)*
* TINKERPOP-1414 Change default GraphSON version to 3.0 *(breaking)*
* TINKERPOP-1420 Remove deprecated ConcurrentBindings in gremlin-groovy *(breaking)*
* TINKERPOP-1421 Remove deprecated ControlOps *(breaking)*
* TINKERPOP-1427 GraphSON 3.0 needs collection types and consistent number typing.
* TINKERPOP-1443 Use an API checker during build
* TINKERPOP-1445 Large nested VertexProperties and Properties do not get printed well
* TINKERPOP-1454 Create Serializers for Graph objects in Gremlin-Python
* TINKERPOP-1481 Remove deprecated reconnectInitialDelay in Java driver *(breaking)*
* TINKERPOP-1485 Move source for TinkerPop site to source code repo
* TINKERPOP-1506 Optional/Coalesce should not allow sideEffect traversals.
* TINKERPOP-1514 Restructure for gremlin-tools module *(breaking)*
* TINKERPOP-1524 Bytecode.getXXXInstructions should return a List, not Iterable.
* TINKERPOP-1526 Remove deprecated Session kill() overloads *(breaking)*
* TINKERPOP-1536 Include GLVs in Docker build
* TINKERPOP-1541 Select should default to Pop.last semantics *(breaking)*
* TINKERPOP-1549 Implement skip()
* TINKERPOP-1550 Make Graphite and Ganglia optional dependencies
* TINKERPOP-1563 Remove deprecated getInstance() methods *(breaking)*
* TINKERPOP-1565 Setup GraphSON 3.0
* TINKERPOP-1566 Kerberos authentication for gremlin-server
* TINKERPOP-1574 Get rid of untyped GraphSON in 3.0
* TINKERPOP-1603 Remove support for SASL byte array in protocol *(breaking)*
* TINKERPOP-1612 Remove gremlin-groovy-test module *(breaking)*
* TINKERPOP-1621 Remove deprecated GremlnPlugin and related infrastructure *(breaking)*
* TINKERPOP-1622 Remove deprecated G functions in gremlin-groovy *(breaking)*
* TINKERPOP-1651 Remove deprecated gremlin.sh init syntax *(breaking)*
* TINKERPOP-1686 Make TraversalMetrics thread safe *(breaking)*
* TINKERPOP-1698 Gryo 3.0
* TINKERPOP-1699 Remove deprecated userMapperFromGraph *(breaking)*
* TINKERPOP-1700 Remove deprecated embedTypes option
* TINKERPOP-1706 Remove deprecated ScriptEngineCache and related dead code *(breaking)*
* TINKERPOP-1715 Bump to Spark 2.2
* TINKERPOP-1719 Remove deprecated Traversal related code *(breaking)*
* TINKERPOP-1720 Remove deprecated Hadoop code *(breaking)*
* TINKERPOP-1721 Remove deprecated Bindings related code *(breaking)*
* TINKERPOP-1724 Remove deprecated ScriptElementFactory
* TINKERPOP-1729 Remove deprecated select steps.
* TINKERPOP-1740 Add vertex parameter overload to to() and from()
* TINKERPOP-1747 Streamline inheritance for gremlin-python GraphSON serializer classes

== TinkerPop 3.2.0 (Nine Inch Gremlins)

image::https://raw.githubusercontent.com/apache/tinkerpop/master/docs/static/images/nine-inch-gremlins.png[width=185]

[[release-3-2-11]]
=== TinkerPop 3.2.11 (Release Date: January 2, 2019)

* Bumped to Jackson Databind 2.9.8

==== Improvements

* TINKERPOP-2074 Ensure that only NuGet packages for the current version are pushed
* TINKERPOP-2121 Bump Jackson Databind 2.9.8

[[release-3-2-10]]
=== TinkerPop 3.2.10 (Release Date: October 15, 2018)

* Removed conflicting non-indy groovy core dependency
* Bumped jython-standalone 2.7.1
* Added a delegate to the Gremlin.Net driver that can be used to configure the WebSocket connection.
* SSL security enhancements
* Added Gremlin version to Gremlin Server startup logging output.
* Fixed problem with Gremlin Server sometimes returning an additional message after a failure.
* Allowed spaces in classpath for `gremlin-server.bat`.
* Fixed bug in traversals that used Python lambdas with strategies in `gremlin-python`.
* Modified Maven archetype for Gremlin Server to use remote traversals rather than scripts.
* Added an system error code for failed plugin installs for Gremlin Server `-i` option.
* Fixed bug in keep-alive requests from over-queuing cancelled jobs.
* Match numbers in `choose()` options using `NumberHelper` (match values, ignore data type).
* Added support for GraphSON serialization of `Date` in Javascript.
* Added synchronized `Map` to Gryo 1.0 registrations.
* Added `Triple` to Gryo 1.0 registrations.
* Added support for `Double.NaN`, `Double.POSITIVE_INFINITY` and `Double.NEGATIVE_INFINITY`.
* Improved escaping of special characters in strings passed to the `GroovyTranslator`.
* Added `Cluster` configuration option to set a custom validation script to use to test server connectivity in the Java driver.
* Improved ability of `GroovyTranslator` to handle more types supported by GraphSON.
* Improved ability of `GroovyTranslator` to handle custom types.
* Added better internal processing of `Column` in `by(Function)`.
* Added `hasNext()` support on `Traversal` for `gremlin-python`.
* Added support for additional extended types in Gremlin.Net with `decimal`, `TimeSpan`, `BigInteger`, `byte`, `byte[]`, `char` and `short`.
* Fixed bug in Java driver where an disorderly shutdown of the server would cause the client to hang.
* Added a dotnet template project that should make it easier to get started with Gremlin.Net.
* Removed `ThreadInterruptCustomizerProvider` from documentation as a way to timeout.
* Changed behavior of `withRemote()` if called multiple times so as to simply throw an exception and not perform the side-effect of auto-closing.
* Added Docker images for Gremlin Console and Gremlin Server.
* Fixed bug in `branch()` where reducing steps as options would produce incorrect results.
* Removed recursive handling of streaming results from Gremlin-Python driver to avoid max recursion depth errors.
* Improved performance of `TraversalVertexProgram` and related infrastructure.
* Checked web socket state before closing connection in the .NET driver.
* Deprecated `BulkLoaderVertexProgram` and related infrastructure.
* Deprecated `BulkDumperVertexProgram` with the more aptly named `CloneVertexProgram`.
* Added `createGratefulDead()` to `TinkerFactory` to help make it easier to try to instantiate that toy graph.
* Added identifiers to edges in the Kitchen Sink toy graph.
* Ordered the loading of plugins in the Gremlin Console by their position in the configuration file.
* Refactored the Gremlin Server integration testing framework and streamlined that infrastructure.
* Logged the seed used in initializing `Random` for tests.
* Fixed bug in `GroovyTranslator` that didn't properly handle empty `Map` objects.
* Added concrete configuration methods to `SparkGraphComputer` to make a more clear API for configuring it.
* Fixed a bug in `TinkerGraphCountStrategy`, which didn't consider that certain map steps may not emit an element.
* Fixed a bug in JavaScript GLV where DriverRemoteConnection close() method didn't returned a Promise instance.
* Bumped to Jackson 2.9.6.
* Sasl Plain Text Authentication added to Gremlin Javascript.
* Ability to send scripts to server added to Gremlin Javascript.
* Translator class added to Gremlin Javascript to translate bytecode to script clientside.

==== Bugs

* TINKERPOP-1898 Issue with bindings in strategies and lambdas
* TINKERPOP-1933 gremlin-python maximum recursion depth exceeded on large responses
* TINKERPOP-1958 TinkerGraphCountStrategy can return wrong counts
* TINKERPOP-1961 Duplicate copies of images directory in docs
* TINKERPOP-1962 GroovyTranslator doesn't handle empty maps
* TINKERPOP-1963 Use of reducing step in choose()
* TINKERPOP-1972 inject() tests are throwing exceptions in .NET GLV tests
* TINKERPOP-1978 Check for Websocket connection state when retrieved from Connection Pool missing
* TINKERPOP-1988 minor error in documentation
* TINKERPOP-1999 [Java][gremlin-driver] Query to a remote server via the websocket client hangs indefinitely if the server becomes unavailable
* TINKERPOP-2005 Intermittent NullPointerException in response handling
* TINKERPOP-2009 Pick.any and Pick.none should be exposed in Gremlin-JavaScript
* TINKERPOP-2030 KeepAlive task executed for every Connection.write call
* TINKERPOP-2032 Update jython-standalone
* TINKERPOP-2044 Cannot reconnect to Azure cosmos host that becomes available again

==== Improvements

* TINKERPOP-1113 GraphComputer subclasses should support native methods
* TINKERPOP-1365 Log the seed used to initialize Random in tests
* TINKERPOP-1595 Go through TraversalVertexProgram with a profile and optimize.
* TINKERPOP-1778 Do not promote timedInterrupt option for Gremlin Server script processing
* TINKERPOP-1780 Add authentication tests for gremlin-python
* TINKERPOP-1836 .NET sample project
* TINKERPOP-1841 Include Python GLV tests on TravisCI
* TINKERPOP-1897 Provide Docker images of Gremlin Server and Console
* TINKERPOP-1945 Add support for extended GraphSon types to Gremlin.net
* TINKERPOP-1951 gremlin-server.bat doesn't support paths containing spaces
* TINKERPOP-1959 Provide a way to submit scripts to the server in gremlin-javascript
* TINKERPOP-1968 Refactor elements of Gremlin Server testing
* TINKERPOP-1976 Include Computer tests for GLVs
* TINKERPOP-1977 Gremlin-JavaScript: Support SASL authentication
* TINKERPOP-1985 Update position on bulk loading
* TINKERPOP-1989 Preserve order that plugins are applied in Gremlin Console
* TINKERPOP-1995 DriverRemoteConnection close() method returns undefined
* TINKERPOP-2011 Use NumberHelper on choose()
* TINKERPOP-2012 Target .NET Standard 2.0 for Gremlin.Net
* TINKERPOP-2015 Allow users to configure the WebSocket connections
* TINKERPOP-2016 Upgrade Jackson FasterXML to 2.9.5 or later to fix security vulnerability
* TINKERPOP-2017 Check for Column in by()
* TINKERPOP-2022 Cluster SSL should trust default ca certs by default
* TINKERPOP-2023 Gremlin Server should not create self-signed certs *(breaking)*
* TINKERPOP-2024 Gremlin Server Application archetype should connect via withRemote
* TINKERPOP-2025 Change to SHA-256/512 and drop SHA-1 for releases
* TINKERPOP-2026 Gremlin.Net.Driver should check ClientWebSocket.State before closing
* TINKERPOP-2034 Register synchronizedMap() with Gryo
* TINKERPOP-2035 Gremlin-JavaScript: Pass custom headers to the websocket connection
* TINKERPOP-2040 Improve flexibility of GroovyTranslator to handle custom types
* TINKERPOP-2045 Remove non-indy groovy dependencies
* TINKERPOP-2055 Provide support for special number cases like Infinity in GraphSON
* TINKERPOP-2056 Use NumberHelper in Compare

[[release-3-2-9]]
=== TinkerPop 3.2.9 (Release Date: May 8, 2018)

* Fixed bug where path history was not being preserved for keys in mutations.
* Bumped to httpclient 4.5.5.
* Bumped to Groovy 2.4.15 - fixes bug with `Lambda` construction.
* Improved performance of GraphSON deserialization of `Bytecode`.
* Improved performance of traversal construction.

====  Bugs

* TINKERPOP-1947 Path history isn't preserved for keys in mutations

==== Improvements

* TINKERPOP-1755 No docs for ReferenceElements
* TINKERPOP-1912 Remove MD5 checksums
* TINKERPOP-1934 Bump to latest version of httpclient
* TINKERPOP-1936 Performance enhancement to Bytecode deserialization
* TINKERPOP-1944 JavaScript GLV: DriverRemoteConnection is not exported in the root module
* TINKERPOP-1950 Traversal construction performance enhancements
* TINKERPOP-1953 Bump to Groovy 2.4.15

[[release-3-2-8]]
=== TinkerPop 3.2.8 (Release Date: April 2, 2018)

* Added a `Lambda` class to Gremlin.Net that makes it possible to use Groovy and Python lambdas with Gremlin.Net.
* Enums are now represented as classes in Gremlin.Net which allows to use them as arguments in more steps.
* Bumped to Groovy 2.4.14.
* Added `checkAdjacentVertices` option to `SubgraphStrategy`.
* Modified `GremlinDslProcessor` so that it generated the `getAnonymousTraversalClass()` method to return the DSL version of `__`.
* Added the "Kitchen Sink" test data set.
* Fixed deserialization of `P.not()` for GraphSON.
* Bumped to Jackson 2.9.4.
* Improved performance of `JavaTranslator` by caching reflected methods required for traversal construction.
* Ensure that `RemoteStrategy` is applied before all other `DecorationStrategy` instances.
* Added `idleConnectionTimeout` and `keepAliveInterval` to Gremlin Server that enables a "ping" and auto-close for seemingly dead clients.
* Fixed a bug where lambdas in `gremlin-python` would trigger a failure if steps using python-only symbols were present (such as `as_()`).
* Fixed a bug in `NumberHelper` that led to wrong min/max results if numbers exceeded the Integer limits.
* Delayed setting of the request identifier until `RequestMessage` construction by the builder.
* `ReferenceElement` avoids `UnsupportedOperationException` handling in construction thus improving performance.
* Improved error messaging for failed serialization and deserialization of request/response messages.
* Fixed handling of `Direction.BOTH` in `Messenger` implementations to pass the message to the opposite side of the `StarGraph`.
* Removed hardcoded expectation in metrics serialization test suite as different providers may have different outputs.
* Added `IndexedTraverserSet` which indexes on the value of a `Traverser` thus improving performance when used.
* Utilized `IndexedTraverserSet` in `TraversalVertexProgram` to avoid extra iteration when doing `Vertex` lookups.
* Bumped to Netty 4.0.56.Final.
* Fixed .NET GraphSON serialization of `P.Within()` and `P.without()` when passing a `Collection` as an argument.
* Fixed a bug in Gremlin Console which prevented handling of `gremlin.sh` flags that had an "=" between the flag and its arguments.
* Fixed bug where `SparkMessenger` was not applying the `edgeFunction` from `MessageScope`.
* Fixed a bug in `ComputerAwareStep` that didn't handle `reset()` properly and thus occasionally produced some extra traversers.
* Removed `TraversalPredicate` class in Gremlin.Net. It is now included in the `P` class instead.

==== Bugs

* TINKERPOP-1053 installed plugins are placed in a directory relative to where gremlin.sh is started
* TINKERPOP-1509 Failing test case for tree serialization
* TINKERPOP-1738 Proper functioning of GraphSONReader depends on order of elements in String representation
* TINKERPOP-1758 RemoteStrategy should be before all other DecorationStrategies.
* TINKERPOP-1855 Update Rexster links
* TINKERPOP-1859 Complex instance of P not serializing to bytecode properly
* TINKERPOP-1860 valueMap(True) result in error in gremlin-python
* TINKERPOP-1862 TinkerGraph VertexProgram message passing doesn't work properly when using Direction.BOTH
* TINKERPOP-1867 union() can produce extra traversers
* TINKERPOP-1872 Apply edgeFunction in SparkMessenger
* TINKERPOP-1873 min() and max() work only in the range of Integer values
* TINKERPOP-1874 P does not appear to be serialized consistently in GraphSON
* TINKERPOP-1879 Gremlin Console does not resepect equal sign for flag argument assignments
* TINKERPOP-1880 Gremlin.NET Strong name signature could not be verified. (HRESULT: 0x80131045)
* TINKERPOP-1883 gremlinpython future will never return
* TINKERPOP-1890 getAnonymousTraversalClass() is not being generated for Java DSLs
* TINKERPOP-1891 Serialization of P.not() for gremlin-javascript
* TINKERPOP-1892 GLV test failures for .NET
* TINKERPOP-1894 GraphSONMessageSerializerV2d0 fails to deserialize valid P.not()
* TINKERPOP-1896 gremlin-python lambdas error
* TINKERPOP-1907 Fix failing GLV test for withSack() in .NET
* TINKERPOP-1917 gx:BigDecimal serialization broken in Gremlin.Net on systems with ',' as decimal separator
* TINKERPOP-1918 Scenarios fail because of wrong numerical types
* TINKERPOP-1919 Gherkin runner doesn't work with P.And() and P.Or() in Gremlin.Net
* TINKERPOP-1920 Tests fail because P.Within() arguments are wrapped in an array in Gremlin.Net
* TINKERPOP-1922 Gherkin features fail that contain P.not() in Gremlin.Net

==== Improvements

* TINKERPOP-1357 Centrality Recipes should mention pageRank and OLAP.
* TINKERPOP-1489 Provide a Javascript Gremlin Language Variant
* TINKERPOP-1586 SubgraphStrategy in OLAP
* TINKERPOP-1726 Support WebSockets ping/pong keep-alive in Gremlin server
* TINKERPOP-1842 iterate() missing in terminal steps documentation
* TINKERPOP-1850 Range step has undocumented special values
* TINKERPOP-1854 Support lambdas in Gremlin.Net
* TINKERPOP-1857 GLV test suite consistency and completeness
* TINKERPOP-1863 Delaying the setting of requestId till the RequestMessage instantiation time
* TINKERPOP-1868 Support inject source step in Gremlin.Net
* TINKERPOP-1870 n^2 synchronious operation in OLAP WorkerExecutor.execute() method
* TINKERPOP-1877 Add new graph data for specialized testing scenarios
* TINKERPOP-1884 Bump to Netty 4.0.56.Final
* TINKERPOP-1885 Various Gremlin.Net documentation updates
* TINKERPOP-1901 Enable usage of enums in more steps in Gremlin.Net
* TINKERPOP-1908 Bump to Groovy 2.4.14
* TINKERPOP-1911 Refactor JavaTranslator to cache all reflective calls

[[release-3-2-7]]
=== TinkerPop 3.2.7 (Release Date: December 17, 2017)

* Added core GraphSON classes for Gremlin-Python: `UUID`, `Date`, and `Timestamp`.
* Documented the recommended method for constructing DSLs with Gremlin.Net.
* Provided a method to configure detachment options with `EventStrategy`.
* Fixed a race condition in `TinkerIndex`.
* Fixed bug in handling of the long forms of `-e` and `-i` (`--execute` and `--interactive` respectively) for Gremlin Console.
* Fixed bug in `LambdaRestrictionStrategy` where traversals using `Lambda` scripts weren't causing the strategy to trigger.
* Improved error messaging for bytecode deserialization errors in Gremlin Server.
* Fixed an `ArrayOutOfBoundsException` in `hasId()` for the rare situation when the provided collection is empty.
* Bumped to Netty 4.0.53
* `TraversalVertexProgram` `profile()` now accounts for worker iteration in `GraphComputer` OLAP.
* Returned the `Builder` instance from the `DetachedEdge.Builder` methods of `setOutE` and `setOutV`.
* Added test framework for GLVs.
* Fixed bug in `TraversalHelper.replaceStep()` where the step being replaced needed to be removed prior to the new one being added.
* Added alias support in the .NET `DriverRemoteConnection`.
* Added a test for self-edges and fixed `Neo4jVertex` to provided repeated self-edges on `BOTH`.
* Better respected permissions on the `plugins.txt` file and prevented writing if marked as read-only.
* Added getters for the lambdas held by `LambdaCollectingBarrierStep`, `LambdaFlatMapStep` and `LambdaSideEffectStep`.
* Fixed an old hack in `GroovyTranslator` and `PythonTranslator` where `Elements` were being mapped to their id only.
* Fixed an "attachement"-bug in `InjectStep` with a solution generalized to `StartStep`.
* Truncate the script in error logs and error return messages for "Method code too large" errors in Gremlin Server.
* Fixed a bug in `LambdaRestrictionStrategy` where it was too eager to consider a step as being a lambda step.
* `ReferenceVertex` was missing its `label()` string. `ReferenceElement` now supports all label handling.
* Fixed a bug where bytecode containing lambdas would randomly select a traversal source from bindings.
* Deprecated `GremlinScriptEngine.eval()` methods and replaced them with new overloads that include the specific `TraversalSource` to bind to.
* Added `GraphHelper.cloneElements(Graph original, Graph clone)` to the `gremlin-test` module to quickly clone a graph.
* Added `GremlinDsl.AnonymousMethod` annotation to help provide explicit types for anonymous methods when the types are not easily inferred.
* Bumped to GMavenPlus 1.6.
* Added better error message for illegal use of `repeat()`-step.
* Fixed a bug in `RangeByIsCountStrategy` that led to unexpected behaviors when predicates were used with floating point numbers.
* Bumped to Jackson 2.8.10.
* Deprecated `MutationListener.vertexPropertyChanged()` method that did not use `VertexProperty` and added a new method that does.
* Added an `EmbeddedRemoteConnection` so that it's possible to mimic a remote connection within the same JVM.
* Supported interruption for remote traversals.
* Allow the `:remote` command to accept a `Cluster` object defined in the console itself.
* The Console's `plugin.txt` file is only updated if there were manually uninstalled plugins.
* Fixed a bug in `MatchStep` where mid-traversal `where()` variables were not being considered in start-scope.
* Generalized `MatchStep` to locally compute all clauses with barriers (not just reducing barriers).
* Ensured that plugins were applied in the order they were configured.
* Fixed a bug in `Neo4jGremlinPlugin` that prevented it from loading properly in the `GremlinPythonScriptEngine`.
* Fixed a bug in `ComputerVerificationStrategy` where child traversals were being analyzed prior to compilation.
* Fixed a bug that prevented Gremlin from ordering lists and streams made of mixed number types.
* Fixed a bug where `keepLabels` were being corrupted because a defensive copy was not being made when they were being set by `PathRetractionStrategy`.
* Cancel script evaluation timeout in `GremlinExecutor` when script evaluation finished.
* Added a recipe for OLAP traversals with Spark on YARN.
* Added `spark-yarn` dependencies to the manifest of `spark-gremlin`.

==== Bugs

* TINKERPOP-1650 PathRetractionStrategy makes Match steps unsolvable
* TINKERPOP-1731 Docker build does not appear to work for gremlin-dotnet
* TINKERPOP-1745 Gremlin .NET: Use DateTimeOffset instead of DateTime to represent g:Date
* TINKERPOP-1753 OrderStep not able to order by non-integer numbers
* TINKERPOP-1760 OLAP compilation failing around ConnectiveStrategy
* TINKERPOP-1761 GremlinExecutor: Timeout future not cancelled on successful script evaluation
* TINKERPOP-1762 Make MatchStep analyze mid-clause variables for executing ordering purposes.
* TINKERPOP-1764 Generalize MatchStep to localize all barriers, not just reducing barriers.
* TINKERPOP-1766 Gremlin.Net: Closed connections should not be re-used
* TINKERPOP-1782 RangeByIsCountStrategy doesn't handle floating point numbers properly
* TINKERPOP-1789 Reference elements should be represented by id and label *(breaking)*
* TINKERPOP-1790 GraphSON 3.0 doc updates
* TINKERPOP-1791 GremlinDsl custom step with generic end type produces invalid code in __.java
* TINKERPOP-1792 Random TraversalSource Selection in GremlinScriptEngine
* TINKERPOP-1795 Getting Lambda comparator message for .profile() step
* TINKERPOP-1796 Driver connection pool SSL properties missing
* TINKERPOP-1797 LambdaRestrictionStrategy and LambdaMapStep in `by()`-modulation.
* TINKERPOP-1798 MutationListener.vertexPropertyChanged oldValue should be a VertexProperty
* TINKERPOP-1801 OLAP profile() step return incorrect timing
* TINKERPOP-1802 hasId() fails for empty collections
* TINKERPOP-1803 inject() doesn't re-attach with remote traversals
* TINKERPOP-1819 documentation query and description mismatch
* TINKERPOP-1821 Consistent behavior of self-referencing edges
* TINKERPOP-1825 Gremlin .NET: Constant() step has incorrect parameter defined
* TINKERPOP-1830 Race condition in Tinkergraph index creation
* TINKERPOP-1832 TraversalHelper.replaceStep sets previousStep to the wrong step
* TINKERPOP-1846 LambdaRestrictionStrategy not triggering for Lambda scripts
* TINKERPOP-1848 Fix g:Date assertion in python tests
* TINKERPOP-1851 Gremlin long options for -e and -i are not working properly

==== Improvements

* TINKERPOP-1661 Docker-built documentation does not always point locally
* TINKERPOP-1725 DotNet GLV: Make traversal generation deterministic
* TINKERPOP-1734 DSL for Gremlin .NET
* TINKERPOP-1746 Better error message on wrong ordering of emit()/until()/has()
* TINKERPOP-1752 Gremlin.Net: Generate completely type-safe methods
* TINKERPOP-1756 Provide a way to easily mock a RemoteConnection for tests
* TINKERPOP-1759 Improve hashcode and equals for Traverser implementations
* TINKERPOP-1768 Bump to Jackson 2.8.10
* TINKERPOP-1770 Remote traversal timeout
* TINKERPOP-1771 gremlin.bat doesn't support paths containing spaces
* TINKERPOP-1779 Bump to GMavenPlus 1.6
* TINKERPOP-1784 Gremlin Language Test Suite
* TINKERPOP-1785 Gremlin.Net should be strong-name signed
* TINKERPOP-1786 Recipe and missing manifest items for Spark on Yarn
* TINKERPOP-1787 Allow :remote command to accept a user defined Cluster instance
* TINKERPOP-1806 Consistently use Gremlin.Net instead of Gremlin-DotNet
* TINKERPOP-1807 Gremlin-Python doesn't support GraphSON types g:Date, g:Timestamp and g:UUID
* TINKERPOP-1808 Add ability to get the consumer in LambdaSideEffectStep
* TINKERPOP-1811 Improve error reporting for serialization errors between gremlin-python and gremlin-server
* TINKERPOP-1812 ProfileTest assumes that graph implementations will not add their own steps
* TINKERPOP-1813 Subgraph step requires the graph API
* TINKERPOP-1814 Some process tests require the graph API
* TINKERPOP-1820 Include .NET GLV tests on TravisCI
* TINKERPOP-1824 Update netty version to 4.0.52
* TINKERPOP-1827 Gremlin .NET: Test Suite Runner
* TINKERPOP-1829 Improve flexibility of detachment for EventStrategy
* TINKERPOP-1833 DetachedEdge.Builder#setInV and setOutV doesn't return the builder
* TINKERPOP-1835 Bump Netty 4.0.53
* TINKERPOP-1837 Gremlin .NET: Provide type coercion between IDictionary<K, V> instances

[[release-3-2-6]]
=== TinkerPop 3.2.6 (Release Date: August 21, 2017)

This release also includes changes from <<release-3-1-8, 3.1.8>>.

* Bumped to Netty 4.0.50
* Registered `HashMap$TreeNode` to Gryo.
* Fixed a lambda-leak in `SackValueStep` where `BiFunction` must be tested for true lambda status.
* Fixed a bug in `RangeByIsCountStrategy` that broke any `ConnectiveStep` that included a child traversal with an optimizable pattern.
* Allowed access to `InjectStep.injections` for `TraversalStrategy` analysis.
* Exceptions that occur during result iteration in Gremlin Server will now return `SCRIPT_EVALUATION_EXCEPTION` rather than `SERVER_ERROR`.
* `AddEdgeStep` attaches detached vertices prior to edge creation.
* Added graph element GraphSON serializers in Gremlin-Python.
* Initialization scripts for Gremlin Server will not timeout.
* Added Gremlin.Net.
* `ProfileTest` is now less stringent about assertions which will reduce burdens on providers.
* `GremlinExecutor` begins timeout of script evaluation at the time the script was submitted and not from the time it began evaluation.
* Added Gremlin.Net.
* `ReferenceFactory` and `DetachedFactory` now detach elements in collections accordingly.
* Deprecated `GryoLiteMessageSerializerV1d0` in favor of `HaltedTraverserStrategy`.
* Deprecated the `useMapperFromGraph` configuration option for Gremlin Server serializers.
* `JavaTranslator` is now smart about handling `BulkSet` and `Tree`.
* Added annotations to the traversal metrics pretty print.
* `EdgeOtherVertexStep` is no longer final and can be extended by providers.
* `EdgeVertexStep` is no longer final and can be extended by providers.
* Deprecated `Transaction.submit(Function)`.
* Fixed `HADOOP_GREMLIN_LIBS` parsing for Windows.
* Improved GraphSON serialization performance around `VertexProperty`.
* Changed some tests in `EventStrategyProcessTest` which were enforcing some unintended semantics around transaction state.
* Added WsAndHttpChannelizer and SaslAndHttpBasicAuthenticationHandler to be allow for servicing Http and Websocket requests to the same server
* Added deep copy of `Bytecode` to `DefaultTraversal.clone()`.

==== Bugs

* TINKERPOP-1385 Refactor Profiling test cases
* TINKERPOP-1679 Detached side-effects aren't attached when remoted
* TINKERPOP-1683 AbstractHadoopGraphComputer on Windows
* TINKERPOP-1691 Some EventStrategyProcessTest assume element state is synced in memory
* TINKERPOP-1704 XXXTranslators are not being respective of BulkSet and Tree.
* TINKERPOP-1727 Bytecode object shallow copied when traversals are cloned
* TINKERPOP-1742 RangeByIsCountStrategy fails for ConnectiveSteps
* TINKERPOP-1743 LambdaRestrictionStrategy does not catch lambdas passed to sack()
* TINKERPOP-1744 Gremlin .NET: Exception from sync execution gets wrapped in AggregateException

==== Improvements

* TINKERPOP-741 Remove Options For Transaction Retry
* TINKERPOP-915 Gremlin Server supports REST and Websockets simultanteously
* TINKERPOP-920 Test case needed for ensuring same cardinality for key.
* TINKERPOP-1552 C# Gremlin Language Variant
* TINKERPOP-1669 EdgeVertexStep should be designed for extension
* TINKERPOP-1676 Improve GraphSON 2.0 Performance  *(breaking)*
* TINKERPOP-1688 Include TraversalMetrics annotation in pretty print
* TINKERPOP-1694 Deprecate useMapperFromGraph
* TINKERPOP-1701 HaltedTraverserStrategy should recurse into collections for detachment.
* TINKERPOP-1703 Make EdgeOtherVertexStep non-final
* TINKERPOP-1708 Add a "Note on Scopes" document
* TINKERPOP-1709 Add a list of all the steps that support by()/from()/to()/as()/option()
* TINKERPOP-1710 Add a note on tree() by-modulation and uniqueness of tree branches.
* TINKERPOP-1714 Gremlin Server scriptEvaluationTimeout should take into account request arrival time
* TINKERPOP-1718 Deprecate GryoLiteMessageSerializerV1d0
* TINKERPOP-1748 Callout comments break code snippets
* TINKERPOP-1749 Bump to Netty 4.0.50

[[release-3-2-5]]
=== TinkerPop 3.2.5 (Release Date: June 12, 2017)

This release also includes changes from <<release-3-1-7, 3.1.7>>.

* Fixed folding of multiple `hasId()` steps into `GraphStep`.
* Added string performance options to `StarGraph`.
* Fixed a bug in `until(predicate)` where it was actually calling `emit(predicate)`.
* Fixed inconsistency in GraphSON serialization of `Path` where properties of graph elements were being included when serialized.
* Improved performance and memory usage of GraphSON when serializing `TinkerGraph` and graph elements.
* Removed use of `stream()` in `DetachedEdge` and `DetachedVertex`.
* Deprecated a constructor in `DetachedEdge` that made use of `Pair` in favor of a new one that just uses the objects that were in the `Pair`.
* Improved error messaging on the `g.addV(Object...)` when passing an invalid arguments.
* Reduced memory usage for TinkerGraph deserialization in GraphSON by streaming vertices and edges.
* Added the `gremlin-archetype-dsl` to demonstrate how to structure a Maven project for a DSL.
* Developed and documented patterns for Domain Specific Language implementations.
* Removed the Groovy dependency from `gremlin-python` and used Groovy Templates and the `gmavenplus-plugin` to generate the python GLV classes.
* Now using Groovy `[...]` map notation in `GroovyTranslator` instead of `new LinkedHashMap(){{ }}`.
* Maintained type information on `Traversal.promise()`.
* Propagated exception to `Future` instead of calling thread in `RemoteConnection`.
* Fixed a bug in `RepeatUnrollStrategy` where `LoopsStep` and `LambdaHolder` should invalidate the strategy's application.
* Deprecated `authentication.className` setting in favor of using `authentication.authenticator`.
* Added `authentication.authenticationHandler` setting.
* Added abstraction to authentication to allow users to plug in their own `AbstractAuthenticationHandler` implementations.
* Fixed a `NullPointerException` bug in `B_LP_O_S_SE_SL_Traverser`.
* `PathRetractionStrategy` now uses the marker-model to reduce recursive lookups of invalidating steps.
* `ProfileStrategy` now uses the marker-model to reduce recursive lookups of `ProfileSideEffectStep`.
* `Mutating` steps now implement `Scoping` interface.
* Fixed a step id compilation bug in `AddVertexStartStep`, `AddVertexStep`, `AddEdgeStep`, and `AddPropertyStep`.
* Added more details to Gremlin Server client side messages - exception hierarchy and stack trace.
* Deprecated "Exception-Class" in the Gremlin Server HTTP protocol in favor of the new "exceptions" field.
* De-registered metrics on Gremlin Server shutdown.
* Added "help" command option on `:remote config` for plugins that support that feature in the Gremlin Console.
* Allowed for multiple scripts and related arguments to be passed to `gremlin.sh` via `-i` and `-e`.
* `LABELED_PATH` requirement is now set if any step in the traversal is labeled.
* Updated `PathRetractionStrategy` to not run if the provided traversal contains a `VertexProgramStep` that has a `LABELED_PATH` requirement.
* Added various metrics to the `GremlinGroovyScriptEngine` around script compilation and exposed them in Gremlin Server.
* Moved the `caffeine` dependency down to `gremlin-groovy` and out of `gremlin-server`.
* Improved script compilation in `GremlinGroovyScriptEngine` to use better caching, log long compile times and prevent failed compilations from recompiling on future requests.
* Synchronized script compilation.
* Logged Script compilation times.
* Prevented failed scripts from recompiling.
* Logged warnings for scripts that take "too long" to compile.
* Improved memory usage of the `GremlinGroovyScriptEngine`.
* Added `cyclicPath().from().to().by()` support to `GraphTraversal`.
* Added `simplePath().from().to().by()` support to `GraphTraversal`.
* Added `path().from().to()` support to `GraphTraversal` so sub-paths can be isolated from the current path.
* Added `FromToModulating` interface for use with `to()`- and `from()`-based step modulators.
* Added `Path.subPath()` which supports isolating a sub-path from `Path` via to/from-labels.
* Fixed `NullPointerException` in `GraphMLReader` that occurred when an `<edge>` didn't have an ID field and the base graph supported ID assignment.
* Added `ScopingStrategy` which will computer and provide all `Scoping` steps with the path labels of the global `Traversal`.
* Split `ComputerVerificationStrategy` into two strategies: `ComputerVerificationStrategy` and `ComputerFinalizationStrategy`.
* Removed `HasTest.g_V_hasId_compilationEquality` from process test suite as it makes too many assumptions about provider compilation.
* Deprecated `CustomizerProvider` infrastructure.
* Deprecated `PluginAcceptor` infrastructure.
* Improved consistency of the application of bindings to `GremlinScriptEngine` implementations in the `BindingsGremlinPlugin`.
* Fixed a bug in OLAP `ComputerAwareStep` where end-step labels were not being appended to the traverser correctly.
* Refactor `SparkContext` handler to support external kill and stop operations.
* Fixed an optimization bug in `LazyBarrierStrategy` around appending barriers to the end of a `Traversal`.
* Fixed an optimization bug in `PathRetractionStrategy` around appending barriers to the end of a `Traversal`.
* `TraverserIterator` in GremlinServer is smart to try and bulk traversers prior to network I/O.
* Improved error handling of compilation failures for very large or highly parameterized script sent to Gremlin Server.
* Fixed a bug in `RangeByIsCountStrategy` that changed the meaning of inner traversals.
* Improved Gremlin-Python Driver implementation by adding a threaded client with basic connection pooling and support for pluggable websocket clients.
* Changed `GraphManager` from a final class implementation to an interface.
* Updated `GraphManager` interface to include methods for opening/instantiating a graph and closing a graph.
* Implemented `DefaultGraphManager` to include previous `GraphManager` functionality and adhere to updated interface.
* Deprecated `GraphManager.getGraphs()` and added `GraphManager.getGraphNames()`.
* Deprecated `GraphManager.getTraversalSources()` and added `GraphManager.getTraversalSourceNames()`.
* Fixed a bug so now users can supply a YAML with an empty `staticVariableTypes` to be used by the `FileSandboxExtension`

==== Bugs

* TINKERPOP-1258 HasTest.g_V_hasId_compilationEquality makes GraphStep assumptions
* TINKERPOP-1528 CountByIsRangeStrategy fails for a particular query
* TINKERPOP-1626 choose() is buggy in OLAP
* TINKERPOP-1638 count() is optimized away in where()
* TINKERPOP-1640 ComputerVerificationStrategy gives false errors
* TINKERPOP-1652 Disable PathRetractionStrategy strategy if VertexProgramStep has LABELLED_PATH requirement
* TINKERPOP-1660 Documentation links should not link to TINKERPOP-xxxx branches
* TINKERPOP-1666 NPE in FileSandboxExtension if staticVariableTypes is empty in supplied YAML file
* TINKERPOP-1668 RepeatUnrollStrategy should not execute if there is a LoopStep used.
* TINKERPOP-1670 End type lost when using promise()
* TINKERPOP-1673 GroovyTranslator produces Gremlin that can't execute on :remote
* TINKERPOP-1675 RemoteStep#processNextStart() throws CompletionException instead of underlying exception
* TINKERPOP-1681 Multiple hasId's are or'd into GraphStep

==== Improvements

* TINKERPOP-761 Some basic mathematical functions / steps
* TINKERPOP-786 Patterns for DSL Development
* TINKERPOP-1044 ResponseMessage should contain server-side exception name.
* TINKERPOP-1095 Create a custom ScriptContext
* TINKERPOP-1266 Make memory available to benchmarks configurable
* TINKERPOP-1303 add help for :remote config for Gephi Plugin
* TINKERPOP-1340 docs do not state at what version an API was introduced (or deprecated)
* TINKERPOP-1387 from and to modulators for path steps
* TINKERPOP-1438 Consider GraphManager as an interface*(breaking)*
* TINKERPOP-1453 Allow Gremlin-Python to handle asynchronous failure
* TINKERPOP-1577 Provide support for Python3 or Python2 in the Docker builds.
* TINKERPOP-1599 implement real gremlin-python driver
* TINKERPOP-1614 Improve documentation for Graph.V() and Graph.E() on main docs page
* TINKERPOP-1618 Remove groovy dependency from gremlin-python
* TINKERPOP-1627 LazyBarrierStrategy should not append an end barrier.
* TINKERPOP-1631 Fix visibility issues with the BindingsGremlinPlugin
* TINKERPOP-1634 Deprecate old methods of GremlinGroovyScriptEngine customization
* TINKERPOP-1642 Improve performance of mutating traversals
* TINKERPOP-1644 Improve script compilation process and include metrics
* TINKERPOP-1653 Allow multiple scripts with arguments to be passed to the Console
* TINKERPOP-1657 Provide abstraction to easily allow different HttpAuth schemes
* TINKERPOP-1663 Validate a maximum for the number of parameters passed to Gremlin Server
* TINKERPOP-1665 Remove unittest from Gremlin-Python tests
* TINKERPOP-1671 Default method for RemoteConnection.submitAsync throws exception from submit on calling thread instead of failing the future
* TINKERPOP-1677 Bump Groovy to 2.4.11
* TINKERPOP-1680 Add string performance options to StarGraph

[[release-3-2-4]]
=== TinkerPop 3.2.4 (Release Date: February 8, 2017)

This release also includes changes from <<release-3-1-6, 3.1.6>>.

* Fixed a bug where `PathProcessor.keepLabels` were not being pushed down into child traversals by `PathRetractionStrategy`.
* Added default `MessagePassingReductionStrategy` for `GraphComputer` that can reduce the number of message passing iterations.
* Fixed a bug associated with user-provided maps and `GroupSideEffectStep`.
* `GroupBiOperator` no longer maintains a detached traversal and thus, no more side-effect related OLAP inconsistencies.
* Added `ProjectedTraverser` which wraps a traverser with a `List<Object>` of projected data.
* Fixed an optimization bug in `CollectingBarrierSteps` where the barrier was being consumed on each `addBarrier()`.
* `OrderGlobalStep` and `SampleGlobalStep` use `ProjectedTraverser` and now can work up to the local star graph in OLAP.
* SASL negotiation supports both a byte array and Base64 encoded bytes as a string for authentication to Gremlin Server.
* Deprecated all test suites in `gremlin-groovy-test` - Graph Providers no longer need to implement these.
* Deprecated `TinkerIoRegistry` replacing it with the more consistently named `TinkerIoRegistryV1d0`.
* Made error messaging more consistent during result iteration timeouts in Gremlin Server.
* Fixed a memory leak in the classloader for the `GremlinGroovyScriptEngine` where classes in the loader were not releasing from memory as a strong reference was always maintained.
* `PathRetractionStrategy` does not add a `NoOpBarrierStep` to the end of local children as its wasted computation in 99% of traversals.
* Fixed a bug in `AddVertexStartStep` where if a side-effect was being used in the parametrization, an NPE occurred.
* Fixed a bug in `LazyBarrierStrategy` where `profile()` was deactivating it accidentally.
* Fixed a bug in `RepeatUnrollStrategy` where stateful `DedupGlobalStep` was cloned and thus, maintained two deduplication sets.
* Added documentation around "terminal steps" in Gremlin: `hasNext()`, `next()`, `toList()`, etc.
* Added specific GraphSON serializers for `RequestMessage` and `ResponseMessage` in GraphSON 2.0.
* Added `CloseableIterator` to allow `Graph` providers who open expensive resources a way to let users release them.
* Fixed minor bug in `gremlin-driver` where closing a session-based `Client` without initializing it could generate an error.
* Relieved synchronization pressure in various areas of `TinkerGraphComputer`.
* Fixed an optimization bug in OLAP-based `DedupGlobalStep` where deduping occurred twice.
* `MemoryComputeKey` now implements `Cloneable` which is useful for `BiOperator` reducers that maintain thread-unsafe state.
* `TinkerGraphComputer` now supports distributed `Memory` with lock-free partition aggregation.
* `TinkerGraph` Gryo and GraphSON deserialization is now configured to use multi-properties.
* Changed behavior of `ElementHelper.areEqual(Property, Property)` to not throw exceptions with `null` arguments.
* Added `GryoVersion` for future flexibility when introducing a new verison of Gryo and moved serializer registrations to it.
* Fixed Gryo serialization of `ConnectiveP` instances.
* Lessened the severity of Gremlin Server logging when it encounters two or more serializers addressing the same mime type.
* Bumped to Netty 4.0.42.final.
* Added `ByteBuffer`, `InetAddress`, `Timestamp` to the list of Gryo supported classes.
* Fixed Gryo serialization of `Class`.
* Fixed GraphSON serialization of enums like `T`, `P`, etc. where values were overriding each other in the GraphSON type registry.
* Fixed a bug in Gremlin-Python around `__.__()` and `__.start()`.
* Fixed a bug around long serialization in Gremlin-Python when using Python3.
* Deprecated `TraversalSource.withBindings()` as it is no longer needed in Gremlin-Java and never was needed for other variants.
* Fixed a bug in Gremlin-Java `Bytecode` where anonymous traversals were not aware of parent bindings.
* Fixed a bug in Gremlin-Java GraphSON deserialization around `P.within()` and `P.without()`.
* Converted Spark process suite tests to "integration" tests.
* Fixed a bug in `InlineFilterStrategy` having to do with folding `HasContainers` into `VertexStep`.
* Deprecated `HasContainer.makeHasContainers()` which was used to dissect `AndP` and shouldn't be used at the TinkerPop-level.
* `GraphTraversal.has()` now will try and fold-left `HasContainer` if end step is a `HasContainerHolder`.
* Created explicit `P`-predicate methods for `GraphTraversal.hasXXX()`.
* Fixed a bug in `FilterRankStrategy` around `where().by()` ordering.
* Added another optimization in `RangeByIsCountStrategy`, that removes `count().is()` altogether if it's not needed.
* Fixed a OLAP `MatchStep.clone()`-bug that occurs when the `match()` is in a local child.
* Added another optimization in `RangeByIsCountStrategy`, that removes `count().is()` altogether if it's not needed.
* Fixed a bug in `RangeByIsCountStrategy` where labeled parents shouldn't have the strategy applied to their children.
* Fixed a bug in `PathRetractionStrategy` where `MatchEndStep` labels were being dropped when they shouldn't be.
* Added `TinkerGraphCountStrategy` which translates `g.V().map*.count()` patterns into direct `Map.size()` calls in `TinkerGraph`.
* Added `Path.head()` and `Path.isEmpty()` with default method implementations.
* Fixed a `NoSuchElementException` bug with `GroupXXXStep` where if the reduced `TraverserSet` is empty, don't add the key/value.
* Fixed a `NullPointerException` bug with profiling `GroupSideEffectStep` in OLTP.
* Improved ability to release resources in `GraphProvider` instances in the test suite.
* Factored `GremlinPlugin` functionality out of gremlin-groovy and into gremlin-core - related classes were deprecated.
* Added a `force` option for killing sessions without waiting for transaction close or timeout of a currently running job or multiple jobs.
* Deprecated `Session.kill()` and `Session.manualKill()`.
* Added `Traversal.promise()` method to allow for asynchronous traversal processing on "remote" traversals.
* Deprecated `RemoteConnection.submit(Bytecode)` in favor of `submitAsync(Bytecode)`.
* Added `choose(predicate,traversal)` and `choose(traversal,traversal)` to effect if/then-semantics (no else). Equivalent to `choose(x,y,identity())`.
* Removed `ImmutablePath.TailPath` as it is no longer required with new recursion model.
* Removed call stack recursion in `ImmutablePath`.
* Gremlin-Python serializes `Bytecode` as an object (instead of a JSON string) when submit over the `RemoteConnection`.
* Fixed the handling of the `DriverRemoteConnection` pass-through configurations to the driver.
* `IncidentToAdjacentStrategy` now uses a hidden label marker model to avoid repeated recursion for invalidating steps.
* `PathProcessorStrategy` can inline certain `where(traversal)`-steps in order to increase the likelihood of star-local children.
* `SparkGraphComputer` no longer starts a worker iteration if the worker's partition is empty.
* Added `ProjectStep.getProjectKeys()` for strategies that rely on such information.
* Added `VertexFeatures.supportsDuplicateMultiProperties()` for graphs that only support unique values in multi-properties.
* Deprecated the "performance" tests in `OptIn`.
* Deprecated `getInstance()` methods in favor of `instance()` for better consistency with the rest of the API.
* Block calls to "remote" traversal side-effects until the traversal read is complete which signifies an end to iteration.
* Added `Pick.none` and `Pick.any` to the serializers and importers.
* Added a class loader to `TraversalStrategies.GlobalCache` which guarantees strategies are registered prior to `GlobalCache.getStrategies()`.
* Fixed a severe bug where `GraphComputer` strategies are not being loaded until the second use of the traversal source.
* The root traversal now throws regular `NoSuchElementException` instead of `FastNoSuchElementException`. (*breaking*)
* Added a short sleep to prevent traversal from finishing before it can be interrupted during `TraversalInterruptionComputerTest`.
* Added support for SSL client authentication

==== Bugs

* TINKERPOP-1380 dedup() doesn't dedup in rare cases
* TINKERPOP-1384 Description of filter function in traversal documentation
* TINKERPOP-1428 profile() throws NPE for union(group, group)
* TINKERPOP-1521 Mutating steps don't recognize side-effects
* TINKERPOP-1525 Plug VertexProgram iteration leak on empty Spark RDD partitions
* TINKERPOP-1534 Gremlin Server instances leaking in tests
* TINKERPOP-1537 Python tests should not use hard-coded number of workers
* TINKERPOP-1547 Two bugs found associated with MatchStep: Path retraction and range count.
* TINKERPOP-1548 Traversals can complete before interrupted in TraversalInterruptionComputerTest
* TINKERPOP-1560 Cache in GroovyClassLoader may continue to grow
* TINKERPOP-1561 gremiln-python GraphSONWriter doesn't properly serialize long in Python 3.5
* TINKERPOP-1567 GraphSON deserialization fails with within('a')
* TINKERPOP-1573 Bindings don't work in coalesce
* TINKERPOP-1576 gremlin-python calls non-existent methods
* TINKERPOP-1581 Gremlin-Python driver connection is not thread safe.
* TINKERPOP-1583 PathRetractionStrategy retracts keys that are actually needed
* TINKERPOP-1585 OLAP dedup over non elements
* TINKERPOP-1587 Gremlin Server Subgraph Cardinality Not Respected
* TINKERPOP-1594 LazyBarrierStrategy does not activate with ProfileStep
* TINKERPOP-1605 gremlin-console 3.2.3 -e can no longer take paths relative to current working directory

==== Improvements

* TINKERPOP-887 FastNoSuchElementException hides stack trace in client code
* TINKERPOP-919 Features needs to specify whether 2 vertex properties with same key/value is allowed.
* TINKERPOP-932 Add ability to cancel script execution associated with a Gremlin Server Session
* TINKERPOP-1248 OrderGlobalStep should use local star graph to compute sorts, prior to reduction.
* TINKERPOP-1261 Side-effect group().by() can't handle user-defined maps
* TINKERPOP-1292 TinkerGraphComputer VertexProgramInterceptors
* TINKERPOP-1372 ImmutablePath should not use Java recursion (call stacks are wack)
* TINKERPOP-1433 Add steps to dev docs to help committers get their keys in order
* TINKERPOP-1434 Block calls to traversal side-effects until read is complete
* TINKERPOP-1471 IncidentToAdjacentStrategy use hidden marker to avoid repeated recursion.
* TINKERPOP-1473 Given PathRetractionStrategy, PathProcessorStrategy can be extended to support partial where() inlining.
* TINKERPOP-1482 has(x).has(y) chains should be has(x.and(y))
* TINKERPOP-1490 Provider a Future based Traversal.async(Function<Traversal,V>) terminal step
* TINKERPOP-1502 Chained has()-steps should simply left-append HasContainers in Gremlin-Java.
* TINKERPOP-1507 Pick.any and Pick.none are not in GraphSON or Gremlin-Python
* TINKERPOP-1508 Add choose(predicate,trueTraversal)
* TINKERPOP-1527 Do not override registered strategies in TraversalStrategies.GlobalCache
* TINKERPOP-1530 Consistent use of instance()
* TINKERPOP-1539 Create a ComplexTraversalTest with crazy nested gnarly traversals.
* TINKERPOP-1542 Add Path.isEmpty() with a default implementation.
* TINKERPOP-1562 Migrate ScriptEngine-related code to gremlin-core
* TINKERPOP-1570 Bump to Netty 4.0.42
* TINKERPOP-1582 TraversalOpProcessor does not support custom serializers
* TINKERPOP-1584 Add gryo serializers to support types covered in GraphSON
* TINKERPOP-1588 Added Terminal Steps section to the docs
* TINKERPOP-1589 Re-Introduce CloseableIterator
* TINKERPOP-1590 Create TinkerWorkerMemory and Partitioned Vertices
* TINKERPOP-1600 Consistent use of base 64 encoded bytes for SASL negotiation
* TINKERPOP-1602 Support SSL client certificate authentication
* TINKERPOP-1606 Refactor GroupStep to not have the reduction traversal included in its BiOperator.
* TINKERPOP-1610 Deprecate gremlin-groovy-test provider based tests
* TINKERPOP-1617 Create a SingleIterationStrategy which will do its best to rewrite OLAP traversals to not message pass.

[[release-3-2-3]]
=== TinkerPop 3.2.3 (Release Date: October 17, 2016)

This release also includes changes from <<release-3-1-5, 3.1.5>>.

* Restructured Gremlin-Python's GraphSON I/O package to make it easier for users to register serializers/deserializers. (*breaking*)
* Fixed a bug with `TraversalOpProcessor` that was returning a final result prior to committing the transaction.
* Fixed a bug in `ConnectiveStrategy` where infix and/or was not correctly reasoning on `choose()` `HasNextStep` injections.
* Increased performance of `CredentialGraph` authentication.
* Removed Java 8 stream usage from `TraversalHelper` for performance reasons.
* Fixed a bug in `RepeatStep` where `emit().as('x')` wasn't adding the step labels to the emit-traverser.
* Added `GraphComputing.atMaster(boolean)` to allow steps to know whether they are executing at master or distributed at workers.
* Fixed a bug in OLAP where `DedupGlobalStep` wasn't de-duping local master traversers.
* Added `HasContainerHolder.removeHasContainer()`-method with default `UnsupportedOperationException` implementation.
* `TraversalSource.withComputer()` is simplified to add a `VertexProgramStrategy`. Easier for language variants.
* Fixed a `Set`, `List`, `Map` bug in the various `Translators` where such collections were not being internally translated.
* Fixed a `Bytecode` bug where nested structures (map, list, set) were not being analyzed for bindings and bytecode conversions.
* Fixed a `String` bug in `GroovyTranslator` and `PythonTranslator` where if the string has double-quotes it now uses """ """.
* Added a default `TraversalStrategy.getConfiguration()` which returns the configuration needed to construct the strategy.
* `Computer` instances can be created with `Computer.create(Configuration)` and accessed via `Computer.getConf()`.
* Every `TraversalStrategy` can be created via a `Configuration` and a static `MyStrategy.create(Configuration)`.
* Added language-agnostic `TraversalStrategy` support in `Bytecode`.
* Added `PartitionStrategy.Builder.readPartitions()` and deprecated `PartitionStrategy.Builder.addPartition()`.
* A new version of `LazyBarrierStrategy` has been created and added to the default strategies.
* `FilterRankStrategy` now propagates labels "right" over non-`Scoping` filters.
* Fixed a bug in `ConnectiveP` where nested equivalent connectives should be inlined.
* Fixed a bug in `IncidentToAdjacentStrategy` where `TreeStep` traversals were allowed.
* Fixed a end-step label bug in `MatchPredicateStrategy`.
* Fixed a bug in `MatchPredicateStrategy` where inlined traversals did not have strategies applied to it.
* Fixed a bug in `RepeatUnrollStrategy` where inlined traversal did not have strategies applied to it.
* Fixed padding of prompt in Gremlin Console when the number of lines went beyond a single digit.
* Fixed GraphSON 2.0 namespace for `TinkerGraph` to be "tinker" instead of "gremlin".
* Dropped serialization support in GraphSON 2.0 for `Calendar`, `TimeZone`, and `Timestamp`.
* Added `TraversalHelper.copyLabels()` for copying (or moving) labels form one step to another.
* Added `TraversalHelper.applySingleLevelStrategies()` which will apply a subset of strategies but not walk the child tree.
* Added the concept that hidden labels using during traversal compilation are removed at the end during `StandardVerificationStrategy`. (*breaking*)
* Added `InlineFilterStrategy` which will determine if various `TraversalParent` children are filters and if so, inline them.
* Removed `IdentityRemovalStrategy` from the default listing as its not worth the clock cycles.
* Removed the "!" symbol in `NotStep.toString()` as it is confusing and the `NotStep`-name is sufficient.
* Fixed a bug in `TraversalVertexProgram` (OLAP) around ordering and connectives (i.e. `and()` and `or()`).
* Added `AbstractGremlinProcessTest.checkOrderedResults()` to make testing ordered results easier.
* `AbstractLambdaTraversal` now supports a `bypassTraversal` where it is possible for strategies to redefine such lambda traversals.
* Added an internal utility `ClassFilterStep` which determines if the traverser object's class is an instance of the provided class.
* `ConnectiveStep` extends `FilterStep` and thus, is more appropriately categorized in the step hierarchy.
* `PropertyMapStep` supports a provided traversal for accessing the properties of the element. (*breaking*)
* `SubgraphStrategy` now supports vertex property filtering.
* Fixed a bug in Gremlin-Python `P` where predicates reversed the order of the predicates.
* Added tests to `DedupTest` for the `dedup(Scope, String...)` overload.
* Added more detailed reference documentation for IO formats.
* Fixed a bug in serialization of `Lambda` instances in GraphSON, which prevented their use in remote traversals.
* Fixed a naming bug in Gremlin-Python where `P._and` and `P._or` should be `P.and_` and `P.or_`. (*breaking*)
* `where()` predicate-based steps now support `by()`-modulation.
* Added Gryo serialization for `Bytecode`.
* Moved utility-based serializers to `UtilSerializers` for Gryo - these classes were private and hence this change is non-breaking.
* `TraversalRing` returns a `null` if it does not contain traversals (previously `IdentityTraversal`).
* Deprecated `Graph.Exceptions.elementNotFoundException()` as it was not used in the code base outside of the test suite.
* Fixed a `JavaTranslator` bug where `Bytecode` instructions were being mutated during translation.
* Added `Path` to Gremlin-Python with respective GraphSON 2.0 deserializer.
* `Traversal` and `TraversalSource` now implement `AutoCloseable`.
* Added "keep-alive" functionality to the Java driver, which will send a heartbeat to the server when normal request activity on a connection stops for a period of time.
* Renamed the `empty.result.indicator` preference to `result.indicator.null` in Gremlin Console
* If `result.indicator.null` is set to an empty string, then no "result line" is printed in Gremlin Console.
* Deprecated `reconnectInitialDelay` on the Java driver.
* Added some validations to `Cluster` instance building.
* Produced better errors in `readGraph` of `GryoReader` and `GraphSONReader` if a `Vertex` cannot be found in the cache on edge loading.
* VertexPrograms can now declare traverser requirements, e.g. to have access to the path when used with `.program()`.
* New build options for `gremlin-python` where `-DglvPython` is no longer required.
* Added missing `InetAddress` to GraphSON extension module.
* Added new recipe for "Pagination".
* Added new recipe for "Recommendation".
* Added functionality to Gremlin-Server REST endpoint to forward Exception Messages and Class in HTTP Response
* Gremlin Server `TraversalOpProcessor` now returns confirmation upon `Op` `close`.
* Added `close` method Java driver and Python driver `DriverRemoteTraversalSideEffects`.

==== Bugs

* TINKERPOP-1423 IncidentToAdjacentStrategy should be disabled for tree steps
* TINKERPOP-1440 g:Path needs a GraphSON deserializer in Gremlin-Python
* TINKERPOP-1457 Groovy Lambdas for remote traversals not serializable
* TINKERPOP-1458 Gremlin Server doesn't return confirmation upon Traversal OpProcessor "close" op
* TINKERPOP-1466 PeerPressureTest has been failing recently
* TINKERPOP-1472 RepeatUnrollStrategy does not semi-compile inlined repeat traversal
* TINKERPOP-1476 TinkerGraph does not get typed with the right type name in GraphSON
* TINKERPOP-1495 Global list deduplication doesn't work in OLAP
* TINKERPOP-1500 and/or infix and choose() do not work correctly.
* TINKERPOP-1511 Remote client addV, V()

==== Improvements

* TINKERPOP-790 Implement AutoCloseable on TraversalSource
* TINKERPOP-944 Deprecate Graph.Exceptions.elementNotFound
* TINKERPOP-1189 SimpleAuthenticator over HttpChannelizer makes Gremlin Server pretty slow and consumes more CPU
* TINKERPOP-1249 Gremlin driver to periodically issue ping / heartbeat to gremlin server
* TINKERPOP-1280 VertexPrograms should declare traverser requirements
* TINKERPOP-1330 by()-modulation for where()
* TINKERPOP-1409 Make the "null" return in the gremlin console into something more understandable  *(breaking)*
* TINKERPOP-1431 Documentation generation requires tests to execute on gremlin-python
* TINKERPOP-1437 Add tests for dedup(Scope) in DedupTest
* TINKERPOP-1444 Benchmark bytecode->Traversal creation and implement GremlinServer cache if necessary.
* TINKERPOP-1448 gremlin-python should be Python 2/3 compatible
* TINKERPOP-1449 Streamline gremlin-python build
* TINKERPOP-1455 Provide String-based withStrategy()/withoutStrategy() for language variant usage
* TINKERPOP-1456 Support SubgraphStrategy.vertexProperties().
* TINKERPOP-1460 Deprecate reconnectInitialDelay in Java driver
* TINKERPOP-1464 Gryo Serialization for Bytecode
* TINKERPOP-1469 Get rid of Stream-usage in TraversalHelper
* TINKERPOP-1470 InlineFilterStrategy should try and P.or() has() children in OrSteps.
* TINKERPOP-1486 Improve API of RemoteConnection
* TINKERPOP-1487 Reference Documentation for IO
* TINKERPOP-1488 Make LazyBarrierStrategy part of the default TraversalStrategies *(breaking)*
* TINKERPOP-1492 RemoteStrategy or the RemoteConnection should append a lazy barrier().
* TINKERPOP-1423 IncidentToAdjacentStrategy should be disabled for tree steps
* TINKERPOP-1440 g:Path needs a GraphSON deserializer in Gremlin-Python
* TINKERPOP-1457 Groovy Lambdas for remote traversals not serializable
* TINKERPOP-1458 Gremlin Server doesn't return confirmation upon Traversal OpProcessor "close" op
* TINKERPOP-1466 PeerPressureTest has been failing recently
* TINKERPOP-1472 RepeatUnrollStrategy does not semi-compile inlined repeat traversal
* TINKERPOP-1495 Global list deduplication doesn't work in OLAP
* TINKERPOP-1500 and/or infix and choose() do not work correctly.
* TINKERPOP-1511 Remote client addV, V()

[[release-3-2-2]]
=== TinkerPop 3.2.2 (Release Date: September 6, 2016)

This release also includes changes from <<release-3-1-4, 3.1.4>>.

* Included GraphSON as a default serializer (in addition to Gryo, which was already present) in Gremlin Server if none are defined.
* Added `gremlin-python` package as a Gremlin language variant in Python.
* Added `Bytecode` which specifies the instructions and arguments used to construct a traversal.
* Created an experimental GraphSON representation of `Bytecode` that will be considered unstable until 3.3.0.
* Added `Translator` which allows from the translation of `Bytecode` into some other form (e.g. script, `Traversal`, etc.).
* Added `JavaTranslator`, `GroovyTranslator`, `PythonTranslator`, and `JythonTranslator` for translating `Bytecode` accordingly.
* Added `TranslationStrategy` to `gremlin-test` so translators can be tested against the process test suite.
* Added `Traversal.Admin.nextTraverser()` to get the next result in bulk-form (w/ default implementation).
* Added `TraversalSource.getAnonymousTraversalClass()` (w/ default implementation).
* Added `GremlinScriptEngine` interface which specifies a `eval(Bytecode, Bindings)` method.
* Deprecated `RemoteGraph` in favor of `TraversalSource.withRemote()` as it is more technically correct to tie a remote traversal to the `TraversalSource` than a `Graph` instance.
* `GremlinGroovyScriptEngine` implements `GremlinScriptEngine`.
* Added `GremlinJythonScriptEngine` which implements `GremlinScriptEngine`.
* Removed support for submitting a Java serialized `Traversal` to Gremlin Server.
* Removed a largely internal feature that supported automatic unrolling of traversers in the Gremlin Driver.
* Made it possible to directly initialize `OpProcessor` implementations with server `Settings`.
* Included GraphSON as a default serializer (in addition to Gryo, which was already present) in Gremlin Server if none are defined
* Introduced GraphSON 2.0.
* Deprecated `embedTypes` on the builder for `GraphSONMapper`.
* Bumped to Netty 4.0.40.final.
* Defaulted the `gremlinPool` setting in Gremlin Server to be zero, which will instructs it to use `Runtime.availableProcessors()` for that settings.
* Changed scope of log4j dependencies so that they would only be used in tests and the binary distributions of Gremlin Console and Server.
* Deprecated `Io.Builder.registry()` in favor of the newly introduced `Io.Builder.onMapper()`.
* Added new recipe for "Traversal Induced Values".
* Fixed a potential leak of a `ReferenceCounted` resource in Gremlin Server.
* Added class registrations for `Map.Entry` implementations to `GryoMapper`.
* Added methods to retrieve `Cluster` settings in `gremlin-driver`.
* Fixed a severe bug in `SubgraphStrategy`.
* Deprecated `SubgraphStrategy.Builder.vertexCriterion()/edgeCriterion()` in favor of `vertices()/edges()`.
* Fixed a small bug in `StandardVerificationStrategy` that caused verification to fail when `withPath` was used in conjunction with `ProfileStep`.
* Added color preferences
* Added input, result prompt preferences
* Added multi-line indicator in Gremlin Console

==== Bugs

* TINKERPOP-810 store not visible
* TINKERPOP-1151 slf4j-log4j12 / log4j is only required for testing *(breaking)*
* TINKERPOP-1383 publish-docs.sh might publish to current too early
* TINKERPOP-1390 IdentityRemoveStrategyTest fails randomly
* TINKERPOP-1400 SubgraphStrategy introduces infinite recursion if filter has Vertex/Edge steps.
* TINKERPOP-1405 profile() doesn't like withPath()

==== Improvements

* TINKERPOP-1037 Gremlin shell output coloring
* TINKERPOP-1226 Gremlin Console should :clear automagically after "Display stack trace."
* TINKERPOP-1230 Serialising lambdas for RemoteGraph
* TINKERPOP-1274 GraphSON Version 2.0
* TINKERPOP-1278 Implement Gremlin-Python and general purpose language variant test infrastructure
* TINKERPOP-1285 Gremline console does not differentiate between multi-line and single-line input
* TINKERPOP-1334 Provide a way to pull gremlin.driver.Cluster connection settings.
* TINKERPOP-1347 RemoteConnection needs to provide TraversalSideEffects. *(breaking)*
* TINKERPOP-1373 Default gremlinPool to number of cores
* TINKERPOP-1386 Bump to Netty 4.0.40.Final
* TINKERPOP-1392 Remove support for java serialized Traversal *(breaking)*
* TINKERPOP-1394 Fix links in Recipes doc
* TINKERPOP-1396 Traversal Induced Values Recipe
* TINKERPOP-1402 Impossible for graph implementations to provide a class resolver for Gryo IO
* TINKERPOP-1407 Default serializers for Gremlin Server
* TINKERPOP-1425 Use trailing underscores in gremlin-python

[[release-3-2-1]]
=== TinkerPop 3.2.1 (Release Date: July 18, 2016)

This release also includes changes from <<release-3-1-3, 3.1.3>>.

* `PathProcessor` steps now have the ability (if configured through a strategy) to drop `Traverser` path segments.
* `MatchStep` in OLTP has a lazy barrier to increase the probability of bulking.
* Added `PathRetractionStrategy` which will remove labeled path segments that will no longer be referenced.
* Added `Path.retract()` to support retracting paths based on labels.
* Optimized `ImmutablePath` and `MutablePath` equality code removing significant unnecessary object creation code.
* Bumped to Groovy 2.4.7.
* Added `RepeatUnrollStrategy` to linearize a `repeat()`-traversal if loop amount is known at compile time.
* Fixed a bug in `BranchStep` around child integration during `clone()`.
* Fixed a bug in `AbstractStep` around label set cloning.
* Added `TraversalStrategyPerformanceTest` for verifying the performance gains of optimization-based traversal strategies.
* `TraversalExplanation.prettyPrint()` exists which provides word wrapping and GremlinConsole is smart to use console width to control `toString()`.
* `TraversalOpProcessor` (`RemoteConnection`) uses `HaltedTraverserStrategy` metadata to determine detachment procedure prior to returning results.
* Allow DFS paths in `HADOOP_GREMLIN_LIBS`.
* Added a safer serializer infrastructure for use with `SparkGraphComputer` that uses `KryoSerializer` and the new `GryoRegistrator`.
* Added `HaltedTraverserStrategy` to allow users to get back different element detachments in OLAP.
* Fixed a `NullPointerException` bug around nested `group()`-steps in OLAP.
* Fixed a severe bug around halted traversers in a multi-job OLAP traversal chain.
* Ensure a separation of `GraphComputer` and `VertexProgram` configurations in `SparkGraphComputer` and `GiraphGraphComputer`.
* `PeerPressureVertexProgram` now supports dynamic initial vote strength calculations.
* Added `EmptyMemory` for ease of use when no memory exists.
* Updated `VertexComputing.generateProgram()` API to include `Memory`. *(breaking)*
* `ImmutablePath.TailPath` is now serializable like `ImmutablePath`.
* Added `ConfigurationCompilerProvider` which allows fine-grained control of some of the internal `GremlinGroovyScriptEngine` settings at the Groovy compilation level.
* Introduced the `application/vnd.gremlin-v1.0+gryo-lite` serialization type to Gremlin Server which users "reference" elements rather than "detached".
* `GryoMapper` allows overrides of existing serializers on calls to `addCustom` on the builder.
* Added a traversal style guide to the recipes cookbook.
* Fixed a bug in master-traversal traverser propagation.
* Added useful methods for custom `VertexPrograms` to be used with `program()`-step.
* Increased the test coverage around traverser propagation within a multi-job OLAP traversal.
* Added tests to validate the status of a transaction immediately following calls to close.
* Added tests to ensure that threaded transactions cannot be re-used.
* `GraphFilter` helper methods are now more intelligent when determining edge direction/label legality.
* Added `GraphFilterStrategy` to automatically construct `GraphFilters` via traversal introspection in OLAP.
* Updated the Gephi Plugin to support Gephi 0.9.x.
* Increased the testing and scope of `TraversalHelper.isLocalStarGraph()`.
* Changed signature of `get_g_VXlistXv1_v2_v3XX_name` and `get_g_VXlistX1_2_3XX_name` of `VertexTest` to take arguments for the `Traversal` to be constructed by extending classes.
* Added `VertexProgramInterceptor` interface as a general pattern for `GraphComputer` providers to use for bypassing `GraphComputer` semantics where appropriate.
* Added `SparkStarBarrierInterceptor` that uses Spark DSL for local star graph traversals that end with a `ReducingBarrierStep`.
* Added `SparkInterceptorStrategy` which identifies which interceptor to use (if any) given the submitted `VertexProgram`.
* Added `SparkSingleIterationStrategy` that does not partition nor cache the graph RDD if the traversal does not message pass.
* Added more helper methods to `TraversalHelper` for handling scoped traversal children.
* Deprecated all "performance" tests based on "JUnit Benchmarks".
* `SparkGraphComputer` no longer shuffles empty views or empty outgoing messages in order to save time and space.
* `TraversalVertexProgram` no longer maintains empty halted traverser properties in order to save space.
* Added `List<P<V>>` constructors to `ConnectiveP`, `AndP`, and `OrP` for ease of use.
* Added support for interactive (`-i`) and execute (`-e`) modes for Gremlin Console.
* Displayed line numbers for script execution failures of `-e` and `-i`.
* Improved messaging around script execution errors in Gremlin Console.
* Added "help" support to Gremlin Console with the `-h` flag.
* Added options to better control verbosity of Gremlin Console output with `-Q`, `-V` and `-D`.
* Deprecated the `ScriptExecutor` - the `-e` option to `gremlin.sh` is now handled by `Console`.
* `Traversal` now allows cancellation with `Thread.interrupt()`.
* Added a Gremlin language variant tutorial teaching people how to embed Gremlin in a host programming language.

==== Bugs

* TINKERPOP-1281 Memory.HALTED_TRAVERSER transience is not sound.
* TINKERPOP-1305 HALTED_TRAVERSERS hold wrong information
* TINKERPOP-1307 NPE with OLTP nested group() in an OLAP group() traversal
* TINKERPOP-1323 ComputerVerificationStrategy fails for nested match() steps
* TINKERPOP-1341 UnshadedKryoAdapter fails to deserialize StarGraph when SparkConf sets spark.rdd.compress=true whereas GryoSerializer works
* TINKERPOP-1348 TraversalInterruptionTest success dependent on iteration order

==== Improvements

* TINKERPOP-818 Consider a P.type()
* TINKERPOP-946 Traversal respecting Thread.interrupt()
* TINKERPOP-947 Enforce semantics of threaded transactions as manual *(breaking)*
* TINKERPOP-1059 Add test to ensure transaction opening happens at read/write and not on close *(breaking)*
* TINKERPOP-1071 Enhance pre-processor output
* TINKERPOP-1091 Get KryoSerializer to work natively. *(breaking)*
* TINKERPOP-1120 If there is no view nor messages, don't create empty views/messages in SparkExecutor
* TINKERPOP-1144 Improve ScriptElementFactory
* TINKERPOP-1155 gremlin.sh -e doesn't log line numbers for errors
* TINKERPOP-1156 gremlin.sh could use a help text
* TINKERPOP-1157 gremlin.sh should allow you to execute a script and go interactive on error or completion
* TINKERPOP-1232 Write a tutorial demonstrating the 3 ways to write a Gremlin language variant.
* TINKERPOP-1254 Support dropping traverser path information when it is no longer needed.
* TINKERPOP-1268 Improve script execution options for console *(breaking)*
* TINKERPOP-1273 Deprecate old performance tests
* TINKERPOP-1276 Deprecate serializedResponseTimeout
* TINKERPOP-1279 Add Iterable<V> parameter constructor to ConnectiveP subclasses
* TINKERPOP-1282 Add more compliance tests around how memory and vertex compute keys are propagated in chained OLAP.
* TINKERPOP-1286 Add Recipes documentation
* TINKERPOP-1288 Support gremlin.spark.skipPartitioning configuration.
* TINKERPOP-1290 Create VertexProgramInterceptor as a pattern for GraphComputer strategies.
* TINKERPOP-1293 Implement GraphFilterStrategy as a default registration for GraphComputer
* TINKERPOP-1294 Deprecate use of junit-benchmarks
* TINKERPOP-1297 Gephi plugin on Gephi 0.9.x  *(breaking)*
* TINKERPOP-1299 Refactor TraversalVertexProgram to make it easier to understand.
* TINKERPOP-1308 Serialize to "reference" for Gremlin Server
* TINKERPOP-1310 Allow OLAP to return properties as Detached
* TINKERPOP-1321 Loosen coupling between TinkerPop serialization logic and shaded Kryo
* TINKERPOP-1322 Provide fine-grained control of CompilerConfiguration
* TINKERPOP-1328 Provide [gremlin-python] as an code executor in docs
* TINKERPOP-1331 HADOOP_GREMLIN_LIBS can only point to local file system
* TINKERPOP-1332 Improve .explain() Dialogue
* TINKERPOP-1338 Bump to Groovy 2.4.7
* TINKERPOP-1349 RepeatUnrollStrategy should unroll loops while maintaining equivalent semantics.
* TINKERPOP-1355 Design HasContainer for extension

[[release-3-2-0-incubating]]
=== TinkerPop 3.2.0 (Release Date: April 8, 2016)

This release also includes changes from <<release-3-1-2-incubating, 3.1.2-incubating>>.

* Bumped to Neo4j 2.3.3.
* Renamed variable `local` to `fs` in `HadoopGremlinPlugin` to avoid a naming conflict with `Scope.local`. *(breaking)*
* Added `GraphTraversal.optional()` which will use the inner traversal if it returns results, else it won't.
* `GroupStep` and `GroupSideEffectStep` make use of mid-traversal reducers to limit memory consumption in OLAP.
* Added `GraphTraversal.program(VertexProgram)` to allow arbitrary user vertex programs in OLAP.
* Added `GraphTraversal.project()` for creating a `Map<String,E>` given the current traverser and an arbitrary number of `by()`-modulators.
* `HADOOP_GREMLIN_LIBS` can now reference a directory in HDFS and will be used if the directory does not exist locally.
* Added `gremlin-benchmark` module with JMH benchmarking base classes that can be used for further benchmark development.
* `TraversalStrategies.GlobalCache` supports both `Graph` and `GraphComputer` strategy registrations.
* `select("a","b").by("name").by("age")`-style traversals now work in OLAP with new `PathProcessorStrategy`.
* `DedupGlobalStep` can now handle star-bound `by()`-modulators and scoped keys on `GraphComputer`.
* Added `Computer` which is a builder for `GraphComputers` that is serializable.
* `PersistedOutputRDD` now implements `PersistResultGraphAware` and thus, no more unneeded warnings when using it.
* Renamed `StandardTraversalMetrics` to `DefaultTraversalMetrics` given the `DefaultXXX`-convention throughout. *(breaking)*
* Bumped to Apache Hadoop 2.7.2.
* Fixed a bug around profiling and nested traversals.
* Added `gremlin.hadoop.defaultGraphComputer` so users can use `graph.compute()` with `HadoopGraph`.
* Added `gremlin.hadoop.graphReader` and `gremlin.hadoop.graphWriter` which can handled `XXXFormats` and `XXXRDDs`.
* Deprecated `gremlin.hadoop.graphInputFormat`, `gremlin.hadoop.graphOutputFormat`, `gremlin.spark.graphInputRDD`, and `gremlin.spark.graphOutputRDD`.
* If no configuration is provided to `HadoopPools` it uses the default configuration to create a pool once and only once per JVM.
* Implemented `RemoteGraph`, `RemoteConnection`, and `RemoteStrategy`.
* Added validation to `GryoMapper` Kryo identifiers before construction to prevent accidental duplicates.
* Added `GraphStep.addIds()` which is useful for `HasContainer` "fold ins."
* Added a static `GraphStep.processHashContainerIds()` helper for handling id-based `HasContainers`.
* `GraphStep` implementations should have `g.V().hasId(x)` and `g.V(x)` compile equivalently. *(breaking)*
* Optimized `ExpandableStepIterator` with simpler logic and increased the likelihood of bulking.
* Optimized `TraverserRequirement` calculations.
* `Step.addStart()` and `Step.addStarts()` now take `Traverser.Admin<S>` and `Traverser.Admin<S>`, respectively. *(breaking)*
* `Step.processNextStart()` and `Step.next()` now return `Traverser.Admin<E>`. *(breaking)*
* `Traversal.addTraverserRequirement()` method removed. *(breaking)*
* Fixed a `hashCode()` bug in `OrderGlobalStep` and `OrderLocalStep`.
* Added `OrderLimitStrategy` which will ensure that partitions are limited before being merged in OLAP.
* `ComparatorHolder` now separates the traversal from the comparator. *(breaking)*
* Bumped to Apache Spark 1.6.1.
* If no Spark serializer is provided then `GryoSerializer` is the default, not `JavaSerializer`.
* Added `Operator.sumLong` as a optimized binary operator intended to be used by `Memory` reducers that know they are dealing with longs.
* Traversers from `ComputerResultStep` are no longer attached. Attaching is only used in TinkerPop's test suite via `System.getProperties()`.
* Fixed a `hashCode()`/`equals()` bug in `MessageScope`.
* Fixed a severe `Traversal` cloning issue that caused inconsistent `TraversalSideEffects`.
* `TraversalSideEffects` remain consistent and usable across multiple chained OLAP jobs.
* Added `MemoryTraversalSideEffects` which wraps `Memory` in a `TraversalSideEffects` for use in OLAP.
* `TraversalSideEffects` are now fully functional in OLAP save that an accurate global view is possible at the start of an iteration (not during).
* Updated the `TraversalSideEffects` API to support registered reducers and updated `get()`-semantics. *(breaking)*
* Split existing `profile()` into `ProfileStep` and `ProfileSideEffectStep`.
* The `profile()`-step acts like a reducing barrier and emits `TraversalMetrics` without the need for `cap()`. *(breaking)*
* Added `LocalBarrier` interface to allow traversers to remain distributed during an iteration so as to reduce cluster traffic.
* Added `NoOpBarrierStep` as a `LocalBarrier` implementation of `LambdaCollectingBarrierStep(noOp)`.
* `AggregateStep` implements `LocalBarrier` and thus, doesn't needlessly communicate its barrier traversers.
* Fixed an OLAP-based `Barrier` synchronization bug.
* Fixed a semantic bug in `BranchStep` (and inheriting steps) where barriers reacted locally. *(breaking)*
* Added `MemoryComputeKey` for specification of `Memory` keys in `VertexProgram`. *(breaking)*
* Added `VertexComputeKey` for specification of vertex compute properties in `VertexProgram`. *(breaking)*
* Added `and`, `or`, and `addAll` to `Operator`.
* `Memory` API changed to support setting and adding values for reduction. *(breaking)*
* `Memory` keys can be marked as broadcast and only those values are sent to workers on each iterator.
* `Memory` keys can be marked transient and thus deleted at the end of the OLAP job.
* Vertex compute keys can be marked transient and thus deleted at the end of the OLAP job.
* `VertexProgram` API changed to support `MemoryComputeKey` and `VertexComputeKey`. *(breaking)*
* `TraversalVertexProgram` able to execute OLAP and OLTP traversal sections dynamically within the same job.
* Removed `FinalGet` interface as all post processing of reductions should be handled by the reducing step explicitly. *(breaking)*
* Simplified all `SupplyingBarrierStep` implementations as they no longer require `MapReduce` in OLAP.
* Simplified all `CollectingBarrierStep` implementations as they no longer require `MapReduce` in OLAP.
* Simplified all `ReducingBarrierStep` implementations as they no longer require `MapReduce` in OLAP.
* All steps in OLAP that used `MapReduce` now use `Memory` to do their reductions which expands the list of legal traversals.
* `GroupStep` simplified with `GroupHelper.GroupMap` no longer being needed. Related to the removal of `FinalGet`.
* OLAP side-effects that are no longer generated by `MapReduce` are simply stored in `ComputerResult.Memory` w/ no disk persistence needed. *(breaking)*
* Added `Generate` step interface which states that there could be a final generating phase to a side-effect or reduction (e.g. `GroupStep`).
* `Barrier` step interface is now the means by which non-parallel steps communicate with their counterparts in OLAP.
* Added `MemoryComputing` step interface which states that the step uses `MemoryComputeKeys` for its computation in OLAP.
* Added `PeerPressureVertexProgramStep` and `GraphTraversal.peerPressure()`.
* Added `PureTraversal` for handling pure and compiled versions of a `Traversal`. Useful in OLAP.
* Added `ScriptTraversal` which allows for delayed compilation of script-based `Traversals`.
* Simplified `VertexProgram` implementations with a `PureTraversal`-model and deprecated `ConfigurationTraversal`.
* Simplified script-based `Traversals` via `ScriptTraversal` and deprecated `TraversalScriptFunction` and `TraversalScriptHelper`.
* Added `TimesModulating` interface which allows the `Step` to decide how a `times()`-modulation should be handled.
* Added `ByModulating` interface which allows the `Step` to decide how a `by()`-modulation should be handled. *(breaking)*
* Simplified the `by()`-modulation patterns of `OrderGlobalStep` and `OrderLocalStep`.
* Added `GraphComputerTest.shouldSupportPreExistingComputeKeys()` to ensure existing compute keys are "revived." *(breaking)*
* Added `GraphComputerTest.shouldSupportJobChaining()` to ensure OLAP jobs can be linearly chained. *(breaking)*
* Fixed a bug in both `SparkGraphComputer` and `GiraphGraphComputer` regarding source data access in job chains.
* Expanded job chaining test coverage for `GraphComputer` providers.
* Added `TraversalHelper.onGraphComputer(traversal)`.
* `MapReduce.map()` no longer has a default implementation. This method must be implemented. *(breaking)*
* `TraversalVertexProgram` can work without a `GraphStep` start.
* Added `PageRankVertexProgramStep` and `GraphTraversal.pageRank()`.
* Added `TraversalVertexProgramStep` to support OLAP traversal job chaining.
* Added `VertexProgramStrategy` which compiles multiple OLAP jobs into a single traversal.
* Simplified the comparator model in `OrderGlobalStep` and `OrderLocalStep`.
* Refactored `TraversalSource` model to allow fluent-method construction of `TraversalSources`.
* Deprecated the concept of a `TraversalSource.Builder`.
* Removed the concept of a `TraversalEngine`. All `Traversal` modulations are now mediated by `TraversalStrategies`. *(breaking)*
* Added `SideEffectStrategy` for registering sideEffects in a spawned `Traversal`.
* Added `SackStrategy` for registering a sack for a spawned `Traversal`.
* Added `RequirementsStrategy` and `RequirementsStep` for adding dynamic `TraverserRequirements` to a `Traversal`.
* Removed `EngineDependentStrategy`.
* Renamed step interface `EngineDependent` to `GraphComputing` with method `onGraphComputer()`. *(breaking)*
* Cleaned up various `TraversalStrategy` tests now that `TraversalEngine` no longer exists.
* Added `GraphFilter` to support filtering out vertices and edges that won't be touched by an OLAP job.
* Added `GraphComputer.vertices()` and `GraphComputer.edges()` for `GraphFilter` construction. *(breaking)*
* `SparkGraphComputer`, `GiraphGraphComputer`, and `TinkerGraphComputer` all support `GraphFilter`.
* Added `GraphComputerTest.shouldSupportGraphFilter()` which verifies all filtered graphs have the same topology.
* Added `GraphFilterAware` interface to `hadoop-gremlin/` which tells the OLAP engine that the `InputFormat` handles filtering.
* `GryoInputFormat` and `ScriptInputFormat` implement `GraphFilterAware`.
* Added `GraphFilterInputFormat` which handles graph filtering for `InputFormats` that are not `GraphFilterAware`.
* Fixed a bug in `TraversalHelper.isLocalStarGraph()` which allowed certain illegal traversals to pass.
* Added `TraversalHelper.isLocalProperties()` to verify that the traversal does not touch incident edges.
* `GraphReader` I/O interface now has `Optional<Vertex> readGraph(InputStream, GraphFilter)`. Default `UnsupportedOperationException`.
* `GryoReader` does not materialize edges that will be filtered out and this greatly reduces GC and load times.
* Created custom `Serializers` for `SparkGraphComputer` message-passing classes which reduce graph sizes significantly.

==== Bugs

* TINKERPOP-951 Barrier steps provide unexpected results in Gremlin OLAP
* TINKERPOP-1057 GroupSideEffectStep doesn't use provided maps
* TINKERPOP-1103 Two objects fighting for local variable name in Gremlin Console *(breaking)*
* TINKERPOP-1149 TraversalXXXSteps Aren't Providing SideEffects
* TINKERPOP-1181 select(Column) should not use a LambdaMapStep
* TINKERPOP-1188 Semantics of BarrierSteps in TraversalParent global traversals is wrong. *(breaking)*
* TINKERPOP-1194 explain() seems broken
* TINKERPOP-1217 Repeated Logging of "The HadoopPools has not been initialized, using the default pool"

==== Improvements

* TINKERPOP-570 [Proposal] Provide support for OLAP to OLTP to OLAP to OLTP
* TINKERPOP-575 Implement RemoteGraph
* TINKERPOP-813 [Proposal] Make the Gremlin Graph Traversal Machine and Instruction Set Explicit
* TINKERPOP-872 Remove GroupCountStep in favor of new Reduce-based GroupStep
* TINKERPOP-890 Remove the concept of branch/ package. *(breaking)*
* TINKERPOP-958 Improve usability of .profile() step.
* TINKERPOP-962 Provide "vertex query" selectivity when importing data in OLAP. *(breaking)*
* TINKERPOP-968 Add first class support for an optional traversal
* TINKERPOP-971 TraversalSource should be fluent like GraphComputer *(breaking)*
* TINKERPOP-1016 Replace junit-benchmarks with JMH
* TINKERPOP-1021 Deprecate Order.valueIncr, Order.valueDecr, Order.keyIncr, and Order.keyDecr *(breaking)*
* TINKERPOP-1032 Clean up the conf/hadoop configurations
* TINKERPOP-1034 Bump to support Spark 1.5.2
* TINKERPOP-1069 Support Spark 1.6.0
* TINKERPOP-1082 INPUT_RDD and INPUT_FORMAT are bad, we should just have one key.
* TINKERPOP-1112 Create GryoSerializers for the Spark Payload classes.
* TINKERPOP-1121 FileSystemStorage needs to be smart about /.
* TINKERPOP-1132 Messenger.receiveMessages() Iterator should .remove().
* TINKERPOP-1140 TraversalVertexProgramStep in support of OLAP/OLTP conversions.
* TINKERPOP-1153 Add ByModulating and TimesModulating interfaces.
* TINKERPOP-1154 Create a ScriptTraversal which is Serializable and auto-compiles.
* TINKERPOP-1162 Add VertexProgram.getTransientComputeKeys() for removing scratch-data. *(breaking)*
* TINKERPOP-1163 GraphComputer's can have TraversalStrategies.
* TINKERPOP-1164 ReducingBarriersSteps should use ComputerMemory, not MapReduce.
* TINKERPOP-1166 Add Memory.reduce() as option to Memory implementations. *(breaking)*
* TINKERPOP-1173 If no Serializer is provided in Configuration, use GryoSerializer by default (Spark)
* TINKERPOP-1180 Add more optimized binary operators to Operator.
* TINKERPOP-1192 TraversalSideEffects should support registered reducers (binary operators).
* TINKERPOP-1193 Add a LocalBarrier interface.
* TINKERPOP-1199 Use "MicroMetrics" as the mutator of the TraversalMetrics.
* TINKERPOP-1206 ExpandableIterator can take a full TraverserSet at once -- Barriers.
* TINKERPOP-1209 ComparatorHolder should returns a Pair<Traversal,Comparator>. *(breaking)*
* TINKERPOP-1210 Provide an OrderLimitStep as an optimization.
* TINKERPOP-1219 Create a test case that ensures the provider's compilation of g.V(x) and g.V().hasId(x) is identical *(breaking)*
* TINKERPOP-1222 Allow default GraphComputer configuration
* TINKERPOP-1223 Allow jars in gremlin.distributedJars to be read from HDFS
* TINKERPOP-1225 Do a "rolling reduce" for GroupXXXStep in OLAP.
* TINKERPOP-1227 Add Metrics for the TraversalOpProcessor
* TINKERPOP-1234 program() step that takes arbitrary vertex programs
* TINKERPOP-1236 SelectDenormalizationStrategy for select().by(starGraph) in OLAP.
* TINKERPOP-1237 ProjectMap: For the Love of Die Faterland
* TINKERPOP-1238 Re-use Client instances in RemoteGraph tests

== TinkerPop 3.1.0 (A 187 On The Undercover Gremlinz)

image::https://raw.githubusercontent.com/apache/tinkerpop/master/docs/static/images/gremlin-gangster.png[width=185]

[[release-3-1-8]]
=== TinkerPop 3.1.8 (Release Date: August 21, 2017)

* Fixed a `MessageScope` bug in `TinkerGraphComputer`.
* Fixed a bug in `BigDecimal` divisions in `NumberHelper` that potentially threw an `ArithmeticException`.
* Non-deserializable exceptions no longer added to ScriptRecordReader IOExceptions.

==== Bugs

* TINKERPOP-1519 TinkerGraphComputer doesn't handle multiple MessageScopes in single iteration
* TINKERPOP-1736 Sack step evaluated by Groovy interprets numbers in an unexpected way
* TINKERPOP-1754 Spark can not deserialise some ScriptRecordReader parse exceptions

[[release-3-1-7]]
=== TinkerPop 3.1.7 (Release Date: June 12, 2017)

* Configured Modern and The Crew graphs to work with a integer `IdManager` when `TinkerFactory.createXXX()` is called.
* Added XSLT transform option to convert TinkerPop 2.x GraphML to 3.x GraphML.
* Added validation to `StarVertexProperty`.
* Bumped to Jackson 2.8.7.
* Fixed `EventStrategy` so that newly added properties trigger events with the name of the key that was added.
* Drop use of jitpack for the jbcrypt artifact - using the official one in Maven Central.
* Bumped to Groovy 2.4.11.

==== Improvements

* TINKERPOP-1504 MutationListener doesn't provide property key on property additions
* TINKERPOP-1608 TP2-to-TP3 GraphML XSLT
* TINKERPOP-1633 Use org.mindrot:jbcrypt v0.4
* TINKERPOP-1645 Bump to Groovy 2.4.9
* TINKERPOP-1654 Upgrade to jackson-databind 2.8.6+ in gremlin-shaded
* TINKERPOP-1659 Docker build should use maven settings.xml
* TINKERPOP-1664 StarVertexProperty#property should throw an NPE if the value is null

[[release-3-1-6]]
=== TinkerPop 3.1.6 (Release Date: February 3, 2017)

* Fixed bug in `IncidentToAdjacentStrategy`, it was missing some invalidating steps.
* Returned a confirmation on session close from Gremlin Server.
* Use non-default port for running tests on Gremlin Server.
* Fully shutdown metrics services in Gremlin Server on shutdown.
* Deprecated `tryRandomCommit()` in `AbstractGremlinTest` - the annotation was never added in 3.1.1, and was only deprecated via javadoc.
* Minor fixes to various test feature requirements in `gremlin-test`.
* Allow developers to pass options to `docker run` with TINKERPOP_DOCKER_OPTS environment variable

==== Bugs

* TINKERPOP-1493 Groovy project doesn't build on Windows
* TINKERPOP-1545 IncidentToAdjacentStrategy is buggy

==== Improvements

* TINKERPOP-1538 Gremlin Server spawned by test suites should use a different port
* TINKERPOP-1544 Return a confirmation of session close
* TINKERPOP-1556 Allow Hadoop to run on IPv6 systems
* TINKERPOP-1557 Improve docker build time with this one weird trick!
* TINKERPOP-1598 Bump to Grovy 2.4.8

[[release-3-1-5]]
=== TinkerPop 3.1.5 (Release Date: October 17, 2016)

* Improved handling of `Cluster.close()` and `Client.close()` to prevent the methods from hanging.
* Fixed a bug in `NotStep` where child requirements were not being analyzed.
* Fixed output redirection and potential memory leak in `GremlinGroovyScriptEngine`.
* Corrected naming of `g_withPath_V_asXaX_out_out_mapXa_name_it_nameX` and `g_withPath_V_asXaX_out_mapXa_nameX` in `MapTest`.
* Improved session cleanup when a close is triggered by the client.
* Removed the `appveyor.yml` file as the AppVeyor build is no longer enabled by Apache Infrastructure.
* Fixed TinkerGraph which was not saving on `close()` if the path only consisted of the file name.
* Fixed a bug in `RangeByIsCountStrategy` which didn't use the `NotStep` properly.

==== Bugs

* TINKERPOP-1158 gremlin.sh -v emits log4j initialization errors
* TINKERPOP-1391 issue with where filter
* TINKERPOP-1442 Killing session should make better attempt to cleanup
* TINKERPOP-1451 TinkerGraph persistence cannot handle a single file name as the graph location
* TINKERPOP-1467 Improve close() operations on the Java driver
* TINKERPOP-1478 Propogate ScriptEngine fixes from groovy to GremlinGroovyScriptEngine
* TINKERPOP-1512 gremlin-server-classic.yaml is broken

==== Improvements

* TINKERPOP-927 bin/publish-docs.sh should only upload diffs.
* TINKERPOP-1264 Improve BLVP docs
* TINKERPOP-1477 Make DependencyGrabberTest an integration test

[[release-3-1-4]]
=== TinkerPop 3.1.4 (Release Date: September 6, 2016)

* Improved the error provided by a client-side session if no hosts were available.
* Fixed a bug in `PropertiesTest` which assumed long id values.
* Fixed a bug in `StarGraph` around self-edges.
* Fixed a potential leak of a `ReferenceCounted` resource in Gremlin Server.
* Renamed distributions to make the prefix "apache-tinkerpop-" as opposed to just "apache-".
* Fixed a problem (previously thought resolved on 3.1.3) causing Gremlin Server to lock up when parallel requests were submitted on the same session if those parallel requests included a script that blocked indefinitely.
* Fixed bug in `TailGlobalStep` where excess bulk was not accounted for correctly.

==== Bugs

* TINKERPOP-1350 Server locks when submitting parallel requests on session
* TINKERPOP-1375 Possible ByteBuf leak for certain transactional scenarios
* TINKERPOP-1377 Closing a remote in "console mode" has bad message
* TINKERPOP-1379 unaccounted excess in TailGlobalStep
* TINKERPOP-1397 StarVertex self edge has buggy interaction with graph filters
* TINKERPOP-1419 Wrong exception when a SessionedClient is initialized with no available host

==== Improvements

* TINKERPOP-989 Default documentation should be reference/index.html
* TINKERPOP-1376 Rename TinkerPop artifacts
* TINKERPOP-1413 PropertiesTest#g_V_hasXageX_propertiesXnameX assumes that ids are longs
* TINKERPOP-1416 Write Gremlin Server log files somewhere during doc generation
* TINKERPOP-1418 CoreTraversalTests depend on missing functionality

[[release-3-1-3]]
=== TinkerPop 3.1.3 (Release Date: July 18, 2016)

* Fixed bug in `SubgraphStep` where features were not being checked properly prior to reading meta-properties.
* Ensured calls to `Result.hasNext()` were idempotent.
* Avoid hamcrest conflict by using mockito-core instead of mockito-all dependency in `gremlin-test`.
* Fixed bug in `GremlinExecutor` causing Gremlin Server to lock up when parallel requests were submitted on the same session if those parallel requests included a script that blocked indefinitely.
* Changed `GremlinExecutor` timeout scheduling so that the timer would not start until a time closer to the actual start of script evaluation.
* Fixed bug in `SubgraphStrategy` where step labels were not being propogated properly to new steps injected by the strategy.
* Fix incorrect test `FeatureRequirement` annotations.
* Defaulted to `Edge.DEFAULT` if no edge label was supplied in GraphML.
* Fixed bug in `IoGraphTest` causing IllegalArgumentException: URI is not hierarchical error for external graph implementations.
* Fixed bug in `GremlinGroovyScriptEngineFileSandboxTest` resource loading
* Improved `TinkerGraph` performance when iterating vertices and edges.
* Fixed a bug where timeout functions provided to the `GremlinExecutor` were not executing in the same thread as the script evaluation.
* Fixed a bug in the driver where many parallel requests over a session would sometimes force a connection to close and replace itself.
* Graph providers should no longer rely on the test suite to validate that hyphens work for property keys.
* Optimized a few special cases in `RangeByIsCountStrategy`.
* Added more "invalid" variable bindings to the list used by Gremlin Server to validate incoming bindings on requests.
* Fixed a bug where the `ConnectionPool` in the driver would not grow with certain configuration options.
* Fixed a bug where pauses in Gremlin Server writing to an overtaxed client would generate unexpected `FastNoSuchElementException` errors.
* Named the thread pool used by Gremlin Server sessions: "gremlin-server-session-$n".
* Fixed a bug in `BulkSet.equals()` which made itself apparent when using `store()` and `aggregate()` with labeled `cap()`.
* Fixed a bug where `Result.one()` could potentially block indefinitely under certain circumstances.
* Ensured that all asserts of vertex and edge counts were being applied properly in the test suite.
* Fixed bug in `gremlin-driver` where certain channel-level errors would not allow the driver to reconnect.
* `SubgraphStep` now consults the parent graph features to determine cardinality of a property.
* Use of `Ctrl-C` in Gremlin Console now triggers closing of open remotes.
* Bumped SLF4J to 1.7.21 as previous versions suffered from a memory leak.
* Fixed a bug in `Neo4jGraphStepStrategy` where it wasn't defined properly as a `ProviderOptimizationStrategy`.
* Renamed `AndTest.get_g_V_andXhasXage_gt_27X__outE_count_gt_2X_name` to `get_g_V_andXhasXage_gt_27X__outE_count_gte_2X_name` to match the traversal being tested.
* Fixed a self-loop bug in `StarGraph`.
* Added configuration option for disabling `:remote` timeout with `:remote config timeout none`.
* Added `init-tp-spark.sh` to Gremlin Console binary distribution.
* Fixed bug where use of `:x` in a Gremlin Console initialization script would generate a stack trace.
* Added configuration options to Gremlin Driver and Server to override the SSL configuration with an `SslContext`.
* Added driver configuration settings for SSL: `keyCertChainFile`, `keyFile` and `keyPassword`.
* Fixed bug where transaction managed sessions were not properly rolling back transactions for exceptions encountered during script evaluation.
* Fixed bug in `:uninstall` command if the default `/ext` directory was not used.
* Added support to Gremlin Driver to allow either plain text or GSSAPI SASL authentication allowing the client to pass the SASL mechanism in the request.
* Improved dryRun functionality for the docs processor. It's now possible to dry run (or full run) only specific files.
* Added precompile of `ScriptInputFormat` scripts to `ScriptRecordReader` to improve performance.

==== Bugs

* TINKERPOP-906 Install plugin always fails after first unresolved dependency
* TINKERPOP-1088 Preserve Cardinality in Subgraph
* TINKERPOP-1092 Gremlin Console init script with :x throws exception
* TINKERPOP-1139 [Neo4JGraph] GraphTraversal with SubgraphStrategy removes addLabelStep (as("b"))
* TINKERPOP-1196 Calls to Result.one() might block indefinitely
* TINKERPOP-1215 Labeled a SideEffectCapStep cause problems.
* TINKERPOP-1242 ScriptEngineTest randomly hangs indefinately.
* TINKERPOP-1257 Bad SackTest variable use.
* TINKERPOP-1265 Managed Session Eval Exceptions Rollback
* TINKERPOP-1272 Gremlin Console distribution needs bin/init-tp-spark.sh
* TINKERPOP-1284 StarGraph does not handle self-loops correctly.
* TINKERPOP-1300 Many asserts around vertex/edge counts on graphs not applied
* TINKERPOP-1317 IoGraphTest throws error: URI is not hierarchical
* TINKERPOP-1318 java.lang.NoSuchMethodError: org/hamcrest/Matcher.describeMismatch
* TINKERPOP-1319 several FeatureRequirement annotations are incorrect in gremlin-test
* TINKERPOP-1320 GremlinGroovyScriptEngineFileSandboxTest throws error: URI is not hierarchical
* TINKERPOP-1324 Better error for invalid args to addV()
* TINKERPOP-1350 Server locks when submitting parallel requests on session
* TINKERPOP-1351 Number of connections going beyond the pool max size
* TINKERPOP-1352 Connection Pool doesn't always grow
* TINKERPOP-1359 Exception thrown when calling subgraph() on Neo4jGraph
* TINKERPOP-1360 intermittent error in spark-gremlin integration test

==== Improvements

* TINKERPOP-939 Neo4jGraph should support HighAvailability (Neo4jHA).
* TINKERPOP-1003 Setting up latest/current links for bins and docs.
* TINKERPOP-1020 Provide --dryRun selectivity for "half publishing" docs.
* TINKERPOP-1063 TinkerGraph performance enhancements
* TINKERPOP-1229 More Descriptive Messaging for :remote console
* TINKERPOP-1260 Log for validate-distribution.sh
* TINKERPOP-1263 Pass SASL mechanism name through with initial SASL response
* TINKERPOP-1267 Configure Console for no timeout on remote requests
* TINKERPOP-1269 More SSL settings for driver
* TINKERPOP-1295 Precompile ScriptInputFormat scripts once during initialization of ScriptRecordReader
* TINKERPOP-1301 Provide Javadoc for ScriptInput/OutputFormat's
* TINKERPOP-1302 Ctrl-C should kill open remotes in Console
* TINKERPOP-1312 .count().is(0) is not properly optimized
* TINKERPOP-1314 Improve error detection in docs preprocessor
* TINKERPOP-1354 Include all static enum imports in request validation for bindings *(breaking)*

[[release-3-1-2-incubating]]
=== TinkerPop 3.1.2 (Release Date: April 8, 2016)

* Fixed two `NullPointerException`-potential situations in `ObjectWritable`.
* Provided Docker script that allows the execution of several build tasks within a Docker container.
* Added a per-request `scriptEvaluationTimeout` option to the Gremlin Server protocol.
* Changed `DriverRemoteAcceptor` to send scripts as multi-line.
* Fixed a bug in `gremlin-driver` where connections were not returning to the pool after many consecutive errors.
* Fixed a bug where `tree()` did not serialize into GraphSON.
* Bumped to SLF4j 1.7.19.
* Bumped to Apache Hadoop 2.7.2.
* Fixed a bug in `gremlin-driver` where a really fast call to get a `Future` to wait for a result might not register an error raised from the server.
* Fixed a severe bug where `LP_O_OB_P_S_SE_SL_Traverser` was not registered with `GryoMapper`.
* The future from `GremlinExecutor.eval()` is completed after the entire evaluation lifecyle is completed.
* Spark `Memory` uses `collect().iterator()` instead of `toLocalIterator()` to reduce noise in Spark UI.
* Added the `:remote console` option which flips the Gremlin Console into a remote-only mode where all script evaluation is routed to the currently configured remote, which removes the need to use the `:>` command.
* Added `allowRemoteConsole()` to the `RemoteAcceptor` interface.
* The `:remote` for `tinkerpop.server` now includes an option to establish the connection as a "session".
* Provided an implementation for calls to `SessionedClient.alias()`, which formerly threw an `UnsupportedOperationException`.
* Bumped to commons-collections 3.2.2.
* Fixed a bug where `OrderGlobalStep` and `OrderLocalStep` were not incorporating their children's traverser requirements.
* Fixed a compilation bug in `TraversalExplanation`.
* Fixed bug where a session explicitly closed was being closed again by session expiration.
* Improved the recovery options for `gremlin-driver` after failed requests to Gremlin Server.
* Added `maxWaitForSessionClose` to the settings for `gremlin-driver`.
* Bumped to Netty 4.0.34.Final.
* Added "interpreter mode" for the `ScriptEngine` and Gremlin Server which allows variables defined with `def` or a type to be recognized as "global".
* Bumped to Apache Groovy 2.4.6.
* Added the `gremlin-archetype-server` archetype that demonstrates
* Added the `gremlin-archetype-tinkergraph` archetype that demonstrates a basic project that uses TinkerGraph.
* Added `gremlin-archetype` module to house TinkerPop "examples".
* Fixed a condition where `ConnectionPool` initialization in the driver would present a `NullPointerException` on initialization if there were errors constructing the pool in full.
* Fixed a bug in the round-robin load balancing strategy in the driver would waste requests potentially sending messages to dead hosts.
* Added new Provider Documentation book - content for this book was extracted from the reference documentation.
* Fixed a bug where multiple "close" requests were being sent by the driver on `Client.close()`.
* Fixed an `Property` attach bug that shows up in serialization-based `GraphComputer` implementations.
* Fixed a pom.xml bug where Gremlin Console/Server were not pulling the latest Neo4j 2.3.2.
* Fixed bug in "round robin" load balancing in `gremlin-driver` where requests were wrongly being sent to the same host.
* Prevented the spawning of unneeded reconnect tasks in `gremlin-driver` when a host goes offline.
* Fixed bug preventing `gremlin-driver` from reconnecting to Gremlin Server when it was restarted.
* Better handled errors that occurred on commits and serialization in Gremlin Server to first break the result iteration loop and to ensure commit errors were reported to the client.
* Added GraphSON serializers for the `java.time.*` classes.
* Improved the logging of the Gremlin Server REST endpoint as it pertained to script execution failures.
* `TraversalExplanation` is now `Serializable` and compatible with GraphSON and Gryo serialization.
* Fixed a problem with global bindings in Gremlin Server which weren't properly designed to handle concurrent modification.
* Deprecated `ScriptElementFactory` and made the local `StarGraph` globally available for ``ScriptInputFormat``'s `parse()` method.
* Improved reusability of unique test directory creation in `/target` for `AbstractGraphProvider`, which was formerly only available to Neo4j, by adding `makeTestDirectory()`.
* Optimized memory-usage in `TraversalVertexProgram`.
* `Graph` instances are not merely "closed" at the end of tests, they are "cleared" via `GraphProvider.clear()`, which should in turn cleans up old data for an implementation.
* Expanded the Gremlin Server protocol to allow for transaction management on in-session requests and updated the `gremlin-driver` to take advantage of that.
* Greatly reduced the amount of objects required in OLAP for the `ReducingBarrierStep` steps.
* Improved messages for the different distinct "timeouts" that a user can encounter with Gremlin Server.

==== Bugs

* TINKERPOP-1041 StructureStandardTestSuite has file I/O issues on Windows
* TINKERPOP-1105 SparkGraphComputer / Null Pointer Exceptions for properties traversals
* TINKERPOP-1106 Errors on commit in Gremlin Server don't register as exception on driver
* TINKERPOP-1125 RoundRobin load balancing always uses the second Host when size = 2
* TINKERPOP-1126 A single Host spawns many reconnect tasks
* TINKERPOP-1127 client fails to reconnect to restarted server
* TINKERPOP-1146 IoTest are not clearing the db after the test run
* TINKERPOP-1148 ConcurrentModificationException with bindings in Gremlin Server
* TINKERPOP-1150 Update pom file dependencies to work with Neo4j 2.3.2
* TINKERPOP-1159 Client sends multiple session close messages per host
* TINKERPOP-1168 Switch plugins in docs preprocessor
* TINKERPOP-1172 Reconnect to Gremlin Server previously marked as dead
* TINKERPOP-1175 Anonymous traversals can't be explained
* TINKERPOP-1184 Sessions not being closed properly
* TINKERPOP-1216 OrderStep or O_Traverser is broken
* TINKERPOP-1239 Excessive continual failure for requests can cause TimeoutException in driver
* TINKERPOP-1245 Gremlin shell starts incorrectly on OS X due to awk difference
* TINKERPOP-1251 NPE in ObjectWritable.toString
* TINKERPOP-1252 Failed Neo4j transaction can leave Neo4jTransaction in inconsistent state

==== Improvements

* TINKERPOP-732 gremlin-server GraphSON serializer issue with tree()
* TINKERPOP-916 Develop a better "simple" driver for testing and example purposes
* TINKERPOP-937 Extract the implementations sections of the primary documentation to its own book
* TINKERPOP-956 Connection errors tend to force a complete close of the channel
* TINKERPOP-1039 Enable auto-commit for session'd requests.
* TINKERPOP-1068 Bump to support jbcrypt-0.4m.jar
* TINKERPOP-1080 Bump Netty version - 4.0.34.Final
* TINKERPOP-1085 Establish TinkerPop "example" projects
* TINKERPOP-1096 Support aliasing for sessions in Gremlin Server
* TINKERPOP-1097 Gremlin Console supporting sessions
* TINKERPOP-1107 Provide a way to support global variables with sandboxing enabled
* TINKERPOP-1109 Make Gremlin Console better suited for system level installs
* TINKERPOP-1131 TraversalVertexProgram traverser management is inefficient memory-wise.
* TINKERPOP-1135 Improve GraphSON representation of java.time.* classes
* TINKERPOP-1137 Deprecate ScriptElementFactory and make star graph globally available
* TINKERPOP-1138 Improve messaging on server timeouts
* TINKERPOP-1147 Add serialization for TraversalExplanation
* TINKERPOP-1160 Add timeout configuration for time to wait for connection close
* TINKERPOP-1165 Tooling Support: Compile with -parameters
* TINKERPOP-1176 Bump Groovy version - 2.4.6
* TINKERPOP-1177 Improve documentation around Spark's storage levels
* TINKERPOP-1197 Document Gremlin Server available metrics
* TINKERPOP-1198 Bump commons-collections to 3.2.2
* TINKERPOP-1213 missing docs for has(label, key, value)
* TINKERPOP-1218 Usage of toLocalIterator Produces large amount of Spark Jobs

[[release-3-1-1-incubating]]
=== TinkerPop 3.1.1 (Release Date: February 8, 2016)

* Made `GryoRecordReader` more robust to 0 byte record splits.
* Fixed a constructor/serialization bug in `LP_O_OB_S_SE_SL_Traverser`.
* Added a lazy iterator, memory safe implementation of MapReduce to `SparkGraphComputer`.
* Added `MapReduce.combine()` support to `SparkGraphComputer`.
* Bumped to Neo4j 2.3.2.
* Fixed Java comparator contract issue around `Order.shuffle`.
* Optimized a very inefficient implementation of `SampleLocalStep`.
* Reduced the complexity and execution time of all `AbstractLambdaTraversal` instances.
* `DefaultTraversal` has a well defined `hashCode()` and `equals()`.
* Added serializers to Gryo for `java.time` related classes.
* Integrated `NumberHelper` in `SackFunctions`.
* Deprecated `VertexPropertyFeatures.supportsAddProperty()` which effectively was a duplicate of `VertexFeatures.supportsMetaProperties`.
* The Spark persistence `StorageLevel` can now be set for both job graphs and `PersistedOutputRDD` data.
* Added to the list of "invalid binding keys" allowed by Gremlin Server to cover the private fields of `T` which get exposed in the `ScriptEngine` on static imports.
* Added `BulkDumperVertexProgram` that allows to dump a whole graph in any of the supported IO formats (GraphSON, Gryo, Script).
* Fixed a bug around duration calculations of `cap()`-step during profiling.
* It is possible to completely avoid using HDFS with Spark if `PersistedInputRDD` and `PersistedOutpuRDD` are leveraged.
* `InputRDD` and `OutputRDD` can now process both graphs and memory (i.e. sideEffects).
* Removed Groovy specific meta-programming overloads for handling Hadoop `FileSystem` (instead, its all accessible via `FileSystemStorage`).
* Added `FileSystemStorage` and `SparkContextStorage` which both implement the new `Storage` API.
* Added `Storage` to the gremlin-core io-package which providers can implement to allow conventional access to data sources (e.g. `ls()`, `rm()`, `cp()`, etc.).
* Bumped to Spark 1.5.2.
* Bumped to Groovy 2.4.5.
* Added `--noClean` option in `bin/process-docs.sh` to prevent the script from cleaning Grapes and HDFS.
* Execute the `LifeCycle.beforeEval()` in the same thread that `eval()` is executed in for `GremlinExecutor`.
* Improved error handling of Gremlin Console initialization scripts to better separate errors in initialization script I/O versus execution of the script itself.
* Fixed a bug in `Graph.OptOut` when trying to opt-out of certain test cases with the `method` property set to "*".
* Added another `BulkLoader` implementation (`OneTimeBulkLoader`) that doesn't store temporary properties in the target graph.
* Added option to allow for a custom `ClassResolver` to be assigned to a `GryoMapper` instance.
* Fixed a `SparkGraphComputer` sorting bug in MapReduce that occurred when there was more than one partition.
* Added `strictTransactionManagement` to the Gremlin Server settings to indicate that the `aliases` parameter must be passed on requests and that transaction management will be scoped to the graphs provided in that argument.
* Fixed a `NullPointerException` bug in `PeerPressureVertexProgram` that occurred when an adjacency traversal was not provided.
* Standardized "test data directories" across all tests as generated by `TestHelper`.
* Fixed a bug in Gremlin Server where error messages were not always being passed back in the `statusMessage` field of the `ResponseMessage`.
* Added validation for parameter `bindings` to ensure that keys were `String` values.
* Improved Transaction Management consistency in Gremlin Server.
* Added `FileSandboxExtension` which takes a configuration file to white list methods and classes that can be used in `ScriptEngine` execution.
* Deprecated `SandboxExtension` and `SimpleSandboxExtension` in favor of `AbstractSandboxExtension` which provides better abstractions for those writing sandboxes.
* Fixed a long standing "view merge" issue requiring `reduceByKey()` on input data to Spark. It is no longer required.
* Added `Spark` static object to allow "file system" control of persisted RDDs in Spark.
* Added a Spark "job server" to ensure that persisted RDDs are not garbage collected by Spark.
* Improved logging control during builds with Maven.
* Fixed settings that weren't being passed to the Gremlin Driver `Cluster` through configuration file.
* `Column` now implements `Function`. The modulator `by(valueDecr)` can be replaced by `by(values,decr)` and thus, projection and order are separated.
* Added `InputRDDFormat` which wraps an `InputRDD` to make it accessible to Hadoop and not just Spark.
* Added `AbstractSparkTest` which handles closing `SparkContext` instances between tests now that we support persisted contexts.
* Fixed a serialization bug in `GryoSerializer` that made it difficult for graph providers to yield `InputRDDs` for `SparkGraphComputer`.
* `SparkGraphComputer` is now tested against Gryo, GraphSON, and `InputRDD` data sources.
* `HadoopElementIterator` (for Hadoop-Gremlin OLTP) now works for any `InputFormat`, not just `FileInputFormats`.
* Added `Traverser.Admin.getTags()` which are used to mark branches in a traversal (useful in `match()` and related future steps).
* Fixed the `Future` model for `GiraphGraphComputer` and `SparkGraphComputer` so that class loaders are preserved.
* Added support for arbitrary vertex ID types in `BulkLoaderVertexProgram`.
* Deprecated `credentialsDbLocation` from `SimpleAuthenticator` in Gremlin Server.
* `TinkerGraph` has "native" serialization in GraphSON, which enables it to be a return value from Gremlin Server.
* Improved the ability to embed Gremlin Server by providing a way to get the `ServerGremlinExecutor` and improve reusability of `AbstractEvalOpProcessor` and related classes.
* Added `Authenticator.newSaslNegotiator(InetAddress)` and deprecated the zero-arg version of that method.
* `ProfileStep` is now available off of `Traversal` via `profile()`. To be consistent with `Traversal.explain()`.
* If no comparator is provided to `order()`, `Order.incr` is assumed (previously, an exception occurred).
* Fixed various Gremlin-Groovy tests that assumed `toString()`-able ids.
* Split TinkerPop documentation into different directories.
* Added `explain()`-step which yields a `TraversalExplanation` with a pretty `toString()` detailing the compilation process.
* Fixed a traversal strategy ordering bug in `AdjacentToIncidentStrategy` and `IncidentToAdjacentStrategy`.
* Made a number of changes to improve traversal startup and execution performance.
* Added support for 'gremlin.tinkergraph.graphLocation' to accept a fully qualified class name that implements `Io.Builder` interface.

==== Bugs

* TINKERPOP-763 IsStep broken when profiling is enabled.
* TINKERPOP-972 Cluster::close does not shut down its executor
* TINKERPOP-973 BLVP shouldn't clear configuration properties
* TINKERPOP-976 Fail earlier if invalid version is supplied in validate-distribution.sh
* TINKERPOP-977 Dead link to traversal javadocs
* TINKERPOP-979 ComputerVerificationStrategy not picking up Order local traversal
* TINKERPOP-985 shouldPersistDataOnClose makes incorrect feature check
* TINKERPOP-990 Mixed types in VertexPropertyTest
* TINKERPOP-993 cyclicPath is not(simplePath)
* TINKERPOP-997 FeatureRequirementSet.SIMPLE should not require multi-property *(breaking)*
* TINKERPOP-1000 GremlinGroovyScriptEngineOverGraphTest failures
* TINKERPOP-1001 SugarLoaderPerformanceTest contains hardcoded vertex ids
* TINKERPOP-1002 Should rollback transaction after catching on close
* TINKERPOP-1006 Random error during builds: shouldReloadClassLoaderWhileDoingEvalInSeparateThread()
* TINKERPOP-1011 HadoopGraph can't re-attach when the InputFormat is not a FileInputFormat
* TINKERPOP-1012 BulkLoaderVertexProgram shouldn't assume vertex IDs of type Long
* TINKERPOP-1025 Solve SparkContext Persistence Issues with BulkLoaderVertexProgram
* TINKERPOP-1027 Merge view prior to writing graphRDD to output format/rdd
* TINKERPOP-1036 Support self-looping edges in IO
* TINKERPOP-1052 @Graph.OptOut causes Exception during Suite setup
* TINKERPOP-1060 LambdaRestrictionStrategy too restrictive
* TINKERPOP-1075 Profile duration of cap step seems broken.
* TINKERPOP-1083 Traversal needs a hashCode() and equals() definition.
* TINKERPOP-1089 Order.shuffle implementation is too fragile
* TINKERPOP-1119 LP_O_OB_S_SE_SL_Traverser doesn't have a protected constructor().

==== Improvements

* TINKERPOP-320 BulkDumperVertexProgram
* TINKERPOP-379 MessageScope.Local.setStaticMessage(M msg)
* TINKERPOP-824 Do we need runtime BigDecimal in more places?
* TINKERPOP-859 Provide a more general way to set log levels in plugins
* TINKERPOP-860 Bindings applied to the PluginAcceptor should appear to Gremlin Server
* TINKERPOP-886 Allow any GraphReader/Writer to be persistence engine for TinkerGraph
* TINKERPOP-891 Re-examine Sandboxing Abstractions
* TINKERPOP-912 Improve the ability to embed Gremlin Server with Channelizer injection
* TINKERPOP-928 Use directories to separate different books
* TINKERPOP-930 Tie Alias to Transaction Manager in Gremlin Server
* TINKERPOP-938 Add a "clear SNAPSHOT jars" section to the process-docs.sh.
* TINKERPOP-941 Improve error message for wrong order().by() arguments
* TINKERPOP-943 Warn if Gremlin Server is running prior to generating docs
* TINKERPOP-945 Exceptions should allow me to include root cause if/when available
* TINKERPOP-952 Include Cardinality.list example in VertexProperty section of main docs.
* TINKERPOP-954 Consistent test directory usage
* TINKERPOP-957 Improve speed of addV()
* TINKERPOP-964 Test XXXGraphComputer on a Hadoop2 cluster (non-pseudocluster).
* TINKERPOP-970 ProfileStep should be off Traversal, not GraphTraversal
* TINKERPOP-978 Native TinkerGraph Serializers for GraphSON
* TINKERPOP-981 Deprecate support for credentialsDbLocation in Gremlin Server Config
* TINKERPOP-982 valuesDecr, valuesIncr, keysDecr, and valuesDecr is lame.
* TINKERPOP-983 Provide a way to track open Graph instances in tests
* TINKERPOP-984 Use GraphProvider for id conversion in Groovy Environment test suite
* TINKERPOP-987 Use tinkerpop.apache.org URL in all documentation and homepage
* TINKERPOP-988 SparkGraphComputer.submit shouldn't use ForkJoinPool.commonPool
* TINKERPOP-992 Better support for schema driven Graphs in IO related tests
* TINKERPOP-994 Driver using deprecated Rebindings Still
* TINKERPOP-995 Add Authenticator.newSaslNegotiator(InetAddress)
* TINKERPOP-996 Please delete old releases from mirroring system
* TINKERPOP-998 Deprecate VertexPropertyFeatures.FEATURE_ADD_PROPERTY
* TINKERPOP-1009 Add a CAUTION to documentation about HadoopGraph and getting back elements
* TINKERPOP-1013 Traverser tags as a safer way of using path labels
* TINKERPOP-1018 Allow setting for maxContentLength to be set from yaml in driver
* TINKERPOP-1019 Convert println in test to SLF4j
* TINKERPOP-1022 Automatically warm up ops handlers
* TINKERPOP-1023 Add a spark variable in SparkGremlinPlugin like we do hdfs for HadoopGremlinPlugin
* TINKERPOP-1026 BVLP should store vertex IDs as String
* TINKERPOP-1033 Store sideEffects as a persisted RDD
* TINKERPOP-1035 Better Consistency in Gremlin Server Transaction Management
* TINKERPOP-1045 Client-Side Hangs when attempting to access a HashMap with Keys of type Integer
* TINKERPOP-1047 TinkerGraph GraphSON storage format broken
* TINKERPOP-1051 Add note in best practice docs about gremlin server heap setting
* TINKERPOP-1055 Gremlin Console FileNotFoundException can be misleading
* TINKERPOP-1062 Make LifeCycle beforeEval execute in same thread as eval operation
* TINKERPOP-1064 Allow a ClassResolver to be added to GryoMapper construction
* TINKERPOP-1065 Fix some typos and clarify some wording in the TinkerPop documentation
* TINKERPOP-1066 Add ioRegistries configuration to GraphSON MessageSerializer
* TINKERPOP-1067 Update Groovy to 2.4.5
* TINKERPOP-1072 Allow the user to set persistence options using StorageLevel.valueOf()
* TINKERPOP-1073 HadoopGraph toString() is weird for Spark PersitedRDD data.
* TINKERPOP-1086 Include gryo serializers for java.time related classes
* TINKERPOP-1087 Add has()/order() to FilterRankStrategy
* TINKERPOP-1093 Add Spark init.sh script and update dev documentation.
* TINKERPOP-1100 Look deeply into adding combine()-support in Spark MapReduce.
* TINKERPOP-1117 InputFormatRDD.readGraphRDD requires a valid gremlin.hadoop.inputLocation, breaking InputFormats (Cassandra, HBase) that don't need one

[[release-3-1-0-incubating]]
=== TinkerPop 3.1.0 (Release Date: November 16, 2015)

This release also includes changes from <<release-3-0-1-incubating, 3.0.1-incubating>> and <<release-3-0-2-incubating, 3.0.2-incubating>>.

* Fixed bug in Gryo and GraphSON (with embedded types) serialization for serialization of results returned from `Map.entrySet()`.
* `Transaction` settings for `onReadWrite` and `onClose` are now `ThreadLocal` in nature of standard transactions.
* Optimized `BulkLoaderVertexProgram`. It now uses `EventStrategy` to monitor what the underlying `BulkLoader` implementation does (e.g. whether it creates a new vertex or returns an existing).
* Integrated `NumberHelper` in `SumStep`, `MinStep`, `MaxStep` and `MeanStep` (local and global step variants).
* Gremlin Console remoting to Gremlin Server now supports a configuration option for assigning aliases.
* `CountMatchAlgorithm`, in OLAP, now biases traversal selection towards those traversals that start at the current traverser location to reduce message passing.
* Fixed a file stream bug in Hadoop OLTP that showed up if the streamed file was more than 2G of data.
* Added the ability to set thread local properties in `SparkGraphComputer` when using a persistent context.
* Bumped to Neo4j 2.3.0.
* Deprecated "rebindings" as an argument to Gremlin Server and replaced it with "aliases".
* Added `PersistedInputRDD` and `PersistedOutputRDD` which enables `SparkGraphComputer` to store the graph RDD in the context between jobs (no HDFS serialization required).
* Renamed the `public static String` configuration variable names of TinkerGraph (deprecated old variables).
* Added `GraphComputer.configure(key,value)` to allow engine-specific configurations.
* `GraphStep` is no longer in the `sideEffect`-package and is now in `map`-package (breaking change).
* Added support for mid-traversal `V()`-steps (`GraphStep` semantics updated).
* Fixed `Number` handling in `Operator` enums. Prior this change a lot of operations on mixed `Number` types returned a wrong result (wrong data type).
* Fixed a bug in Gremlin Server/Driver serializer where empty buffers were getting returned in certain cases.
* Renamed `ConjunctionX` to `ConnectiveX` because "conjunction" is assumed "and" (disjunction "or"), where "connective" is the parent concept.
* Removed `PathIdentityStep` as it was a hack that is now solved by `Traversal.Admin.addTraverserRequirement()`.
* Added `Traversal.Admin.addTraverserRequirement()` to allow a traversal strategy or source to add requirements (not only step determined anymore).
* Added `TraverserRequirement.ONE_BULK` to state the traverser does not handle bulk.
* Added `GraphTraversalSource.withBulk(boolean)` to enabled users to compute only using `bulk=1`.
* Gremlin Server supports Netty native transport on linux.
* Removed the need for `GFunction` (etc.) closure wrappers in Gremlin-Groovy as `as Function` can be used to convert closures accordingly.
* Added `SelectColumnStep` (`select(keys)` and `select(values)`). Deprecated `mapKeys()` and `mapValues()`.
* Renamed `gremlin.hadoop.graphInputRDD` and `gremlin.hadoop.graphOutputRDD` to `gremlin.spark.graphInputRDD` and `gremlin.spark.graphOutputRDD`, respectively.
* Fixed a bug in `FoldStep` around bulking. This could be a breaking change, but it is the correct semantics.
* Previous `group()`-behavior steps are accessible via the deprecated `groupV3d0()`-steps.
* `GroupStep` and `GroupSideEffectStep` now do lazy reductions to reduce memory footprint. Breaking change for `group()` semantics.
* Added `GroupStepHelper` with various static methods and classes that are used by both `GroupStep` and `GroupSideEffectStep`.
* Added `BarrierStep` interface with `processAllStarts()` method which process all starts up to yielding the barrier result.
* Fixed a severe threading issue in `TinkerGraphComputer`.
* The location of the jars in HDFS is now `hadoop-gremlin-x.y.z-libs` to ensure multiple TinkerPop versions don't clash.
* `GiraphGraphComputer` will only upload the jars to HDFS if it doesn't already exist (to help speed up startup time).
* `GiraphGraphComputer.workers()` is smart about using threads and machines to load balance TinkerPop workers across cluster.
* `GraphComputer.workers(int)` allows the user to programmatically set the number of workers to spawn.
* Added `GryoSerializer` as the new recommended Spark `Serializer`. Handles `Graph` and `GryoMapper` registries.
* `GryoPool` now makes use of `GryoPool.Builder` for its construction.
* Bumped to Apache Hadoop 2.7.1.
* Bumped to Apache Giraph 1.1.0.
* Bumped to Apache Spark 1.5.1.
* Split Hadoop-Gremlin apart such there is now `hadoop-gremlin`, `spark-gremlin`, and `giraph-gremlin` (and respective `GremlinPlugins`).
* Added `LambdaCollectingBarrierStep` which generalizes `NoOpBarrierStep` and allows for `barrier(normSack)`-type operations.
* Fixed bugs in the Gremlin Server's NIO protocol both on the server and driver side.
* Added `Path.popEquals(Pop,Object)` to check for path equality based on `Pop` (useful for `TraverserRequirement.LABELED_PATH`).
* Added `Operator.assign` to allow setting a direct value.
* `Operator` is now a `BinaryOperator<Object>` with appropriate typecasting for respective number operators.
* Simplified `SackValueStep` so it now supports both `sack(function)` and `sack(function).by()`. Deprecated `sack(function,string)` .
* Added `Parameters` object to allow for the parameters of a step to be retrieved at runtime via a traversal.
* Redesigned (though backwards compatible) `AddEdgeStep`, `AddVertexStep`, and `AddPropertyStep` (and respective `GraphTraversal` API).
* Added `GraphTraversalSource.inject()` so users can spawn a traverser with non-graph objects.
* `GraphStep` can now take a single argument `Collection` which is either elements or element ids (i.e. `g.V([1,2,3])` is supported now).
* Added `LoopsStep` to make the loop counter accessible within `repeat()`, `until()` and `emit()`.
* Gephi Plugin no longer requires manual insert of `store` steps to visualize a traversal.
* Added a `TinkerIoRegistry` that registers a custom serializer for Gryo that will serialize an entire `TinkerGraph` instance.
* Added configuration options to Gephi Plugin for setting the size of nodes visualized.
* Replaced `DedupBijectionStrategy` with the more effective `FilterRankingStrategy`.
* `ComputerAwareSteps` must not only handle step ids, but also step labels.
* Renamed `B_O_P_SE_SL_Traverser` to `B_LP_O_P_SE_SL_Traverser` as it now supports `TraverserRequirement.LABELED_PATH`.
* Added `B_LP_O_S_SE_SL_Traverser` in support of `TraverserRequirement.LABELED_PATH`.
* Added `TraverserRequirement.LABELED_PATH` which only generates path data for steps that are labeled (greatly increases the likelihood of bulking).
* Fixed a bug in `Path` usage that required an API update: `Path.addLabel()` is now `Path.extend(Set<String>)` and `Traverser.addLabels(Set<String>)`.
* Made `Path` iterable, so that it can be ``unfold()``'ed and used by local steps like `min(local)`, `max(local)`, etc.
* `WhereTraversalStep` and `WherePredicateStep` are now the only "special" `Scoping` steps after `MatchStartStep` in `match()`.

==== Bugs

* TINKERPOP-774 order / dedup issues
* TINKERPOP-799 [Proposal] with()-modulator for stream level variable binding.
* TINKERPOP-801 groupCount() fails for vertices (elements?) (using Spark)
* TINKERPOP-811 AddPropertyStepTest fails "all of a sudden"
* TINKERPOP-823 addV() broken for multi-value properties
* TINKERPOP-843 Misspecified HADOOP_GREMLIN_LIBS generates NullPointerException
* TINKERPOP-857 Add GraphComputer.config(key,value)
* TINKERPOP-895 Use "as BinaryOperator" and remove GBinaryOperator
* TINKERPOP-903 Fix empty buffer return upon buffer capacity exceeded
* TINKERPOP-910 In session transaction opened from sessionless request
* TINKERPOP-918 ComputerVerificationStrategy is too restrictive
* TINKERPOP-926 Renamed TinkerGraph public statics to common pattern used for other statics.
* TINKERPOP-948 AbstractGremlinProcessTest.checkMap not asserted in GroupTest
* TINKERPOP-953 Artifact equality is not evaluating properly
* TINKERPOP-955 HashMap$Node not serializable

==== Improvements

* TINKERPOP-297 Ensure Consistent Behavior Over Deleted Elements *(breaking)*
* TINKERPOP-333 Support VertexProperty in PartitionStrategy
* TINKERPOP-391 More fluency in GraphComputer for parameterization.
* TINKERPOP-616 Use Spark 1.3.0 in Hadoop-Gremlin.
* TINKERPOP-624 Passing Detached/Referenced to Graph.vertices/edge()
* TINKERPOP-680 Configurable Channelizer for Gremlin Driver
* TINKERPOP-728 Improve Remote Graph Object Treatment in Console
* TINKERPOP-756 Provide a strict parsing option for GraphMLReader
* TINKERPOP-760 Make loop counter accessible within repeat()
* TINKERPOP-762 Allow mid-traversal V() (and E())
* TINKERPOP-765 Decompose AbstractTransaction for different transactional contexts *(breaking)*
* TINKERPOP-767 Path should play well with "local" steps.
* TINKERPOP-768 MatchStep in OLAP should be smart about current vertex.
* TINKERPOP-769 Make the introduction of the TP3 docs story better.
* TINKERPOP-772 TraverserRequirement.LABELED_PATH
* TINKERPOP-796 Support merge binary operator for Gremlin sacks *(breaking)*
* TINKERPOP-798 [Proposal] Rename mapKeys()/mapValues() to select(keys) and select(values).
* TINKERPOP-802 Provide sack(object) so that the sack can be directly set.
* TINKERPOP-803 A better solution to g.V(someCollection.toArray())
* TINKERPOP-805 Enforce AutoCloseable Semantics on Transaction *(breaking)*
* TINKERPOP-821 Improve testing around TraversalHelper around recursive methods
* TINKERPOP-825 [Proposal] SetBulkStep (sideEffectStep)
* TINKERPOP-826 OneToManyBarrierStrategy
* TINKERPOP-827 Add a console session to the PageRank section of the docs.
* TINKERPOP-829 TinkerGraphComputer should support the user specified thread/worker count.
* TINKERPOP-835 Shade Jackson Dependencies *(breaking)*
* TINKERPOP-836 Support Hadoop2 in place of Hadoop1
* TINKERPOP-850 Reduce Graph.addVertex overload ambiguity *(breaking)*
* TINKERPOP-851 GroupCountStep needs a by() for the count.
* TINKERPOP-861 Solve "The Number Problem" for Operator (and follow on operators)
* TINKERPOP-863 [Proposal] Turn off bulking -- or is there something more general? (hope not).
* TINKERPOP-866 GroupStep and Traversal-Based Reductions *(breaking)*
* TINKERPOP-868 Allow Spark Gremlin Computer to Reuse Spark Contexts
* TINKERPOP-874 Rename Gremlin-Spark properties using gremlin.spark prefix. *(breaking)*
* TINKERPOP-876 Rename VendorOptimizationStrategy XXXOptimizationStrategy *(breaking)*
* TINKERPOP-879 Remove deprecated promoteBindings from GremlinExecutor *(breaking)*
* TINKERPOP-885 Change Transaction.onReadWrite() to be a ThreadLocal setting *(breaking)*
* TINKERPOP-888 GraphTraversal.property overloads *(breaking)*
* TINKERPOP-896 Simplify the {{withSack}} methods of {{GraphTraversalSource}}. *(breaking)*
* TINKERPOP-897 Remove deprecated GSupplier, GFunction, GConsumer, etc. methods. *(breaking)*
* TINKERPOP-898 Rename ConjuctionP and ConjuctionStep to ConnectiveP and ConnectiveStep *(breaking)*
* TINKERPOP-899 Bump to the latest version of Neo4j.
* TINKERPOP-900 Provide by(object) which compiles to by(constant(object))
* TINKERPOP-901 Option for use of Netty epoll on Linux to reduce GC pressure
* TINKERPOP-904 BulkLoaderVertexProgram optimizations
* TINKERPOP-905 Harden time oriented tests in ResultQueueTest
* TINKERPOP-907 getters for RepeatStep.untilTraversal and RepeatStep.emitTraversal
* TINKERPOP-908 Use line breaks in documentation
* TINKERPOP-909 Improve steps that handle numeric data
* TINKERPOP-911 Allow setting Thread Specific Spark JobGroup/Custom Properties based on hadoop conf
* TINKERPOP-913 Rename Gremlin Server arguments rebinding to alias
* TINKERPOP-914 DriverRemoteAcceptor in Gremlin Console supports aliases
* TINKERPOP-917 Add HadoopGraph.open(String)
* TINKERPOP-922 Add a book for Developer Documentation
* TINKERPOP-923 Add a book for Tutorials
* TINKERPOP-925 Use persisted SparkContext to persist an RDD across Spark jobs.
* TINKERPOP-931 Make it possible to extend the core OpProcessor implementations
* TINKERPOP-933 Improve release process to get files named properly
* TINKERPOP-935 Add missing "close" operation to the session opProcessor docs

== TinkerPop 3.0.0 (A Gremlin Rāga in 7/16 Time)

image::https://raw.githubusercontent.com/apache/tinkerpop/master/docs/static/images/gremlin-hindu.png[width=225]

[[release-3-0-2-incubating]]
=== TinkerPop 3.0.2 (Release Date: October 19, 2015)

* Cleaned up `ext/` directory when plugin installation fails for `gremlin-server` and `gremlin-console`.
* Fixed issues in `gremlin-server` when configured for HTTP basic authentication.
* Made `BulkLoaderVertexProgram` work for any persistent TP3-supporting graph (input and output).
* `TreeSideEffectStep` now implements `PathProcessor` which fixed a `ComputerVerificationStrategy` issue.
* Added a shell script that verifies source and binary distributions.
* Fixed a bulk related bug in `GroupStep` when used on `GraphComputer` (OLAP).
* Gremlin Server binary distribution now packages `tinkergraph-gremlin` and `gremlin-groovy` as plugins to be consistent with Gremlin Console's packaging.
* The `RepeatStep` clauses (`until()`,`emit()`,`repeat()`) can only be set at most one time in order to prevent user confusion.
* Fixed a `clone()` bug in `RepeatStep`, `TreeStep`, `GroupCountStep`, `GroupStep`, and `TraversalRing`.
* Fixed a thread context bug in `TinkerGraphComputer`.
* Fixed issues with the `gremlin-driver` related to hanging connections in certain conditions.
* TinkerGraph now has an option for persistence where the data is saved on `close()` and, if present, loaded on `open()`.
* Added an overload for `GremlinExecutor.eval()` that takes a `Lifecycle` object to override some default settings from `GremlinExecutor.Builder`.
* Improved session closing for transactional graphs during shutdown of Gremlin Server.
* Fixed id parameter used in tests for `GroovyStoreTest` and `GroovyRepeatTest` to not be treated as an embedded string.
* `GraphStep` will convert any `Vertex` or `Edge` ids to their id `Object` prior to submission to `GraphComputer` (OLAP).

==== Bugs

* TINKERPOP-814 ConnectionPool can fill with dead Connections
* TINKERPOP-816 Gryo deserialization of error response with null message causes NPE and protocol desync
* TINKERPOP-817 Gryo serialization of large responses fails and causes protocol desync
* TINKERPOP-840 TreeTest Is not being ignored via ComputerVerificationStrategy
* TINKERPOP-849 gremlin-server doesn't close sessions on 'close' opcode
* TINKERPOP-855 sasl authentication type error due to Json format
* TINKERPOP-865 Errors with HTTP REST basic auth
* TINKERPOP-867 TinkerGraphProvider does not initialize temp dir
* TINKERPOP-870 Rebound client requires a connection to occur on the underlying client.
* TINKERPOP-877 Driver hangs if SSL enabled on server but not on client

==== Improvements

* TINKERPOP-828 TinkerGraph can supportPersistence(), should we allow it.
* TINKERPOP-830 process-docs.sh introduces extra white space dependent on console width
* TINKERPOP-839 Docs should have a ${version.number} under the logo.
* TINKERPOP-852 A shell script that validates the distribution artifacts at release time
* TINKERPOP-853 TinkerPop Logo in JavaDoc index.html
* TINKERPOP-858 Cleanup after failed :install

[[release-3-0-1-incubating]]
=== TinkerPop 3.0.1 (Release Date: September 2, 2015)

* `Compare` now uses `BigDecimal` internally to ensure that precision is not lost on standard number comparisons.
* Renamed `ComputerVerificationStrategy` to `VerificationStrategy` so all the verification strategies can use it.
* Added `StandardVerificationStrategy` that throws exceptions for illegal traversal patterns on the standard engine (which extends to `GraphComputer`).
* Added `GraphFeatures.supportsConcurrentAccess()` to allows `Graph` implementations to signify if multiple instances can access the same data.
* Clarified semantics of `Transaction.close()` in unit tests - now refers only to closing the current transaction in the current thread.
* `Neo4jGraph` no longer uses `OptOut` on `TransactionTest.shouldRollbackOnCloseWhenConfigured` (formerly `shouldRollbackOnShutdownWhenConfigured`)
* Gremlin Server initialization scripts can now return a `Map` of values that will become global bindings for the server.
* Introduced the `--dryRun` option to the document generation process which ignores actual script execution in the Gremlin Console.
* Fixed bug in `EventStrategy` around property changed events when calling `property` without cardinality or meta-property values.
* Improved support for the `Accept` header for REST-based requests in Gremlin Server.
* `GraphFactory` now allows specification of the class to use to instantiate the `Graph` through the `GraphFactoryClass` annotation.
* Added `wrapAdjacencyList` and `unwrapAdjacencyList` options to `GraphSONWriter` and `GraphSONReader` respectively, thus allowing valid JSON to be written/read if the user desires.
* Added Gremlin Server/Driver authentication support via SASL.
* Added Basic HTTP authentication support for REST in Gremlin Server.
* Added Gremlin Server plugin to help with "credential graph" management (used in conjunction with authentication features of Gremlin Server).
* Added "secure" Gremlin Server/Driver example configuration files.
* Adjusted configuration for javadoc generation to eliminate error messages.
* Removed "reserved" graph concept names from tests (e.g. "label", "edge", "value") to support the convention of avoiding these strings for property names.
* Introduced `GraphProvider.Descriptor` which annotates a `GraphProvider` implementation to describe what `GraphComputer` implementation will be used.
* Modified `OptOut` to include a `computers` attribute which allows the `Graph` to opt-out of computer-based tests for specific computation engines.
* Added a `SandboxExtension` that can be plugged into `TypeCheckedCustomizerProvider` and `CompileStaticCustomizerProvider` to control classes and methods that can be used in the `GremlinGroovyScriptEngine`.
* Added a number of new `ImportCustomizerProvider` implementations such as, `TimedInterruptCustomizerProvider`, `TypeCheckedCustomizerProvider` and others.
* Refactored `GremlinGroovyScriptEngine` to make more general use of `ImportCustomizerProvider` implementations.
* Removed `SecurityCustomizerProvider` class and the "sandbox" configuration on the `ScriptEngines` class - this was an experimental feature and not meant for public use.
* Removed dependency on `groovy-sandbox` from the `gremlin-groovy` module.

==== Bugs

* TINKERPOP-770 Exception while AddPropertyStep tries to detach vertex property
* TINKERPOP-780 Use of fold() in repeat()
* TINKERPOP-782 map(Traversal) should declare requirements of child
* TINKERPOP-785 Gremlin Server Not Properly Reporting Port Conflict
* TINKERPOP-792 select at start of match traversal on Map can fail
* TINKERPOP-794 IncidentToAdjecentStrategy malfunction
* TINKERPOP-804 Failed installing neo4j-gremlin extension on Windows 7
* TINKERPOP-822 Neo4j GraphStep with element arguments ignores has  *(breaking)*

==== Improvements

* TINKERPOP-576 Gremlin Server Authentication
* TINKERPOP-582 Remove Groovy Sandbox Dependency
* TINKERPOP-610 General graph concept names in test schema
* TINKERPOP-656 IoRegistry Chaining
* TINKERPOP-690 Be able to OPT_OUT for Standard, but not Computer *(breaking)*
* TINKERPOP-699 GraphSON writeGraph not producing valid json object
* TINKERPOP-750 Compare should not have special case for Number
* TINKERPOP-752 Make Gremlin Server Better Respect ACCEPT
* TINKERPOP-764 Unify semantics of Transaction.close() in tests and documentation *(breaking)*
* TINKERPOP-771 IoRegistry Instantiation With GryoPool
* TINKERPOP-778 Support GraphFactory location via annotation.
* TINKERPOP-791 Document rules for committers
* TINKERPOP-797 order() seems to only like List? *(breaking)*
* TINKERPOP-808 TraversalComparator.comparator needs a getter

=== TinkerPop 3.0.0 (Release Date: July 9, 2015)

* Modified the `GremlinExecutor` to catch `Throwable` as opposed to `Exception` so as to properly handle `Error` based exceptions.
* Modified the `GremlinGroovyScriptEngine` compilation configuration to prevent inappropriate script evaluation timeouts on standalone functions.
* Added a custom configuration for "timed interrupt" in the `ScriptEngines` instantiation of the `GremlinGroovyScriptEngine`.
* Added `mapKeys()` (`MapKeyStep`) and `mapValues()` (`MapValueStep`) to get the keys and values of a map, respectively.
* `select()` no longer supports empty arguments. The user must specify the keys they are selecting.
* `MatchStep` and `match()` no longer have a "start label" parameter -- it is computed if the incoming traverser does not have requisite labels.
* Turned transactional testing back on in Gremlin Server using Neo4j.
* Renamed `Transaction.create()` to `Transaction.createThreadedTx()`.
* Added `TraversalParent.removeGlobalChild()` and `TraversalParent.removeLocalChild()`.
* Added a `clear` option to the Gephi Plugin to empty the Gephi workspace.
* Refactored `ResultSet` and related classes to stop polling for results.
* `AbstractStep` now guarantees that bulk-less and null-valued traversers are never propagated.
* Added `dedup(string...)` which allows for the deduplication of a stream based on unique scope values.
* Fixed multiple bugs in the Gephi Plugin related to refactoring of traversal side-effects.
* Split `WhereStep` into `WherePredicateStep` and `WhereTraversalStep` to simplify internals.
* Prevent the driver from attempting to reconnect on a dead host if the `Cluster.close()` method has been called.
* Renamed the "deactivate" option on `:plugin` command to "unuse" to be symmetric with the "use" option.
* Added `Traversal.toStream()` to turn the `Traversal<S,E>` into a `Stream<E>`.
* Added `Scoping.Variable` enum of `START` and `END` which allows the `Scoping` step to specify where its bindings are.
* `ComputerVerificationStrategy` is smart about not allowing `WhereXXXStep` with a start-variable to run in OLAP as it selects the value from the path.
* Rewrote `MatchStep` where it now works on `GraphComputer`, solves more patterns, provides plugable execution plans, supports nested AND/OR, `not()`-patterns, etc.
* Renamed `Graphs` in Gremlin Server to `GraphManager`.
* Fixed bug in Gremlin Driver where client-side serialization errors would not bubble up properly.
* Fixed problem in Gremlin Server to ensure that a final `SUCCESS` or `NO_CONTENT` message assured that the transaction was successful in sessionless requests.
* Arrow keys for cycling through command history now work in Gremlin Console when being used on Windows.
* Added `NotStep` and `not(traversal)` for not'ing a traversal (integrates like `ConjunctionStep`).
* Removed `TraversalP`. Traversals and `P`-predicates are completely separate concepts.
* `has(key,traversal)` is now an alias for `filter(__.values(key).traversal)` using `TraversalFilterStep`.
* Simplified `SubgraphStrategy` by using `TraversalFilterStep` instead of the more complex `WhereStep`.
* Added `TraversalMapStep`, `TraversalFlatMapStep`, `TraversalFilterStep`, and `TraversalSideEffectStep` which all leverage an internal traversal.
* Added `Path.get(pop,label)` as default helpers in `Path`.
* Added `Pop.first`, `Pop.last`, and `Pop.all` as enums for getting single items from a collection or a list of said items.
* Changed `GremlinServer.start()` to return a `CompletableFuture` that contains the constructed `ServerGremlinExecutor`.
* Restructured `IoTest` breaking it up into smaller and more logically grouped test cases.
* Gremlin Server `Settings` now has sensible defaults thus allowing the server to be started with no additional configuration.
* Fixed garbled characters in Gremlin Console that notably showed up in `:help`
* Replaced dependency on `groovy-all` with individual Groovy dependencies as needed.
* Bumped `org.gperfutils:gbench` to the `0.4.3` and a version explicitly compatible with Groovy 2.4.x.
* Renamed `KeyStep` to `PropertyKeyStep` to be consistent with `PropertyValueStep`.
* Added `Gremlin-Lib-Paths` to modify paths in plugin `lib` directory.
* Modified the capabilities of `Gremlin-Plugin-Paths` to delete paths that have no value on the right-hand-side of the equals sign.
* The REST API in Gremlin Server now requires parameters to be defined with a "bindings." prefix.
* Modified the REST API in Gremlin Server to accept rebindings.
* Added `rebindings` optional argument to sessionless requests to allow global bindings to be rebound as needed.
* Added `LazyBarrierStrategy` which "stalls" a traversal of a particular form in order to gain a bulking optimization.
* `CollectingBarrierStep` supports `maxBarrierSize` for "lazy barrier," memory conservation.
* `Scoping` now has `getScopeKeys()` to get the keys desired by the scoping step.
* Refactored SSL support in the Gremlin Server/Driver.
* Factored out `ServerGremlinExecutor` which contains the core elements of server-side script execution in Gremlin Server.
* Bumped to netty 4.0.28.Final.
* Refactored the `Mutating` interface and introduce `CallbackRegistry` interface around `EventStrategy`.
* Changed `onReadWrite` and `onClose` of `AbstractTransaction` to be synchronized.
* Added `LabelP` to support index lookups and `has()` filtering on `Neo4jGraph` multi-label vertices.
* `AddEdgeStep` is now a `Scoping` step.
* Added a fully defined set of `Graph.Feature` implementations to `EmptyGraph`.
* Dropped dependency on `org.json:json` - used existing Jackson dependency.
* Added back neo4j-gremlin as the licensing of the Neo4j API is now Apache2.
* Added `willAllowId` method to features related to vertices, edges and vertex properties to test if an identifier can be use when `supportsUserSuppliedIds` is `true`.
* Fixed a bug in `GraphTraversal.choose(predicate,trueTraversal,falseTraversal)`.
* Removed `MapTraversal`, `MapTraverserTraversal`, `FilterTraversal`, and `FilterTraverserTraversal` as these are simply `__.map(function)` and `__.filter(predicate)`.
* Include `hadoop-gremlin` Hadoop configuration sample files in Gremlin Console distribution.
* Iteration of results in Gremlin Server occur in the same thread as evaluation and prior to transaction close.
* TinkerGraphComputer now supports every `ResultGraph`/`Persist` combination.
* `GraphComputerTest` extended with validation of the semantics of all `ResultGraph`/`Persist` combinations.
* GiraphGraphComputer no longer requires an extra iteration and MapReduce job to derive the full `Memory` result.
* SparkGraphComputer now supports `InputRDD` and `OutputRDD` to allow vendors/users to use a `SparkContext` to read/write the graph adjacency list.
* Added `Scoping.getScopeValue()` method so all "selecting" steps use the same pattern for map, path, and sideEffect data retrieval.

=== TinkerPop 3.0.0.M9 (Release Date: May 26, 2015)

* Removed `GraphComputer.isolation()` as all implementations use standard BSP.
* Added a Gremlin Server `LifeCycleHook` to ensure that certain scripts execute once at startup and once at shutdown.
* `has(key)` and `hasNot(key)` are now aliases for `where(values(key))` and `where(not(values(key)))`, respectively.
* TinkerGraph classes are now final to restrict user and vendor extension.
* Added `TraversalStrategy.VendorOptimization` to ensure that all TinkerPop optimizations execute first on the known TinkerPop steps.
* Added `TailGlobalStep` and `TailLocalStep` (`tail()`) which gets objects from the end of the traversal stream.
* `AndStep` and `OrStep` are now simply markers where `WhereStep(a.and(b).and(c)...and(z))` is the compilation.
* Moved `Compare`, `Contains`, `Order`, `Operator`, and `P` to `process/traversal` from `structure/` as they are process-based objects.
* `HasContainer` now uses `P` predicate as helper methods and tests are more thorough on `P`.
* Changed Gremlin Server integration/performance tests to be runnable from within the `gremlin-server` directory or from the project root.
* Moved the string methods of `TraversalHelper` to `StringFactory`.
* Renamed JSON-related serializers for Gremlin Server to be more consistent with GraphSON naming.
* Removed `HasTraversalStep` in favor of new `P.traversal` model with `HasStep`.
* Fixed bug in `WsGremlinTextRequestDecoder` where custom serializers from graphs were not being used.
* Added `AndP` which allows for the `and()`-ing of `P` predicates.
* `Order.opposite()` is now `reversed()` as that is a `Comparator` interface method with the same semantics.
* `Compare/Contains/P.opposite()` are now `negate()` as that is a `BiPredicate` interface method with the same semantics.
* `has(traversal)` is replaced by `where(traversal)` and `has(key,traversal)`. `HasXXX` is always with respects to an element property.
* Added `TraversalScriptHelper` with static methods for dynamically creating a `Traversal` from a JSR 223 `ScriptEngine`.
* Changed `SubgraphStrategy` to take `Traversal` rather than `Predicate` for filtering.
* Improved `SubgraphStrategy` to only modify the `Traversal` if filtering was required.
* Improved logging of errors in the `HttpGremlinEndpointHandler` to include a stracktrace if one was present.
* Moved `AbstractGremlinSuite.GraphProviderClass` to `org.apache.tinkerpop.gremlin.GraphProviderClass`.
* Simplified the Gremlin-Groovy test suite where there is now no distinction between `STANDARD` and `COMPUTER` tests.
* `VertexProgram` and `MapReduce` now add a `Graph` parameter to `loadState(Graph, Configuration)`.
* Added `ScopingStrategy` which auto-scopes `select()` and `where()` so the language looks clean.
* Added `Scoping` as a marker interface to state that a step desires a particular `Scope`.
* `SelectStep`, `SelectOneStep`, and `WhereStep` support both `Scope.local` and `Scope.global` for `Map<String,Object>` or `Path` analysis, respectively.
* Fixed a bug in the `TraversalStrategies` sort algorithm.
* Removed numerous unused static utility methods in `TraversalHelper`.
* TinkerGraph process suite tests are now running with and without strategies in place.
* Added `IncidentToAdjacentStrategy` which rewrites `outE().inV()`, `inE().outV()` and `bothE().otherV()` to `out()`, `in()` and `both()` respectively.
* Renamed `ComparatorHolderRemovalStrategy` to `OrderGlobalRemovalStrategy` as it now only applies to `OrderGlobalStep`.
* Anonymous traversal no longer have `EmptyGraph` as their graph, but instead use `Optional<Graph>.isPresent() == false`.
* Added `Traversal.Admin.setGraph(Graph)` as strategies that need reference to the graph, need it across all nested traversals.
* `AbstractLambdaTraversal` is now smart about `TraversalParent` and `TraversalStrategies`.
* Fixed bug in `GraphML` reader that was not allowing `<edge>` elements to come before `<node>` elements as allowable by the GraphML specification.
* Added `VertexFeature.getCardinality`.
* Added `AdjacentToIncidentStrategy` which rewrites `out().count()` to `outE().count()` (and similar such patterns).
* `GryoPool` now takes a `Configuration` object which allows setting the size of the pool and the `IoRegistry` instance.
* Added `PersistResultGraphAware` interface which is used by `OutputFormats` to specify persistence possibilities for a Hadoop `GraphComputer`.
* `ElementIdStrategy` now allows the identifier property to be set directly (and not only by specifying `T.id`).
* Added sample configuration files for registering a `TraversalStrategy` in Gremlin Server.
* Added response status code for `NO_CONTENT` to represent output for a successful script execution without a result (e.g. an empty `Iterator`).
* Removed the notion of a "terminator" message from the Gremlin Server protocol - new response status code for `PARTIAL_CONTENT`.
* `Path` and `Step` labels are ordered by the order in which the respective `addLabel()` calls were made.
* A `Step` now has a `Set<String>` of labels. Updated `as()` to take a var args of labels.
* Dropped `BatchGraph` from the code base - it will be replaced by bulk loader functionality over OLAP.
* `TraversalSideEffects` now implements `Optional` semantics. Less code as Java8 provides the helper methods.
* `TraversalScriptSupplier` now takes an `Object` var args for setting `ScriptEngine` bindings if needed.
* `Compare` is now more lenient on `Number`-types.
* Removed `Compare.inside` and `Compare.outside` as they are not primitive comparators and should be composed from primitives.
* Introduced `P` (predicate) for cleaner looking `is()`, `has()`, and `where()` calls -- e.g. `has('age',eq(32))`.
* `GraphTraversalSource` is now the location for `withXXX()` operations. No longer do they exist at `GraphTraversal`.
* All `Traverser` objects now extend from `AbstractTraverser` or a child that ultimately extends from `AbstractTraverser`.
* OLTP `select()` now returns a list for traversals with duplicate labels (as this was a unintended side-effect of `SparsePath`).
* Removed the `SparsePath` optimization as it led to numerous corner-case inconsistencies.
* `VertexWritable` serializes and deserializes the `StarGraph` object -- no more intermediate `DetachedXXX` objects.
* Gremlin Server better supports the settings for the high and low watermark that will slow writes to clients that are lagging.
* Added `GraphReader.readObject()` and `GraphWriter.writeObject` abstractions for those implementations that can support them.
* Altered `GraphWriter.writeVertices()` method to take an `Iterator` of vertices rather than a `Traversal`.
* GraphSON format for output from `GraphWriter.writeVertex`, `GraphWriter.writeVertices`, and `GraphWriter.writeGraph` have all changed now that they use `StarGraph` serialization.
* Gryo format for output from `GraphWriter.writeVertex`, `GraphWriter.writeVertices`, and `GraphWriter.writeGraph` have all changed now that they use `StarGraph` serialization.
* Added read and write methods to `GraphReader` and `GraphWriter` for `Property` and `VertexProperty`.
* Reduced object creation in GraphSON during serialization.
* Moved `T` tokens to the `structure/` package as its more general than `process/`.
* `Attachable.attach()` now takes a `Method` to determine whether to attach via `GET`, `CREATE`, or `GET_OR_CREATE`.
* Decreased size of Gremlin Server `RequestMessage` and `ResponseMessage` serialization payloads and reduced object creation.
* `Graph.empty()` no longer required with the introduction of `ShellGraph` which is a placeholder for a graph class and computer.
* `VertexProperty.Cardinality` default is now vendor chosen. If the vendor has not preference, they should use `Cardinality.single`.
* `Messenger.receiveMessages()` no longer takes a `MessageScope` and thus, consistent behavior between message-passing and message-pulling systems.
* Changed the `gremlin.tests` environment variable for test filtering to the more standard convention of `GREMLIN_TESTS` and made it work for all test suites.
* Removed `back()`-step as `select()`-step provides the same behavior with more intelligent optimizations and `by()`-modulation.
* Removed `Graph.Helper` method annotation and related infrastructure in tests.
* Modified header of Gryo to be 16 bytes instead of 32 (and removed the version stamp).
* Removed the concept of handling version in Gryo via the builder as it wasn't really accomplishing the capability of ensuring backward compatibility.
* Moved `Exceptions.propertyRemovalNotSupported` from `Element` to `Property` for consistency.
* Provided a method for Gremlin Server to bind `TraversalSource` objects for use in scripts.
* Modified the reference implementation for dealing with "custom" identifier serialization in GraphSON - See `IoTest.CustomId` for the example.
* Modified `g.vertices/edges` and related methods and tests to support non-type specific querying (e.g. `g.V(1)` and `g.V(1L)` should both return the same result now).
* `TinkerGraph` supports an `IdManager` which helps enforce identifier types and improve flexibility in terms of how it will respond to queries around identifiers.
* `DetachedXXX` now uses the standard `structure/` exceptions for unsupported operations.
* Added private constructors to all `Exceptions` inner classes in the respective `structure/` interfaces.
* Re-introduced `ReferenceXXX` to ensure a smaller data footprint in OLAP situation (`DetachedXXX` uses too much data).
* `Attachable` now has a set of static exception messages in an `Exceptions` inner class.
* Added `StarGraph` which is a heap efficient representation of a vertex and its incident edges (useful for `GraphComputer` implementations).
* `TraverserSet` uses a `FastNoSuchElementException` on `remove()` for increased performance.
* Add `Profiling` interface to enable vendors to receive a `Step's MutableMetrics`.

=== TinkerPop 3.0.0.M8 (Release Date: April 6, 2015)

* Removed Neo4j-Gremlin from this distribution due to GPL licensing. Working with Neo4j team to reintroduce by M9.
* Altered structure of plugin directories for Gremlin Server and Gremlin Console to allow for the full `lib` directory with all dependencies and the lighter `plugin` directory which contains filtered dependencies given the path.
* Improved `OptOut` to allow for exclusion of a group of tests by specifying a base test class.
* `GraphComputerTest` is now Java8 specific and much easier to extend with new test cases.
* Merged the `gremlin-algorithm` module into `gremlin-test`.
* Removed `LambdaVertexProgram` and `LambdaMapReduce` as it will be one less thing to maintain.
* Gremlin Console accepts a `max-iteration` configuration via the standard `:set` command to limit result iteration.
* `Vertex.property()` default behavior is now `Cardinality.single`.
* Added `ElementIdStrategy` as a `TraversalStrategy`.
* Introduce `AbstractTransaction` to simplify implementation of standard transactional features for vendors.
* Added `EventStrategy` to generate `Graph` modification events to listeners.
* Added test to enforce return of an empty `Property` on `VertexProperty.property(k)` if no meta properties exist.
* Added methods to registered transaction completion listeners on `Transaction` and provided a default implementation.
* Fixed bug in Neo4j where return of an empty meta property was returning a `NullPointerException`.
* Refactored step API -- the TinkerPop3 steps are the foundation for any domain specific language (including graph).
* `MapReduce` now has `workerStart(Stage)` and `workerEnd(Stage)` methods with analagous semantics to `VertexProgram`.
* Hadoop-Gremlin `ObjectWritable` now leverages Kryo for data serialization.
* `GiraphGraphComputer` supports arbitrary objects as the vertex id -- previously, only long ids were supported.
* Added `VertexProgramPool` to support thread safe pooling of vertex programs for graph computers that provide threaded workers.
* Added `GryoPool` to support thread safe pooling of Gryo readers and writers.
* Added `TraversalSource` which contextualizes a traversal to a graph, DSL, execution engine, and runtime strategies.
* Added `AddVertexStep` (`addV`), `AddPropertyStep` (`property`), and changed `AddEdgeStep` to a map-step instead of a sideEffect-step.
* Added `compile` method to `GremlinExecutor` and related classes.
* Fixed bug in Gremlin Server that was generating extra response messages on script evaluation errors.
* Changed the `Memory` API to not return the mutated value on `or`, `and`, `incr` as it is too difficult to implement faithfully in a distributed system.
* Added `SparkGraphComputer` to Hadoop-Gremlin which uses Apache Spark as the underlying computing engine.
* Renamed "Gremlin Kryo" to "Gryo".
* Refactored `TinkerWorkerPool` to use `ExecutorService` so as to reuse threads when executing graph computer functions.
* Removed `Reducing.Reducer` and `ReducingStrategy`. Previous `Reducing` classes are now `MapReducer` classes.
* Refactored the "process" test suite to allow for better test configuration with respect to different `TraversalEngine` implementations.
* Added `hasNot(traversal)` which is a faster way of doing `has(traversal.count().is(0L))`.
* `TraversalStrategy.apply(traversal)` is the new method signature as the `TraversalEngine` can be retrieved from the `Traversal`.
* `TraversalEngine` is now an interface and provided to the traversal by the graph. `Graph` methods added to set the desired traversal engine to use.
* Added `count(local)`, `sum(local)`, `max(local)`, `min(local)`, `mean(local)`, `dedup(local)`, `sample(local)` and `range(local)` for operating on the local object (e.g. collection, map, etc.).
* `TraversalComparator` exists which allows for `order().by(outE().count(),decr)`.
* Added Apache Rat plugin to detect the proper inclusion of license headers in files.
* A `Traversal` now respects thread interruption during iteration, throwing a `TraversalInterruptionException` if it encounters interruption on the current thread.
* Apache refactoring: `com.tinkerpop` -> `org.apache.tinkerpop`.
* `Traversal` is now `Serializable` and with most queries no longer needing lambdas, Gremlin-Java works over the wire.
* Added `VertexProperty.Cardinality` with `list`, `set`, and `single`. No more `Vertex.singleProperty()` method.
* Added `RangeByIsCountStrategy` that adds a `RangeStep` in front of `.count().is(<predicate>, <value>)` to minimize the amount of fetched elements.
* Added `CoalesceStep` / `coalesce()` that emits the first traversal which emits at least one element.
* Added more syntactic sugar tricks to the Gremlin sugar plugin -- `&`, `|`, `select from`, `gt`, etc.
* `Traversal.Admin` is consistent internal to steps, traversals, strategies, etc. For the user, `Traversal` is all they see.
* `TraversalHolder` is now called `TraversalParent` with the child/parent terminology used throughout.
* Added `GroovyEnvironmentPerformanceSuite`.
* Provided more robust shutdown capabilities for the thread pools used in `GremlinExecutor`.
* A massive `process/` package reorganization -- class names are still the same, just in new packages.
* Bumped `neo4j-graph` to Neo4j 2.1.6.
* Bumped to Groovy 2.4.1.
* Added a new "performance" test suite for Gremlin Process.
* Steps now only operate with traversals -- no more lambdas. Lambda-> `Traversal` conversion utilities added.
* `SideEffectStep` always requires a `Consumer`. Steps that were consumer-less simply extends `AbstractStep`.
* Simplified the `Neo4jGraph` implementation by now allowing `cypher()` mid-traversal. Only available via `g.cypher()`.
* Moved `clock()` out of the Utility plugin. It is now available to both Groovy and Java.
* Changed the `OptOut` annotation to allow for ignoring an entire test case using a wildcard.
* Added `AndStep` and `OrStep` filters to support arbitrary conjunction of traversals.
* `__` is now a class with static `GraphTraversal` methods and thus `repeat(out())` is possible.
* Added `IsStep` / `.is()` that supports filtering scalar values.
* `Neo4jGraph` and `TinkerGraph` no longer create new `Feature` instances on each feature check.
* Added `Compare.inside` and `Compare.outside` for testing ranges. Removed `between()` as now its `has('age',inside,[10,30])`.
* `GraphTraversal.has()` no longer requires the element type to be cast in the traversal definition.
* Fixed a `ConcurrentModificationException` bug in TinkerGraph that occurred when doing full vertex/edge scans and removing elements along the way.
* Added `Scope.local` and `Scope.global` in support of `OrderLocalStep` and `OrderGlobalStep` via `order(scope)`.
* Added `Order.keyIncr`, `Order.keyDecr`, `Order.valueIncr`, and `Order.valueDecr` in support of `Map` sorting.
* Added `Order.shuffle` and removed `shuffle()` in favor of `order().by(shuffle)`.
* Changed `Order implements Comparator<Comparable>` to `Order implements Comparator<Object>` as its now generalized to multiple types of objects.
* The `maxContentLength` setting in Gremlin Server is now respected by the HTTP/REST Gremlin endpoint.
* Fixed resource leak in the HTTP/REST Gremlin endpoint of Gremlin Server.
* Refactored Gremlin Server `start` and `stop` functions to return `CompletableFuture`.
* HTTP REST error response JSON objects from Gremlin Server should no longer have issues with control characters, line feeds, etc.
* Added `MeanStep`, `mean()`, and `MeanNumber` for calculating number averages in a traversal.
* Greatly simplified all the traversal `MapReduce` implementations due to the introduction of `VertexTraversalSideEffects`.
* Added `VertexTraversalSideEffects` as a cheap, static way to get a sideEffect-view of a vertex in OLAP.
* Added `TraversalHelper.isLocalStarGraph()` which determines if a traversal is contained within the local star graph.
* Added `TraversalVerificationStrategy` to verify if the traversal can be executed on respective engine.
* Refactored `GraphTraversal.cap()` to `GraphTraversal.cap(String...)` to support multi-sideEffect grabs.
* Added GraphSON serialization for `Path`.
* Added `Traversal.Admin.getTraverserRequirements()` and removed `TraversalHelper.getTraverserRequirements(Traversal)`.
* `Traversal.equals()` is no longer computed by determining if the objects returned are equal.
* Altered messaging in Gremlin Console when using a remote that is not yet activated.
* Fixed potential for deadlock in Gremlin Driver when waiting for results from the server.
* Added the `useMapperFromGraph` serializer option to the Gremlin Server configuration file to allow auto-registration of serialization classes.
* Refactored Netty pipeline structure to not have a second "Gremlin" executor group and instead used a standard `ExecutorService`.
* Refactored the `GremlinExecutor` to take an optional transformation function so as to allow manipulation of results from `eval` in the same thread of execution.
* Fixed issue with the `HttpGremlinEndpointHandler` where requests were getting blocked when `keep-alive` was on.
* Added `MinStep` and `MaxStep` with respective `min()` and `max()`.
* `CountStep` and `SumStep` now extend `ReducingBarrierStep` and no longer are sideEffect steps.
* `SideEffectCapStep` now extends `SupplyingBarrier` and is much simpler than before.
* Added `SupplyingBarrier` which simply drains the traversal and emits the value of a provided supplier.
* Added `TraversalLambda` which implements function, predicate, and consumer over a provided traversal.
* Any non-core `Step` that takes a function or predicate can now take a traversal which maps to `traversal.next()` (function) and `traversal.hasNext()` (predicate).
* `CollectingBarrierStep` is no longer abstract and added `GraphTraversal.barrier()` which is analogous to `fold().unfold()`, though cheaper.
* Added `TraversalOptionHolder` for branching steps to index works with corresponding `GraphTraversal.option()`.
* `BranchStep` is now a proper generalization of `UnionStep` and `ChooseStep`.
* `SubgraphStep` has changed in support of in-traversal filtering and removing the need for path-based traversers.
* Added `HasTraversalStep` which takes an anonymous traversal to determine whether or not to filter the current object.
* Added `Traversal.Admin.getStartStep()` and `Traversal.Admin.getEndStep()`. Removed `TraversalHelper.getStart()` and `TraversalHelper.getEnd()`.
* Refactored `profile()` to use injected steps. `ProfileStep` can now be used without any special JVM command line parameters.
* Added `ReducingBarrierStep` which acts like `CollectingBarrierStep` but operates on a seed with a bi-function.
* Added a preprocessor for AsciiDocs. Documentation code examples are executed and the results are dynamically inserted into the doc file.
* `LocalStep` traversal is treated as a branch, not an isolated traversal. Moreover, moved `LocalStep` to `branch/`.
* Traversal strategies are now applied when the `TraversalVertexProgram` state is loaded, not when submitted. Less error prone as it guarantees strategy application.
* Reworked `TraversalHolder` where there are "local traversals" and "global traversals". Local traversals are not subject to OLAP message passing.
* Fixed a bug in `DedupStep` that made itself apparent in `DedupOptimizerStrategy`.
* Added `RepeatStep.RepeatEndStep` in order to reduce the complexity of the code on OLAP when the predicates are not at the start of `RepeatStep`.

=== TinkerPop 3.0.0.M7 (Release Date: January 19, 2015)

* Added `SideEffectRegistrar` interface and `SideEffectRegistrationStrategy` for allowing steps to register sideEffects at strategy application time.
* Renamed `Traverser.Admin.setFuture()` and `Traverser.Admin.getFuture()` to `setStepId()` and `getStepId()`, respectively.
* Added `TraversalMatrix` for random access to steps in a traversal by their step id. Used by `TraversalVertexProgram`.
* Added unique identifies to `Step` that are not the user provided labels. `Step.getLabel()` now returns an `Optional<String>`.
* Removed `UnionLinearStrategy`, `ChooseLinearStrategy`, and `RepeatLinearStrategy` as nested traversals are now natively supported in OLAP.
* Fixed `Neo4jGraph` around manual transaction behavior on `commit` and `rollback` such that they would throw exceptions if a transaction was not open.
* Redesigned the hidden step labeling mechanism so its consistent across a cluster, easier for rewrite strategies, and will enable nested OLAP traversals.
* `Traverser.incrLoops()` now takes a string step label to enable nested looping constructs (i.e. loop stacks).
* Added `Traversal.tryNext()` which returns an `Optional`, where the provided default method should be sufficient for all vendors.
* Removed `PathConsumer` in favor of `TraverserRequirement.PATH`-model via `Step.getRequirements()`.
* `Step.getRequirements()` returns a `Set<TraverserRequirement>` which is what is required of the `Traverser` by the `Step`.
* `Traverser` now extends `Cloneable` and `Traverser.clone()` is used to good effect in `Traverser.split()`.
* Added `AbstractTraverser` for which all traversers extend.
* Moved `Traversal.SideEffects` to `TraversalSideEffects` as sideEffects are not necessarily tied to the traversal.
* Removed `Graph.of()` for generating anonymous graph traversals -- replaced by `__`-model.
* Removed `Graph` being stored in `Traversal.SideEffects`. Too dangerous when moving between OLTP and OLAP and its limited uses were worked around easily.
* No need for `DefaultXXXGraphTraversal` unless the vendor is extending with new methods (e.g. `DefaultNeo4jGraphTraversal`).
* Reworked `TraversalStrategies` such that the are "emanating object class"-dependant, not `Traversal` dependent.
* Moved `Traverser.sideEffects()` to `Traverser.asAdmin().getSideEffects()`. Users should use `Traverser.sideEffects(key)` and `Traverser.sideEffects(key,value)`.
* Added `SerializationTest` to the `StructureStandardSuite` in `gremlin-test` which validates serialization at a lower level than `IoTest`.
* Removed `IntervalStep` and renamed `interval()` to `between()` which is simply an alias to a `has().has()` chain.
* Added `__` static interface which allows for `__.out().out()`-style construction of anonymous traversals (instead of `g.of()`).
* The only `GraphTraversal` steps that operate on `Traverser` are the base lambdas and `repeat()` (i.e. `emit()` and `until()`).
* Removed dependency on the `reflections` library in `gremlin-test` which removed the default implementation of `GraphProvider.getImplementations()` - vendors now need to implement this method themselves.
* Relaxed the `<S>` typing requirement for anonymous traversals when applied to `choose()`, `repeat()`, `union()`, etc.
* Removed `LoopStep` and `UntilStep` in favor of the new `RepeatStep` model of looping in Gremlin3.
* `BranchStep` is now exposed in `GraphTraversal` via `branch(function)`.
* `UnionStep` now implements `TraversalHolder`.
* Added `RepeatStep` as the new looping construct supporting do/while, while/do, and emit semantics.
* Moved `Traversal.sideEffects()` to `Traversal.Admin.getSideEffects()` as `cap()` should be used to access the sideEffect data of a traversal.
* Renamed vendor `XXXTraversal` to `XXXGraphTraversal` (interface) and `XXXGraphTraversal` to `DefaultXXXGraphTraversal` (implementation class).
* Modified packaging for console plugins to be more consistent by moving them to the `com.tinkerpop.gremlin.console.groovy.plugin` namespace.
* Removed all TinkerPop specific dependencies to Guava to avoid user version conflicts.
* Added support for `-e` (script file execution) and `-v` (version display) options on `gremlin.sh`.
* GraphSON supports the assignment of multiple custom serialization modules.
* `Traverser.get(stepLabel/sideEffectKey)` no longer exists. There now exists: `Traverser.path(stepLabel)` and `Traverser.sideEffects(sideEffectKey)`.
* `SimpleTraverser` now supports "path" but in a very loose, global cache way. Added `SparsePath` as a `Map`-backed `Path` implementation.
* Provided Neo4j multi-label support in Neo4j-Gremlin. Added three `Neo4jVertex`-specific methods: `addLabel()`, `removeLabel()`, `labels()`.
* Bumped to Groovy 2.3.9.
* Added `Graph.Io` interface which allows for simplified helper methods for end users and a way for vendors to override `GraphReader` and `GraphWriter` initial construction when custom serializers are needed.
* Removed methods from `GraphProvider` related to customizing serializers in `IoTest` from the test suite as the new `Graph.Io` interface now serves that purpose.
* Added `Neo4jGraph.checkElementsInTransaction(boolean)` which will (or not) verify whether elements retrieved via Neo4j global graph operations are transactionally consistent.
* Added `ScriptInputFormat` and `ScriptOutputFormat` to Hadoop-Gremlin for reading and writing a file according to an arbitrary parsing script.
* Added `TimeLimitStep.getTimedOut()` to determine if the step timed out or there were no more objects to process.
* `Graph.System` is now `Graph.Hidden` with "hidden" being the vendor namespace and the key prefix being `~`.
* Much better `toString()` handling in `Step` and `Traversal`.
* `ComparatorHolder<V>` interface returns a `List<Comparator<V>>` instead of a `Comparator<V>[]`.
* `T` now implements `Function<Element,Object>`.
* Added `ElementValueComparator` and `ElementFunctionComparator` in support of vendor introspection on `ComparatorHolder`-steps.
* Renamed `Comparing` marker interface to `ComparatorHolder`.
* `FunctionHolder` interface provides vendor introspection via `ElementValueFunction`.
* Removed `OrderByStep` as it is now just `order()` with a `by()`-based comparator.
* Added `SampleStep` (`sample()`) to allow for sampling the set of previous objects. Useful for doing random walks with `local()`.
* Renamed `random()` to `coin()` to better express that the filter is a random coin toss.
* Added `by()`-projection to modulate the meaning of post-processing steps like `aggregate()`, `groupCount()`, `path()`, `order()`, etc.
* Removed the `Strategy` interface and gave `StrategyGraph` direct access to the `GraphStrategy`.
* Added `Graph.strategy()` to help instantiate `StrategyGraph` instances.
* Modified the signature of all `GraphStrategy` methods to include an parameter that contains a reference to the "composing strategy".
* `PartitionStrategy` hides the specified partition key from view when iterating properties, keys, etc.
* Change construction of `GraphStrategy` implementations to be consistent with singleton instances and builder pattern.
* Added `Graph.Helper` annotation to "protected" certain default interface methods from implementation by vendors.
* Transaction retry functions now work with "manual" transactions.
* Improved error messaging when importing "legacy" GraphSON that was not generated with "extended" properties.
* Renamed "iterator" related methods in the `GraphStrategy` interface to be consistent with the method names they represent.
* `PropertyMapStep` (`valueMap()`) now takes a boolean to state if the tokens of the element are desired along with its properties.
* `HadoopGraph` now connected to the `StructureProcessSuite`.
* `HadoopGraph` no longer supports `Graph.Variables` as they were in-memory. A persistence mechanism can be introduced in the future.
* Hidden properties removed in favor of using `GraphStrategy` for such features.
* `Edge.iterators().vertexIterator(BOTH)` now guarantees `OUT` then `IN` vertex iterator order.
* `Graph.v(Object)` and `Graph.e(Object)` no longer exist. Instead, use `Graph.V(Object... ids)` and `Graph.E(Object... ids)`.
* Added `Graph.Iterators` to allow access to vertex and edge iterators based on element ids and bypassing `GraphTraversal`.
* Renamed `GraphStrategy` implementations to be less verbose - removed the word "Graph" from their names (e.g. `IdGraphStrategy` simply changed to `IdStrategy`).
* Removed `Step.NO_OBJECT` as the problem is solves can be solved with proper use of `flatMap` and `EmptyTraverser`.
* `Path` is now part of `GraphSerializer` and thus, not specific to a particular implementation of `Path`.
* Added messaging to show files being downloaded when using the Gremlin Server "install" command.
* Added test name and class arguments to the `GraphProvider.loadGraphWith` method.
* Merged `ReferencedXXX` and `DetachedXXX` so that all migration of graph element data is via `DetachedXXX`.
* Added `StaticVertexProgram` and `StaticMapReduce` which simply return `this` on `clone()`.
* `VertexProgram` and `MapReduce` now implement `Cloneable` and is used for fast copying across workers within the same machine.
* Added `TraversalHolder` interface which extends `PathConsumer` to determine recursively if nested traversals require path calculations turned on.
* Reworked how a `TraverserGenerator` is retrieved and utilized.
* Added `Traversal.toBulkSet()` to make getting resultant data more efficiently for traversals with repeated data.
* Provided a helper `LocalStep.isLocalStarGraph()` so `GraphComputer` implementers know the requisite data boundaries.
* Created `Traversal.Admin` to hide administrative methods. Added `Traversal.asAdmin()` to get at `Traversal.Admin`.
* Fixed up all `Step` cloning operations realizing that Java8 lambdas are always bound to the calling class (no delegates).
* Usage of `:remote close` without configured remotes shows a reasonable message rather than a stack trace.
* Provided `LocalStep` to signify that the internal traversal is locally bound to the incoming object.
* Failed script evaluation in Gremlin Server now triggers the cancel of the process attempting to timeout the script if it were to run too long.
* Greatly increased the speed of `ScriptEngineLambda` by making use of a static `ScriptEngine` cache.
* Fixed a general bug in all sideEffect using steps where the sideEffect should be accessed via the `Traverser` not `Traversal`.
* `GremlinPlugin` interface no longer has the `additionalDependencies` method - those dependencies are now defined by an entry in the manifest file for the jar called `Gremlin-Plugin-Dependencies`.
* Added `TinkerWorkerPool` which is used for resource efficient threading in `TinkerGraphComputer`.
* `MapReduce.createMapReduce(Configuration)` now exists and serves the same purpose as `VertexProgram.createVertexProgram(Configuration)`.
* Enabled SessionOps to be extended. Added eval handler hook.
* Setting a property with an unsupported data type throw `IllegalArgumentException` instead of `UnsupportedOperationException` as the operation is supported, but the argument is not.

=== TinkerPop 3.0.0.M6 (Release Date: December 2, 2014)

* `javatuples.Pair` avoided on `MapReduce` API in favor of a new `KeyValue` class.
* Renamed `Gremlin-Plugin` manifest entry for plugins to `Gremlin-Plugin-Paths`.
* Added `Gremlin-Plugin-Dependencies` manifest entry to list other dependencies that should be retrieved with a plugin jar.
* `Memory.Admin.asImmutable()` yields an immutable representation of the GraphComputer `Memory`.
* Fixed host selection in `gremlin-driver` by properly accounting for all hosts being marked unavailable at the instantiation of a `Client`.
* Removed Giraph-Gremlin in favor of new Hadoop-Gremlin with `GiraphGraphComputer` support. Future support for `MapReduceGraphComputer`.
* Greatly simplified the `InputFormat` and `OutputFormat` model for working with Giraph (and Hadoop).
* Added a serializer for `Property` for GraphSON correcting format of serialization of a single `Property` on an `Edge`.
* Fixed bug in Gremlin Console that prevented assignments to empty `List` objects.
* Added `VertexProgram.getMessageScopes()` to allow vendors to know which `MessageScopes` at a particular `Memory` state.
* Reduced the number of methods in `MessageScope.Local` as its up to vendors to inspect provided incident `Traversal` accordingly.
* Renamed `MessagesType` to `MessageScope` to make it less ambiguous regarding the class of the messages being sent.
* Changed the message type of `TraversalVertexProgram` to `TraverserSet` to support message combining.
* Added `VertexProgram.getMessageCombiner()` to support the combining of messages in route to a vertex.
* Reduced object creation in `TraversalVertexProgram` around vertex-local traversal sideEffects.
* Renamed `Traverser.Admin.makeChild()` and `Traverser.Admin.makeSibling()` to `Traverser.Admin.split()` to correspond with `merge()`.
* Added `Traverser.Admin.merge(Traverser)` method so that the merging algorithm is with the `Traverser`.
* Added `Operator` enum that contains sack-helpful `BinaryOperators`: sum, minus, mult, div, max, min, etc.
* Added `GraphTraversal.withSack()` and renamed `trackPaths()` and `with()` to `withPath()` and `withSideEffect()`, respectively.
* Added the "Gremlin Sacks" feature to allow a `Traverser` to carry local information along its walk.
* GraphSON format no longer makes use of `hiddens` JSON key. Its all just `properties`.
* Added `DoubleIterator` to make vendor implementations of `Edge.iterators().vertexIterator()` efficient.
* `PropertiesStep` is smart about hiddens vs. properties.
* `Element.iterators().hiddenProperties()` no longer exists. For vendors, simply provide an iterator of properties.
* `GIRAPH_GREMLIN_LIBS` supports colon separated directories for loading jars from multiple paths.
* Introduced method to control the location of dependencies dynamically loaded to the Gremlin Console as part of the `:install` command.
* Fixed problem with the Neo4j Gremlin Plugin not loading properly after Gremlin Console restart.
* Removed the "use" configuration from Gremlin Server.
* Moved `SugarGremlinPlugin` from `gremlin-console` to `gremlin-groovy` so that it could be shared with Gremlin Server.
* Fixed bug in serialization of `null` results returned to the Gremlin Console when serializing to strings.
* Moved the `GremlinPlugin` for `TinkerGraph` to `tinkergraph-gremlin` module (it is no longer in `gremlin-console`).
* Added a `plugin-info.txt` file to Gremlin Console `/ext/{module}` subdirectories to identify the module that was originally requested.
* Gremlin Server now allows for the explicit configuration of plugin activation.
* Refactored `GremlinPlugin` and `AbstractGremlinPlugin` to better account for plugins that run on the server and those that run in the console.
* Added a `plugins` configuration to Gremlin Server to control the plugins that are enabled on initialization.
* Added a builder option to `GremlinExecutor` to control the plugins that are enabled on initialization.
* Added `RemoteException` for usage with `RemoteAcceptor` implementations for the Gremlin Console so as to better standardize their development.
* Standardized all text being written to the Gremlin Console using starting upper case letter.
* Prevented error in the Console when `:submit` is called but no remotes were configured.
* Provided a way to clean the `grapes` directory as part of a standard build with `mvn clean install`.

=== TinkerPop 3.0.0.M5 (Release Date: November 7, 2014)

* Removed `PropertyFilterIterator` as using Java8 streams was just as efficient for the use case.
* Renamed `KryoWritable` to `GremlinWritable` as it is not necessarily Kryo that is the serialization mechanism.
* Fixed an input split bug in Giraph that was making it so that splits were not always at vertex boundaries.
* Fixed a combiner bug in `GirapGraphComputer`. Combiners were always calling `MapReduce.reduce()`, not `MapReduce.combine()`.
* Greatly simplified `SubgraphStrategy` by removing requirements for `Traversal` introspection.
* `StrategyWrappedGraph` mimics vendor use of `GraphStep` and `GraphTraversal` and no longer requires dynamic strategy application.
* `TraversalStrategies` make use of a dependency tree sorting algorithm to ensure proper sorts prior to application.
* `TraversalStrategies` are now immutable and are bound to the `Traversal` class.
* Fixed bug in Gephi Plugin that prevented it from communicating with the Gephi Streaming Server.
* Renamed `MessageType.XXX.to()` to `MessageType.XXX.of()` so it makes sense in both the sending and receiving context.
* Improved messaging with respect to tests that are ignored due to features to make it clear that those tests are not in error.
* Relaxed exception consistency checks in the test suite to only check that a thrown exception from an implementation extends the expected exception class (but no longer validates that it is the exact class or that the message text).
* `VertexProgram` now has `workerIterationStart()` and `workerIterationEnd()` to allow developers to control vertex split static data structures.
* `TraversalVertexProgram` startup time greatly reduced due to being smart about `loadState()` behavior.
* Gremlin Server sessions now allow serialization of results that were part of an open transaction.
* Refactor `OpProcessors` implementations in Gremlin Server for better reusability.
* `Vertex.iterators()` no longer have a `branchFactor`. This is now at the query language level with `localLimit()`.
* Added `limit(long)` and `localLimit(int,int)` which simply call the range equivalents with 0 as the low.
* Added `LocalRangeStep` which supports ranging the edges and properties of an element -- `localRange(int,int)`.
* `GraphTraversal.value(String)` no longer exists. Instead, use `GraphTraversal.values(String)`.
* `HiddenXXXStep` and `ValueXXXStep` no longer exist. `PropertyXXXStep` takes a `PropertyType` to denote value and hidden access.
* Added `PropertyType` to the structure-package which provide markers for denoting property types (vs. property classes).
* Renamed `setWorkingDirectory` to `workingDirectory` in the `KryoReader` builder.
* `Path.get(String)` returns the object if only one object is referenced by label, else it returns a `List` of referenced objects.
* Added overload to `GremlinKryo` to allow a serializer to be configured as a `Function<Kryo,Serializer>` to allow better flexibility in serializer creation.
* Added method to `GraphProvider` to allow implementers to provide a mechanism to convert GraphSON serialized identifiers back to custom identifiers as needed.
* Added methods to `GraphProvider` so that implementers could specify a custom built `GremlinKryo` class and/or `SimpleModule` class in case their implementation had custom classes to be serialized.
* Added `Traversal.forEachRemaining(class,consumer)` for those traversals whose end type is different from declared due to strategy rewriting.
* Removed `Traversal.forEach()` as traversal implements `Iterator` and users should use `forEachRemaining()`.
* `RangeStep` now has an inclusive low and an exclusive high -- a change from Gremlin2.
* `DriverGremlinPlugin` returns raw results with driver results available via the `result` variable.
* Removed test enforcement of `private` constructor for a `Graph` instance.
* `RemoteAcceptor` now supports `@` prefixed lines that will grab the script string from the Gremlin Console shell.
* Modified the signature of `Property.element()` to simply return `Element`
* Added `Reducing` marker and `ReducingStrategy` which supports reduction-functions as a final step in Gremlin OLAP (e.g. `fold()`).
* Once strategies are `complete()`, no more steps can be added to a `Traversal`.
* Renamed `Traversal.strategies()` to `Traversal.getStrategies()` as it is not a "query language"-method.
* Added test to enforce that a `label` on a `VertexProperty` is always set to the key of the owning property.
* Fixed bug with multi-property removal in `Neo4jGraph`.
* Bumped to Neo4j 2.1.5.
* Used standard `UUIDSerializer` from the `kryo-serializers` library for serialization of `UUID` objects.
* Changed GraphSON serialization to only use `iterators()` - there were still remnants of `Traversal` usage from previous refactoring.
* Added overload for `detach` method to allow for the `Element` to be detached as a "reference" only (i.e. without properties).
* Renamed `Item` in `gremlin-driver` to `Result`.
* Renamed `strategy` to `getStrategy` in `StrategyWrappedGraph`.
* Renamed `baseGraph` to `getBaseGraph` in `Neo4jGraph`.
* `Neo4jGraph` now returns an empty property `Vertex.property(k)` when the key is non-existent (a problem only visible when meta/multi property configuration was turned off).
* `Traversal.Strategies.apply()` now takes a `TraversalEngine`. Greatly simplifies strategy application for `STANDARD` or `COMPUTER`.
* Renamed `IdentityReductionStrategy` to `IdentityRemovalStrategy` for reasons of clarity.
* Added `ComparingRemovalStrategy` that removes `Comparing`-marked steps unless they are the end step of the traversal.
* `OrderStep` now works in OLAP, but only makes sense as a traversal end step.
* `MapReduce` API extended to include `getMapKeySort()` and `getReduceKeySort()` to sort outputs accordingly.
* Renamed `TraversalResultMapReduce` to `TraverserMapReduce`. Shorter and makes more sense.
* Improved build automation to package javadocs and asciidoc documentation in the distribution files.
* Improved build automation with a script to automatically bump release versions in the various files that needed it such as the `pom.xml` files.
* The identifier on `VertexProperty` is now read properly to those graphs that can support identifier assignment.
* `GraphSONReader.readGraph()` now properly reads vertex properties.
* Removed `Neo4jGraph.getCypher()` as users should use `Neo4jGraph.cypher()` and get back TinkerPop3 graph objects.
* `GiraphGraph.variables().getConfiguration()` is now replaced by `GiraphGraph.configuration()`.
* Added `Graph.configuration()` which returns the `Configuration` object of `Graph.open()`.
* Removed `TraverserTracker` as now there is only a `TraverserSet` for all halted traversers. A nice simplification of `TraversalVertexProgram`.
* Renamed `Traverser.isDone()` to `Traverser.isHalted()` and `DONE` to `HALT`. Consistent with automata terminology.
* Removed `PathTraverserExecutor` and `SimpleTraverserExecutor` as a single `TraverserExecutor` correctly executes both types of traversers.
* `TraversalVertexProgram` does "reflexive message passing" to reduce the total number of iterations required to execute a traversal.
* `MapReduce` no-argument constructors are private and thus, only for reflection and `loadState()` usage.
* MapReducers for `TraversalVertexProgram` are now smart about `with()` declared data structures.
* Updated `Traversal.SideEffects` to use "registered suppliers" and it now works accordingly in both OLTP and OLAP environments.
* Increased the speed of `FlatMapStep` by approximately 1.5x.

=== TinkerPop 3.0.0.M4 (Release Date: October 21, 2014)

* Added features for `VertexProperty` user supplied ids and related data types.
* Removed `SideEffectCap` marker interface as there is only one `SideEffectCapStep` and thus, `instanceof` is sufficient.
* `Path.getObjects()`/`Path.getLabels()` renamed to `Path.objects()`/`Path.labels()` to be in line with "query language" naming convention.
* Greatly simplified `GiraphInternalVertex` due to `Element.graph()` -- 1/2 the memory footprint and reduced construction time.
* Renamed `Property.getElement()` to `Property.element()` given the "query language" naming convention.
* `Element.graph()` added which returns the `Graph` that the element is contained within.
* Added tests for greater consistency around iterating hidden properties.
* Simplified `TraversalVertexProgram` where only a single `TraverserTracker` exists for both path- and simple-traversers.
* Fixed a major bug where `Arrays.binarySearch` was being used on an unsorted array in TinkerGraph and Neo4jGraph.
* Changed `ComputerResult.getXXX()` to `graph()` and `memory()` to be consistent with "query language" naming convention.
* `Traverser.getXXX()` changed to `loops()`, `bulk()`, `path()`, `sideEffects()` to be consistent with "query language" naming convention.
* Optimization to reduce the number of empty lists created due to no step class existing for respective `TraversalStrategy.apply()`.
* Added `CapTraversal` as a marker interface for the `cap()` method.
* Added `union()` with GraphComputer `UnionLinearStrategy`.
* `TimeLimitStep` was moved to `filter/` package. It was a mistake that it was in `sideEffect/`.
* Provided the configuration for generating both a "full" and "core" set of javadocs, where "full" represents all classes in all projects and "core" is the "user" subset.
* Validated bindings passed to Gremlin Server to ensure that they do not match the most common statically imported values.
* If no script engine name is provided to a `LambdaHolder` it is assumed to be Gremlin-Groovy.
* `MapEmitter` and `ReduceEmitter` have an `emit(value)` default method where the key is the `MapReduce.NullObject` singleton.
* `Traverser.Admin` now implements `Attachable` as the `Traversal.SideEffects` can be generated from the `Vertex`.
* Made a solid effort to ensure that all TinkerPop keys are `Graph.System` to leave `Graph.Key` for users.
* The `Graph.System` prefix is now `^` instead of `%&%`. Simpler and easier on the `toString()`-eyes.
* Added `Traversal.SideEffects.ifPresent(Consumer)` as a default helper method.
* Added `profile()`-step which provides detailed information about the performance of each step in a traversal.
* No more `CountCapStep` and `CountStep`, there is only `CountStep` and it is elegant.
* Created a `AbstractTraversalStrategy` with good `toString()`, `hasCode()`, and `equals()` implementations.
* Added `CountTraversal` as a marker-interface stating that the `Traversal` has a `count() -> Long` method.
* `Traversal` no longer has any step methods as its not required for DSL implementers to have "core steps."
* Added "linearization" strategy for `ChooseStep` so it is executed correctly on GraphComputer.
* Added `GraphTraversalStrategyRegistry` which has respective global strategies to make turning on/off strategies easier.
* Added a generic `BranchStep` to be used for re-writing "meta-steps" for execution on GraphComputer.
* Moved `JumpStep`, `UntilStep`, and `ChooseStep` to a new `branch/` package.
* Added test cases to the Structure Suite to enforce consistent operations of reading properties after removal of their owning `Element`.
* GraphSON format change for full `Graph` serialization - Graph variables are now serialized with the key "variables" as opposed to "properties".
* Relaxed `Graph.toString()` test requirements for implementers.
* Made the `toString` operations in `GraphStrategy` consistent.
* Added `VertexFeatures.supportsRemoveProperty`.
* Added `VertexPropertyFeatures.supportsRemoveProperty`.
* Added `EdgeFeatures.supportsRemoveProperty`.
* Added `VertexFeatures.supportsRemoveVertices`.
* Added `EdgeFeatures.supportsRemoveEdges`.
* Vendors should now get a clear error when mis-spelling something in an `@OptOut` (or more likely if a test name changes) and it now works all the test suites.
* All plugins now have a default prefix of "tinkerpop." as a namespace.
* `GraphComputer` now executes a `Set<MapReduce>` and `hashCode()`/`equals()` were implemented for existing `MapReduce` implementations.
* Changed `Contains.in/notin` to `Contains.within/without` as `in` is a reserved term in most languages (including Java and Groovy).
* Added helper methods for loading data into collections in `TraversalHelper`.
* Core `Traversal` methods are smart about bulking -- e.g. `iterate()`, `fill()`, `remove()`, etc.
* `GroupByStep` and `GroupByMapReduce` leverage `BulkSet` as the default group data structure.
* `Element.Iterator` has renamed methods so implementers can do `MyElement implements Element, Element.Iterators`.
* Renamed `MessageType.Global` and `MessageType.Local` creators from `of()` to `to()` as it makes more sense to send messages `to()`.
* With `Traverser.get/setBulk()` there is no need for a `TraverserMessage`. The `Traverser` is now the message in `TraversalVertexProgram`.
* Provided static `make()` methods for constructing `Path` implementations.
* Provided a more space/time efficient algorithm for `Path.isSimple()`.
* The `JumpStep` GraphComputer algorithm `Queue` is now a `TraverserSet`.
* `AggregateStep` and `StoreStep` now use `BulkSet` as their default backing `Collection` (much more space/time efficient).
* Added `BulkSet` which is like `TraverserSet` but for arbitrary objects (i.e. a weighted set).
* `UnrollJumpStrategy` is no longer a default strategy as it is less efficient with the inclusion of `TraverserSet`.
* Introduced `TraverserSet` with bulk updating capabilities. Like OLAP, OLTP looping is now linear space/time complexity.
* TinkerGraph's MapReduce framework is now thread safe with a parallel execution implementation.
* Added a default `Traverser.asAdmin()` method as a typecast convenience to `Traverser.Admin`.
* Renamed `Traverser.System` to `Traverser.Admin` as to not cause `java.lang.System` reference issues.
* Renamed `Memory.Administrative` to `Memory.Admin` to make it shorter and consistent with `Traverser.Admin`.
* Fixed a TinkerGraph bug around user supplied vertex property ids.
* Most `Step` classes are now defined as `public final class` to prevent inheritance.
* `ShuffleStep` now extends `BarrierStep` which enables semantically correct step-sideEffects.
* Leveraged `Traverser.getBulk()` consistently throughout all steps.

=== TinkerPop 3.0.0.M3 (Release Date: October 6, 2014)

* All `Step` fields are now `private`/`protected` with respective getters as currently needed and will be added to as needed.
* Gremlin Server no longer has the `traverse` operation as lambdas aren't really serialized.
* `Path` is now an interface with `ImmutablePath` and `MutablePath` as implementations (2x speedup on path calculations).
* `Traverser` now implements `Comparable`. If the underlying object doesn't implement `Comparable`, then a runtime exception.
* Added abstract `BarrierStep` which greatly simplifies implementing barriers like `AggregateStep`, `OrderStep`, etc.
* `SelectStep` is now intelligent about when to trigger path computations based on label selectors and barriers.
* `T` no longer has `eq`, `neq`, `lt`, `in`, etc. Renamed all respective enums and with `static import`, good in console (e.g. `Compare.eq`).
* Added `Order` enum which provides `Order.decr` and `Order.incr`.
* `Traverser.loops` and `Jump.loops` are now shorts (`32767` max-loops is probably sufficient for 99.9999% of use cases).
* `Traverser.bulk` exists which is how many instances does the traverser represent. For use in grouping with bulk computations.
* Greatly simplified sideEffect steps where there is no distinction between OLAP vs. OLTP (from the `Step` perspective).
* Removed the need for `Bulkable` and `VertexCentric` marker interfaces in process API.
* Renamed configuration parameters in Giraph-Gremlin to be consistent with a `giraph.gremlin`-prefix.
* Made it possible to pass a `ScriptEngine` name and string script in `TraversalVertexProgram` and `LambdaVertexProgram`.
* Made `TinkerGraph` a plugin for the Console as it is no longer a direct dependency in `gremlin-groovy`.
* Added features for supporting the addition of properties via `Element.property(String,Object)`.
* `GiraphGraph` OLTP tested against Gremlin-Java8 and Gremlin-Groovy -- OLAP tested against Gremlin-Groovy.
* `Neo4jGraph` is now tested against both Gremlin-Java8 and Gremlin-Groovy.
* Renamed the test cases in `ProcessTestSuite` to be consistent with other Gremlin language variants.
* Added a `gremlin-groovy-test` suite that can be used to validate implementations against the Groovy variant of Gremlin.
* `TinkerGraph` is no longer serializable, use a `GraphReader`/`GraphWriter` to serialize the graph data.
* Removed `implements Serializable` on numerous classes to ensure safety and proper usage of utilities for cloning.
* `Traversal` now implements `Cloneable` as this is the means that inter-JVM threads are able to get sibling `Traversals`.
* Created "integration" test for `Neo4jGraph` that runs the test suite with multi/meta property features turned off.
* Added `GraphStrategy` methods for `VertexProperty`.
* Converted the `id` data type from string to integer in the Grateful Dead sample data.
* Removed all notions of serializable lambdas as this is a misconception and should not be part of TinkerPop.
* Greatly simplified `TraversalVertexProgram` with three arguments: a `Traversal<Supplier>`, `Class<Traversal<Supplier>>`, or a script string with `ScriptEngine` name.
* Added `TraversalScript` interface with `GroovyTraversalScript` as an instance. To be used by OLAP engines and any language variant (e.g. gremlin-scala, gremlin-js, etc.).
* `UntilStep` now leverages `UnrollJumpStrategy` accordingly.
* Fixed a bug where the `toString()` of `Traversal` was being hijacked by `SugarGremlinPlugin`.
* Fixed compilation bug in `UntilStep` that is realized when used in multi-machine OLAP.
* Simplified `Enumerator` and implementations for `MatchStep`.

=== TinkerPop 3.0.0.M2 (Release Date: September 23, 2014)

* Added an exhaust `InnerJoinEnumerator` fix in `MatchStep` to get all solutions correctly.
* `Neo4jGraph` can be configured to allow or disallow meta- and multi-properties.
* Added `until()`-step as a simpler way to express while-do looping which compiles down to a `jump()`-step equivalent.
* Added "The Crew" (`CREW`) toy graph which contains multi-properties, meta-properties, graph variables, hiddens, etc.
* If the Giraph job fails, then the subsequent `MapReduce` jobs will not execute.
* Added `Graph.System` class which generates keys prefixed with `%&%` which is considered the vendor namespace and not allowed by users.
* Added `ReferencedVertex` (etc. for all graph object types) for lightweight message passing of graph object ids.
* `T.*` now has `label`, `id`, `key`, `value` and no longer are these `String` representations reserved in TinkerPop.
* `Traverser` now has a transient reference to `Traversal.SideEffects`.
* "Detached" classes are now tested by the standard test suite.
* Compartmentalized `Traverser` interface so there is now a `Traverser.System` sub-interface with methods that users shouldn't call.
* Added `OrderByStep` which orders `Elements` according to the value of a provided key.
* 2x speed increase on steps that rely heavily on `ExpandableStepIterator` with massive memory footprint reduction as well.
* Added `VertexProperty<V>` as the property type for vertices -- provides multi-properties and properties on properties for vertices.
* Changed `VertexProgram` such that `getElementComputeKeys()` is simply a `Set<String>`.
* Significant changes to the format of the `ResponseMessage` for Gremlin Server - these changes break existing clients.
* Close any open transactions on any configured `Graph` when a session in Gremlin Server is killed.
* Grateful Dead Graph now uses vertex labels instead of "type" properties.
* There is now a `GraphComputerStrategy` and `EngineDependent` marker interface to allow steps to decide their algorithm depending if they are OLAP or OLTP.
* A labeled step now stores its current traverser value in `Traversal.SideEffects` (no longer can sideEffectKeys and step labels be the same).
* `GraphFactory` support for opening a `Graph` with multiple `GraphStrategy` instances - if there are multiple strategies they are wrapped in order via `SequenceGraphStrategy`.
* The result type for result termination messages returned from Gremlin Server is now set to "no content".
* The `maxContentLength` setting for Gremlin Driver now blocks incoming frames that are too large.
* After initialization scripts are executed in Gremlin Server, the `Graph` instances are re-bound back to their global references, thus allowing `GraphStrategy` initialization or even dynamic `Graph` creation through scripts.
* Added "Modern" graph back which is basically the "Classic" graph with double values for the "weight" property on edges and non-default vertex labels.
* `Traversal.addStep()` is now hard typed so type casting isn't required and traversal APIs look clean.
* Changed the hidden key prefix from `%$%` to `~` in `Graph.Key.hide()`.
* Added `has(label,key,predicate,value)` to allow for `has('person','name','marko')`. Various overloaded methods provided.
* Update to traversal API where if a `SFunction<S,?>` was required, but can process a `Traverser<S>`, then the function is `SFunction<Traverser<S>,?>`.
* Added `WhereStep` as a way to further constrain `select()` and `match()`.
* Extensive work on `GiraphMemory` and its interaction with Giraph aggregators.
* If the input path of a `GiraphGraphComputer` does not exist, failure happens prior to job submission.
* `SugarPlugin` now has all inefficient methods and Gremlin-Groovy proper is only efficient Groovy techniques.
* Prevented concurrency problems by only modifying bindings within the same thread of execution in the `GremlinExecutor`.
* Calls to `use` on the `DependencyManager` now return the list of `GremlinPlugin` instances to initialize instead of just initializing them automatically because it causes problems with `ScriptEngine` setup if a plugin requires a script to be evaluated and a required dependency is not yet loaded.
* `Traversal.SideEffects` has `getGraph()`, `setGraph()`, and `removeGraph()` default helpers.
* `Traversal.Memory` -> `Traversal.SideEffects` and `GraphComputer.SideEffects` -> `GraphComputer.Memory`.
* `StrategyWrappedVertex` and `StrategyWrappedEdge` properly wrap `Element` objects returned from non-traversal based methods.
* Gremlin-Server now sends a single write with status 200 for Object and empty response messages.
* `GremlinGroovyScriptEngine` allows imports to re-import dependencies added via "use".
* Changed order in which the `GremlinExecutor` is initialized such that dependency loading via "use" are handled first which fixes problems with starting Gremlin Server with `gremlin-server-neo4j.yaml`.
* Corrected issues with the "branch factor" related traversals under `SubgraphStrategy`.  This change also altered the semantics of the `SubgraphStrategy` a bit as it became more restrictive around `Edge` inclusion (requires both vertices to be in the subgraph).
* The Gephi Plugin now visualizes traversals and has numerous configuration options.
* Added more specific features around the types of "identifiers" a graph can support.
* Added a new test graph called `MODERN` that is copy of the `CLASSIC` graph, but represents floats as doubles.  This graph will be the default graph for testing going forward.
* Fix bug in `Neo4jGraph` that was not processing multiple vertex labels properly when doing a `has()` step with `IN`.
* Changed semantics of `@LoadGraphWith` in gremlin-test to only refer to the ability of a test implementation to process the data types of the test graph (not to actually load it).
* `StartStep` is a `SideEffect` as it is a process to get data into the stream (like a keyboard) and more efficient as such.
* Greatly simplified the implementations of `Map`, `FlatMap`, `Filter`, and `SideEffect`.
* `Path` data structure changed to an ordered list of objects with each associated to a `Set<String>` of as-labels.
* All sideEffect-based steps no longer extend `FilterStep` with predicate equal true, but a more efficient `SideEffectStep`.
* `TreeStep` now has `TreeMapReduce` for executing on `GraphComputer`.
* `Neo4jTraversal.cypher()` is fluent throughout.
* Reverted back to TP2 model of `as()` referring to step names, not variable names of sideEffects.
* Updated `AddEdge`-step to support property key/value pairs for appending to newly created edges.
* Renamed `Graph.getFeatures()` to `Graph.features()` to be consistent with other API methods.
* `Vertex` and `Edge` now implement all `GraphTraversal` methods to ensure consistency throughout stack.
* `Neo4jTraversal` is auto-generated from `Neo4jTraversalStub` with technique generalizable to other vendors.
* Added test suite to ensure that all traversals are of the same type: `g.V`, `g.E`, `g.of()`, `v.identity()`, `e.identity()`, v-, e-methods.
* Giraph HDFS helpers now support `hdfs.mkdir(string)` and `local.mkdir(string)`
* Added `@OptIn` and `@OptOut` for implementers to specify on their `Graph` implementations for test compliance information.
* `GraphComputer` `Memory` now immutable after computation is complete.
* Dependency grabbing for plugins filter out slf4j logging dependencies so as to avoid multiple bindings with the standard TinkerPop distributions.
* Fixed `GiraphMemory` to be fully consistent with GraphComputer specification.
* Removed fatJar assembly from Giraph-Graph as it is no longed needed with distributed cache model.
* Reworked `GiraphRemoteAcceptor` to provide a `result` variable back to the console with `ComputerResult`.
* `VertexProgram` is no longer `Serializable` (use `loadState` and `storeState` for wire-propagation).
* Moved `GiraphGraph.getOutputGraph()` to `GiraphHelper`.
* Changed `GIRAPH_GREMLIN_HOME` to `GIRAPH_GREMLIN_LIB` to reference directory where jars are to be loaded.
* Updated README with release instructions.

=== TinkerPop 3.0.0.M1 (Release Date: August 12, 2014)

* First official release of TinkerPop3 and thus, no changes.<|MERGE_RESOLUTION|>--- conflicted
+++ resolved
@@ -326,11 +326,7 @@
 * Fixed bug in which `gremlin-server` would not respond to clients if an `Error` was thrown during bytecode traversals.
 * Changed `with()` configuration for `ARGS_BATCH_SIZE` and `ARGS_EVAL_TIMEOUT` to be more forgiving on the type of `Number` used for the value.
 * Changed `gremlin-console` to add imports via an ImportCustomizer to reduce time spent resolving imports.
-<<<<<<< HEAD
-=======
-* Bumped to Groovy 2.5.21.
 * Fixed bug in parsing of `math()` expressions where variables were not being identified if they contained a text associated with a function.
->>>>>>> 4ad6679a
 * Refactored `FilterRankingStrategy` to improve performance for deeply nested traversals.
 * Added `AuthInfoProvider` interface and `NewDynamicAuth()` to gremlin-go for dynamic authentication support.
 * Bumped to `snakeyaml` 2.0 to fix security vulnerability.
