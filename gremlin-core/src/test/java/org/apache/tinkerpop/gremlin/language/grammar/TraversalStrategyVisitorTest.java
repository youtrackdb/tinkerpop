--- conflicted
+++ resolved
@@ -59,11 +59,9 @@
         return Arrays.asList(new Object[][]{
                 {"ReadOnlyStrategy", ReadOnlyStrategy.instance()},
                 {"new SeedStrategy(seed: 999999)", new SeedStrategy(999999)},
-<<<<<<< HEAD
                 {"SeedStrategy(seed: 999999)", new SeedStrategy(999999)},
-=======
                 {"new SeedStrategy(seed: 999999)", SeedStrategy.build().seed(999999).create()},
->>>>>>> 97fc4942
+                {"SeedStrategy(seed: 999999)", SeedStrategy.build().seed(999999).create()},
                 {"new PartitionStrategy(partitionKey: 'k', includeMetaProperties: true)", PartitionStrategy.build().partitionKey("k").includeMetaProperties(true).create()},
                 {"new PartitionStrategy(partitionKey: 'k', writePartition: 'p', readPartitions: ['p','x','y'])", PartitionStrategy.build().partitionKey("k").writePartition("p").readPartitions("p", "x", "y").create()},
                 {"ProductiveByStrategy", ProductiveByStrategy.instance()},
