/*
 * Licensed to the Apache Software Foundation (ASF) under one
 * or more contributor license agreements.  See the NOTICE file
 * distributed with this work for additional information
 * regarding copyright ownership.  The ASF licenses this file
 * to you under the Apache License, Version 2.0 (the
 * "License"); you may not use this file except in compliance
 * with the License.  You may obtain a copy of the License at
 *
 * http://www.apache.org/licenses/LICENSE-2.0
 *
 * Unless required by applicable law or agreed to in writing,
 * software distributed under the License is distributed on an
 * "AS IS" BASIS, WITHOUT WARRANTIES OR CONDITIONS OF ANY
 * KIND, either express or implied.  See the License for the
 * specific language governing permissions and limitations
 * under the License.
 */
package org.apache.tinkerpop.gremlin.language.grammar;

import org.antlr.v4.runtime.CharStreams;
import org.antlr.v4.runtime.CommonTokenStream;
import org.apache.tinkerpop.gremlin.structure.Direction;
import org.apache.tinkerpop.gremlin.structure.T;
import org.apache.tinkerpop.gremlin.structure.VertexProperty;
import org.hamcrest.Matchers;
import org.junit.Assert;
import org.junit.Test;
import org.junit.experimental.runners.Enclosed;
import org.junit.runner.RunWith;
import org.junit.runners.Parameterized;

import java.lang.reflect.Constructor;
import java.math.BigDecimal;
import java.math.BigInteger;
import java.time.LocalDateTime;
import java.time.OffsetDateTime;
import java.time.ZoneOffset;
import java.util.ArrayList;
import java.util.Arrays;
import java.util.Date;
import java.util.HashMap;
import java.util.HashSet;
import java.util.List;
import java.util.Map;
import java.util.Set;

import static java.time.ZoneOffset.UTC;
import static org.hamcrest.MatcherAssert.assertThat;
import static org.hamcrest.core.IsInstanceOf.instanceOf;
import static org.hamcrest.number.OrderingComparison.greaterThanOrEqualTo;
import static org.hamcrest.number.OrderingComparison.lessThan;
import static org.junit.Assert.assertEquals;
import static org.junit.Assert.assertTrue;

/**
 * Generic Literal visitor test
 */
@RunWith(Enclosed.class)
public class GeneralLiteralVisitorTest {

    static Object parseGenericLiteralRange(final String query) {
        final GremlinLexer lexer = new GremlinLexer(CharStreams.fromString(query));
        final GremlinParser parser = new GremlinParser(new CommonTokenStream(lexer));
        final GremlinParser.GenericLiteralRangeContext ctx = parser.genericLiteralRange();
        return new GenericLiteralVisitor(new GremlinAntlrToJava()).visitGenericLiteralRange(ctx);
    }

    @RunWith(Parameterized.class)
    public static class ValidIntegerRangeTest {

        @Parameterized.Parameter(value = 0)
        public int start;

        @Parameterized.Parameter(value = 1)
        public int end;

        @Parameterized.Parameters()
        public static Iterable<Object[]> generateTestParameters() {
            return Arrays.asList(new Object[][]{
                    {1, 1000000},
                    {1, 1},
                    {1000000, 1},
            });
        }

        @Test
        public void shouldParse() {
            assertThat(Math.abs(end - start), lessThan(GenericLiteralVisitor.TOTAL_INTEGER_RANGE_RESULT_COUNT_LIMIT));

            final Object result = parseGenericLiteralRange(String.format("%d..%d", start, end));
            assertThat(result, instanceOf(List.class));
            int expectedValue = start;
            final List<Object> results = (List<Object>) result;

            // iterate the result and check they are as expected
            for (Object actualValue : results) {
                assertThat(actualValue, instanceOf(Integer.class));
                assertEquals(expectedValue, actualValue);
                if (start <= end) {
                    expectedValue++;
                } else {
                    expectedValue--;
                }
            }
            assertEquals(Math.abs(end - start) + 1, results.size());
        }
    }

    @RunWith(Parameterized.class)
    public static class InvalidIntegerRangeTest {
        @Parameterized.Parameter(value = 0)
        public int start;

        @Parameterized.Parameter(value = 1)
        public int end;

        @Parameterized.Parameters()
        public static Iterable<Object[]> generateTestParameters() {
            return Arrays.asList(new Object[][]{
                    {0, 10000000},
                    {10000000, 1},
            });
        }

        /**
         * test integer range exceed limit
         */
        @Test(expected = IllegalArgumentException.class)
        public void shouldNotParse() {
            assertThat(Math.abs(end - start), greaterThanOrEqualTo(GenericLiteralVisitor.TOTAL_INTEGER_RANGE_RESULT_COUNT_LIMIT));
            parseGenericLiteralRange(String.format("%d..%d", start, end));
        }
    }

    @RunWith(Parameterized.class)
    public static class ValidStringRangeTest {
        @Parameterized.Parameter(value = 0)
        public String start;

        @Parameterized.Parameter(value = 1)
        public String end;

        @Parameterized.Parameter(value = 2)
        public String expected;

        @Parameterized.Parameters(name = "{0}")
        public static Iterable<Object[]> generateTestParameters() {
            return Arrays.asList(new Object[][]{
                    {"'abc1'", "'abc3'", "abc1_abc2_abc3"},
                    {"\"abc1\"", "'abc3'", "abc1_abc2_abc3"},
                    {"\"abc1\"", "\"abc3\"", "abc1_abc2_abc3"},
                    {"'abc1'", "\"abc3\"", "abc1_abc2_abc3"},
                    {"'a11a'", "'a11d'", "a11a_a11b_a11c_a11d"},
                    {"'a11N'", "'a11L'", "a11N_a11M_a11L"},
                    {"'a113'", "'a111'", "a113_a112_a111"},
                    {"'a111'", "'a111'", "a111"},
                    {"'a'", "'c'", "a_b_c"},
                    {"'6'", "'3'", "6_5_4_3"},
                    {"'1'", "'1'", "1"},
                    {"'N'", "'N'", "N"},
                    {"''", "''", "_"},
            });
        }

        @Test
        public void shouldParse() {
            final Object result = parseGenericLiteralRange(String.format("%s..%s", start, end));
            assertThat(result, instanceOf(List.class));

            final List<Object> results = (List<Object>) result;
            if (expected.equals("_")) {
                // handle special case for empty range
                assertEquals(0, results.size());
                return;
            }

            final String[] expectedResults = expected.split("_");
            assertEquals(expectedResults.length, results.size());

            // iterate the result and check they are as expected
            for (int i = 0; i < expectedResults.length; i++) {
                assertEquals(expectedResults[i], results.get(i));
            }
        }
    }

    @RunWith(Parameterized.class)
    public static class InvalidStringRangeTest {
        @Parameterized.Parameter(value = 0)
        public String start;

        @Parameterized.Parameter(value = 1)
        public String end;

        @Parameterized.Parameters(name = "{0}")
        public static Iterable<Object[]> generateTestParameters() {
            return Arrays.asList(new Object[][]{
                    {"'abc1'", "'abc23'"}, // start and end string length is different
                    {"a11", "'a22'"},      // start and end string does not share the same prefix except last character
                    {"''", "'1'"},         // start and end string length is different
                    {"'1'", "''"},         // start and end string length is different
            });
        }

        @Test(expected = IllegalArgumentException.class)
        public void shouldNotParse() {
            parseGenericLiteralRange(String.format("%s..%s", start, end));
        }
    }

    @RunWith(Parameterized.class)
    public static class ValidStringLiteralTest {
        @Parameterized.Parameter(value = 0)
        public String script;

        @Parameterized.Parameter(value = 1)
        public String expected;

        @Parameterized.Parameters(name = "{0}")
        public static Iterable<Object[]> generateTestParameters() {
            return Arrays.asList(new Object[][]{
                    {"'a'", "a"},
                    {"'A1'", "A1"},
                    {"'1'", "1"},
                    {"''", "Empty"},
                    {"'10_000'", "10_000"},
                    {"\"a\"", "a"},
                    {"\"A1\"", "A1"},
                    {"\"1\"", "1"},
                    {"\"\"", "Empty"},
                    {"\"10_000\"", "10_000"},
                    // escaped characters according to http://groovy-lang.org/syntax.html#_escaping_special_characters
                    // {} are there just for readability
                    {"'{\\t} {\\b} {\\n} {\\r} {\\f} {\\'} {\\\"} {\\\\}'", "{\t} {\b} {\n} {\r} {\f} {'} {\"} {\\}"},
                    {"\"{\\t} {\\b} {\\n} {\\r} {\\f} {\\'} {\\\"} {\\\\}\"", "{\t} {\b} {\n} {\r} {\f} {'} {\"} {\\}"},
                    // unicode escape
                    {"'\\u2300'", "\u2300"},
                    {"'abc\\u2300def'", "abc\u2300def"},
                    {"'\u2300'", "\u2300"},
                    {"'abc\u2300def'", "abc\u2300def"},
            });
        }

        @Test
        public void shouldParse() {
            final GremlinLexer lexer = new GremlinLexer(CharStreams.fromString(script));
            final GremlinParser parser = new GremlinParser(new CommonTokenStream(lexer));
            final GremlinParser.StringLiteralContext ctx = parser.stringLiteral();
            if (expected.equals("Empty")) {
                // handle special case for Empty string
                assertEquals("", new GenericLiteralVisitor(new GremlinAntlrToJava()).visitStringLiteral(ctx));
            } else {
                assertEquals(expected, new GenericLiteralVisitor(new GremlinAntlrToJava()).visitStringLiteral(ctx));
            }
        }
    }

    @RunWith(Parameterized.class)
    public static class AllPrintableAsciiCharactersTest {
        @Parameterized.Parameter(value = 0)
        public String quoteCharacter;

        @Parameterized.Parameters()
        public static Iterable<Object[]> generateTestParameters() {
            return Arrays.asList(new Object[][]{
                    {"\""},
                    {"'"},
            });
        }

        @Test
        public void shouldParse() {
            final StringBuilder inputBuilder = new StringBuilder();
            final StringBuilder expectedOutputBuilder = new StringBuilder();

            // build a string which contains all the ASCII printable characters
            // ASCII printable character start from 32 to 126
            for (Character c = 32; c < 127; c++) {
                if ((quoteCharacter.equals(String.valueOf(c))) || (c == '\\')) {
                    // escape this character in the input
                    inputBuilder.append("\\");
                }
                inputBuilder.append(c);
                expectedOutputBuilder.append(c);
            }
            final String inputChars = inputBuilder.toString();
            final String expectedOutputChars = expectedOutputBuilder.toString();

            final String stringLiteral = quoteCharacter + inputChars + quoteCharacter;
            final GremlinLexer lexer = new GremlinLexer(CharStreams.fromString(stringLiteral));
            final GremlinParser parser = new GremlinParser(new CommonTokenStream(lexer));
            final GremlinParser.StringLiteralContext ctx = parser.stringLiteral();
            assertEquals(expectedOutputChars, new GenericLiteralVisitor(new GremlinAntlrToJava()).visitStringLiteral(ctx));
        }
    }

    @RunWith(Parameterized.class)
    public static class ValidIntegerLiteralTest {
        @Parameterized.Parameter(value = 0)
        public String script;

        @Parameterized.Parameter(value = 1)
        public Object expected;

        @Parameterized.Parameters(name = "{0}")
        public static Iterable<Object[]> generateTestParameters() {
            return Arrays.asList(new Object[][]{
                    // decimal format
                    {"1", 1},
                    {"-11", -11},
                    {"0", 0},
                    {"1B", (byte) 1},
                    {"-1b", (byte) -1},
                    {"1S", (short) 1},
                    {"-1s", (short) -1},
                    {"1I", 1},
                    {"-1i", -1},
                    {"1L", 1L},
                    {"-1l", -1L},
                    {"1_2_3", 123},
                    {"-1_2_3L", -123L},
                    {"1N", new BigInteger("1")},
                    {"-1n", new BigInteger("-1")},
                    {"9223372036854775807", 9223372036854775807L},
                    {"-9223372036854775808", -9223372036854775808L},
                    {"9223372036854775807L", 9223372036854775807L},
                    {"-9223372036854775808l", -9223372036854775808L},
                    {"9999999999999999999999999999999999999999999999999N", new BigInteger("9999999999999999999999999999999999999999999999999")},
                    {"9999999999999999999999999999999999999999999999999n", new BigInteger("9999999999999999999999999999999999999999999999999")},
                    // hex format
                    {"0xA", 10},
                    {"-0xA", -10},
                    {"0xaL", 10L},
                    {"-0xal", -10L},
                    {"-0xA_0L", -160L},
                    {"0x10", 16},
                    {"-0x10", -16},
                    {"0x10", 16},
                    {"-0x10l", -16L},
                    {"-0x1_0L", -16L},
                    // oct format
                    {"01", 1},
                    {"-01", -1},
                    {"01L", 1L},
                    {"-01l", -1L},
                    {"010", 8},
                    {"-010", -8},
                    {"010L", 8L},
                    {"-010l", -8L},
                    {"-01_0L", -8L},
            });
        }

        @Test
        public void shouldParse() {
            final GremlinLexer lexer = new GremlinLexer(CharStreams.fromString(script));
            final GremlinParser parser = new GremlinParser(new CommonTokenStream(lexer));
            final GremlinParser.IntegerLiteralContext ctx = parser.integerLiteral();

            final Object actualValue = new GenericLiteralVisitor(new GremlinAntlrToJava()).visitIntegerLiteral(ctx);
            assertEquals(expected, actualValue);
        }
    }

    @RunWith(Parameterized.class)
    public static class ValidBigIntegerLiteralTest {
        @Parameterized.Parameter(value = 0)
        public String script;

        @Parameterized.Parameter(value = 1)
        public String expected;

        @Parameterized.Parameter(value = 2)
        public int radix;

        @Parameterized.Parameters()
        public static Iterable<Object[]> generateTestParameters() {
            return Arrays.asList(new Object[][]{
                    {"+0xfffffffffffffffffffffffffffffffffffffffffffffff", "fffffffffffffffffffffffffffffffffffffffffffffff", 16},
                    {"0xfffffffffffffffffffffffffffffffffffffffffffffff", "fffffffffffffffffffffffffffffffffffffffffffffff", 16},
                    {"-0xfffffffffffffffffffffffffffffffffffffffffffffff", "-fffffffffffffffffffffffffffffffffffffffffffffff", 16},
                    {"+9999999999999999999999999999999999999999999999999", "9999999999999999999999999999999999999999999999999", 10},
                    {"9999999999999999999999999999999999999999999999999", "9999999999999999999999999999999999999999999999999", 10},
                    {"-9999999999999999999999999999999999999999999999999", "-9999999999999999999999999999999999999999999999999", 10},
                    {"+0777777777777777777777777777777777777777777777777", "0777777777777777777777777777777777777777777777777", 8},
                    {"0777777777777777777777777777777777777777777777777", "0777777777777777777777777777777777777777777777777", 8},
                    {"-0777777777777777777777777777777777777777777777777", "-0777777777777777777777777777777777777777777777777", 8}
            });
        }

        @Test
        public void shouldParse() {
            final GremlinLexer lexer = new GremlinLexer(CharStreams.fromString(script));
            final GremlinParser parser = new GremlinParser(new CommonTokenStream(lexer));
            final GremlinParser.IntegerLiteralContext ctx = parser.integerLiteral();

            assertEquals(new BigInteger(expected, radix), new GenericLiteralVisitor(new GremlinAntlrToJava()).visitIntegerLiteral(ctx));
        }
    }

    @RunWith(Parameterized.class)
    public static class ValidFloatLiteralTest {
        @Parameterized.Parameter(value = 0)
        public String script;

        @Parameterized.Parameter(value = 1)
        public String expected;

        @Parameterized.Parameter(value = 2)
        public String type;

        @Parameterized.Parameters()
        public static Iterable<Object[]> generateTestParameters() {
            return Arrays.asList(new Object[][]{
                    // default
                    {"1.1", "1.1", "java.lang.Double"},
                    {"-0.1", "-0.1", "java.lang.Double"},
                    {"1.0E+12", "1.0E12", "java.lang.Double"},
                    {"-0.1E-12", "-0.1E-12", "java.lang.Double"},
                    {"1E12", "1E12", "java.lang.Double"},
                    // float
                    {"1.1f", "1.1", "java.lang.Float"},
                    {"-0.1F", "-0.1", "java.lang.Float"},
                    {"1.0E+12f", "1.0E12", "java.lang.Float"},
                    {"-0.1E-12F", "-0.1E-12", "java.lang.Float"},
                    {"1E12f", "1E12", "java.lang.Float"},
                    {"1F", "1", "java.lang.Float"},

                    // double
                    {"1.1d", "1.1", "java.lang.Double"},
                    {"-0.1D", "-0.1", "java.lang.Double"},
                    {"1.0E+12d", "1.0E12", "java.lang.Double"},
                    {"-0.1E-12D", "-0.1E-12", "java.lang.Double"},
                    {"1E12d", "1E12", "java.lang.Double"},
                    {"1D", "1", "java.lang.Double"}
            });
        }

        @Test
        public void shouldParse() throws Exception {
            final GremlinLexer lexer = new GremlinLexer(CharStreams.fromString(script));
            final GremlinParser parser = new GremlinParser(new CommonTokenStream(lexer));
            final GremlinParser.FloatLiteralContext ctx = parser.floatLiteral();

            final Class<?> clazz = Class.forName(type);
            final Constructor<?> ctor = clazz.getConstructor(String.class);
            final Object expectedValue = ctor.newInstance(expected);

            Object result = new GenericLiteralVisitor(new GremlinAntlrToJava()).visitFloatLiteral(ctx);
            if (expectedValue instanceof Double) {
                assertEquals((Double) expectedValue, (Double) result, 0.00000001);
            } else if (expectedValue instanceof Float) {
                assertEquals((Float) expectedValue, (Float) result, 0.00000001);
            } else {
                assertEquals(expectedValue, result);
            }
        }
    }

    @RunWith(Parameterized.class)
    public static class ValidDatetimeLiteralTest {

        @Parameterized.Parameter(value = 0)
        public String script;

        @Parameterized.Parameter(value = 1)
        public OffsetDateTime expected;

        @Parameterized.Parameters(name = "{0}")
        public static Iterable<Object[]> generateTestParameters() {
            return Arrays.asList(new Object[][]{
                    {"datetime('2018-03-22T00:35:44.741Z')", OffsetDateTime.of(LocalDateTime.of(2018, 03, 22, 00, 35, 44, 741000000), UTC)},
                    {"datetime('2018-03-22T00:35:44.741-0000')", OffsetDateTime.of(LocalDateTime.of(2018, 03, 22, 00, 35, 44, 741000000), UTC)},
                    {"datetime('2018-03-22T00:35:44.741+0000')", OffsetDateTime.of(LocalDateTime.of(2018, 03, 22, 00, 35, 44, 741000000), UTC)},
                    {"datetime('2018-03-22T00:35:44.741-0300')", OffsetDateTime.of(LocalDateTime.of(2018, 03, 22, 00, 35, 44, 741000000), ZoneOffset.ofHours(-3))},
                    {"datetime('2018-03-22T00:35:44.741+1600')", OffsetDateTime.of(LocalDateTime.of(2018, 03, 22, 00, 35, 44, 741000000), ZoneOffset.ofHours(16))},
                    {"datetime('2018-03-22T00:35:44.741')", OffsetDateTime.of(LocalDateTime.of(2018, 03, 22, 00, 35, 44, 741000000), UTC)},
                    {"datetime('2018-03-22T00:35:44Z')", OffsetDateTime.of(LocalDateTime.of(2018, 03, 22, 00, 35, 44, 0), UTC)},
                    {"datetime('2018-03-22T00:35:44')", OffsetDateTime.of(LocalDateTime.of(2018, 03, 22, 00, 35, 44, 0), UTC)},
                    {"datetime('2018-03-22')", OffsetDateTime.of(LocalDateTime.of(2018, 03, 22, 0, 0, 0, 0), UTC)},
                    {"datetime('1018-03-22')", OffsetDateTime.of(LocalDateTime.of(1018, 03, 22, 0, 0, 0, 0), UTC)},
                    {"datetime('9018-03-22')", OffsetDateTime.of(LocalDateTime.of(9018, 03, 22, 0, 0, 0, 0), UTC)},
                    {"datetime('1000-001')", OffsetDateTime.of(LocalDateTime.of(1000, 1, 1, 0, 0, 0, 0), UTC)},
            });
        }

        @Test
        public void shouldParse() {
            final GremlinLexer lexer = new GremlinLexer(CharStreams.fromString(script));
            final GremlinParser parser = new GremlinParser(new CommonTokenStream(lexer));
            final GremlinParser.DateLiteralContext ctx = parser.dateLiteral();

            final OffsetDateTime dt = (OffsetDateTime) new GenericLiteralVisitor(new GremlinAntlrToJava()).visitDateLiteral(ctx);
            assertEquals(expected, dt);
        }
    }

    public static class ValidCurrentDateLiteralTest {
        @Test
        public void shouldParseCurrentDate() {
            final GremlinLexer lexer = new GremlinLexer(CharStreams.fromString("datetime()"));
            final GremlinParser parser = new GremlinParser(new CommonTokenStream(lexer));
            final GremlinParser.DateLiteralContext ctx = parser.dateLiteral();

            final OffsetDateTime dt = (OffsetDateTime) new GenericLiteralVisitor(new GremlinAntlrToJava()).visitDateLiteral(ctx);
<<<<<<< HEAD
            assertTrue(OffsetDateTime.now(UTC).toEpochSecond() - dt.toEpochSecond() < 1000);
=======
            assertTrue(OffsetDateTime.now(UTC).toInstant().toEpochMilli() - dt.toInstant().toEpochMilli() < 1000);
>>>>>>> a0c58515
        }
    }

    @RunWith(Parameterized.class)
    public static class ValidBooleanLiteralTest {
        @Parameterized.Parameter(value = 0)
        public String script;

        @Parameterized.Parameter(value = 1)
        public boolean expected;

        @Parameterized.Parameters()
        public static Iterable<Object[]> generateTestParameters() {
            return Arrays.asList(new Object[][]{
                    {"true", true},
                    {"false", false}
            });
        }

        @Test
        public void shouldParse() {
            final GremlinLexer lexer = new GremlinLexer(CharStreams.fromString(script));
            final GremlinParser parser = new GremlinParser(new CommonTokenStream(lexer));
            final GremlinParser.BooleanLiteralContext ctx = parser.booleanLiteral();

            assertEquals(expected, new GenericLiteralVisitor(new GremlinAntlrToJava()).visitBooleanLiteral(ctx));
        }
    }

    @RunWith(Parameterized.class)
    public static class ValidMapLiteralTest {
        @Parameterized.Parameter(value = 0)
        public String script;

        @Parameterized.Parameter(value = 1)
        public Map<Object, Object> expectedMap;

        @Parameterized.Parameters(name = "{index}: shouldParse({0})")
        public static Iterable<Object[]> generateTestParameters() {
            return Arrays.asList(new Object[][]{
                    {"[\"name\":\"simba\"]", createMap(new Object[]{"name", "simba"})},
                    {"[(\"name\"):\"simba\"]", createMap(new Object[]{"name", "simba"})},
                    {"[name:\"simba\", age: 29]", createMap(new Object[]{"name", "simba", "age", 29})},
                    {"[:]", createMap(new Object[]{})},
                    {"[1:'a']", createMap(new Object[]{1, "a"})},
                    {"[edges: 'person', T.id: 1]", createMap(new Object[]{"edges", "person", T.id, 1})},
                    {"[(T.label): 'person', T.id: 1]", createMap(new Object[]{T.label, "person", T.id, 1})},
                    {"[T.label: 'person', T.id: 1]", createMap(new Object[]{T.label, "person", T.id, 1})},
                    {"['label': 'person', T.id: 1]", createMap(new Object[]{"label", "person", T.id, 1})},
                    {"[label: 'person', T.id: 1]", createMap(new Object[]{"label", "person", T.id, 1})},
                    {"[(label): 'person', (T.id): 1]", createMap(new Object[]{T.label, "person", T.id, 1})},
                    {"[from: 'source', Direction.to: 'target']", createMap(new Object[]{"from", "source", Direction.to, "target"})},
                    {"[(from): 'source', (Direction.to): 'target']", createMap(new Object[]{Direction.from, "source", Direction.to, "target"})},
                    {"[\"name\":\"simba\",\"age\":32]", createMap(new Object[]{"name", "simba", "age", 32})},
                    {"[\"name\":\"simba\",\"age\":[2,3]]", createMap(new Object[]{"name", "simba", "age", Arrays.asList(2, 3)})},
                    {"[3L:\"32\",([1I, 2I, 3.1D]):4I,\"x\":4I,\"+x\":8I]", createMap(new Object[]{3L, "32", Arrays.asList(1, 2, 3.1), 4, "x", 4, "+x", 8})},
                    {"[[label: 'person', T.id: 1]:\"x\"]", createMap(new Object[]{createMap(new Object[]{"label", "person", T.id, 1}), "x"})},
                    {"[([label: 'person', T.id: 1]):\"x\"]", createMap(new Object[]{createMap(new Object[]{"label", "person", T.id, 1}), "x"})},
                    {"[new: true]", createMap(new Object[]{"new", true})},
                    {"[new : true]", createMap(new Object[]{"new", true})},
                    {"['new' : true]", createMap(new Object[]{"new", true})},
                    {"[s: {'x'}]", createMap(new Object[]{"s", new HashSet<>(Arrays.asList("x"))})},
                    {"[l: ['x']]", createMap(new Object[]{"l", Arrays.asList("x")})},
                    {"[({'x'}): 'x']", createMap(new Object[]{new HashSet<>(Arrays.asList("x")), "x"})},
                    {"[{'x'}: 'x']", createMap(new Object[]{new HashSet<>(Arrays.asList("x")), "x"})},
                    {"[['x']: ['x',{'y'}]]", createMap(new Object[]{Arrays.asList("x"), Arrays.asList("x", new HashSet<>(Arrays.asList("y")))})},
                    {"[['x']: ['x',['y']]]", createMap(new Object[]{Arrays.asList("x"), Arrays.asList("x", Arrays.asList("y"))})},
            });
        }

        private static Map<Object, Object> createMap(final Object[] keyValuePairs) {
            final Map<Object, Object> map = new HashMap<>();
            for (int i = 0; i < keyValuePairs.length; i += 2) {
                map.put(keyValuePairs[i], keyValuePairs[i + 1]);
            }
            return map;
        }

        @Test
        public void shouldParse() {
            final GremlinLexer lexer = new GremlinLexer(CharStreams.fromString(script));
            final GremlinParser parser = new GremlinParser(new CommonTokenStream(lexer));
            final GremlinParser.GenericLiteralContext ctx = parser.genericLiteral();
            final Object genericLiteral = new GenericLiteralVisitor(new GremlinAntlrToJava()).visitGenericLiteral(ctx);

            // verify type is Map
            assertThat(script, genericLiteral, instanceOf(Map.class));

            // verify the parsed map matches the expected map
            final Map<Object, Object> genericLiterals = (Map<Object, Object>) genericLiteral;
            assertEquals(expectedMap, genericLiterals);
        }
    }

    public static class ValidListLiteralTest {

        @Test
        public void shouldParseGenericLiteralCollection() {
            final GremlinLexer lexer = new GremlinLexer(CharStreams.fromString("['world', 165, 165, [12L, 0xA, 14.5, \"hello\"]]"));
            final GremlinParser parser = new GremlinParser(new CommonTokenStream(lexer));
            final GremlinParser.GenericLiteralContext ctx = parser.genericLiteral();
            final Object genericLiteral = new GenericLiteralVisitor(new GremlinAntlrToJava()).visitGenericLiteral(ctx);

            // verify type is Object[]
            assertThat(genericLiteral, instanceOf(List.class));

            // verify total number of elements
            List<Object> genericLiterals = (List<Object>) genericLiteral;
            assertEquals(genericLiterals.size(), 4);

            // verify first element
            assertEquals("world", genericLiterals.get(0));

            // verify second/third element
            assertEquals(165, genericLiterals.get(1));
            assertEquals(165, genericLiterals.get(2));

            // verify 4th element
            assertThat(genericLiterals.get(3), instanceOf(List.class));

            // verify total number of elements
            genericLiterals = (List<Object>) genericLiterals.get(3);
            assertEquals(genericLiterals.size(), 4);

            // verify first element
            assertEquals(12L, genericLiterals.get(0));

            // verify second element
            assertEquals(10, genericLiterals.get(1));

            // verify 3rd element
            assertEquals(new Double(14.5), genericLiterals.get(2));

            // verify 4th element
            assertEquals("hello", genericLiterals.get(3));
        }

        /**
         * Generic literal collection test
         */
        @Test
        public void shouldParseEmptyGenericLiteralCollection() {
            final GremlinLexer lexer = new GremlinLexer(CharStreams.fromString("[]"));
            final GremlinParser parser = new GremlinParser(new CommonTokenStream(lexer));
            final GremlinParser.GenericLiteralContext ctx = parser.genericLiteral();
            final Object genericLiteral = new GenericLiteralVisitor(new GremlinAntlrToJava()).visitGenericLiteral(ctx);

            // verify type is Object[]
            assertThat(genericLiteral, instanceOf(List.class));

            // verify total number of elements
            final List<Object> genericLiterals = (List<Object>) genericLiteral;
            Assert.assertTrue(genericLiterals.isEmpty());
        }
    }

    public static class ValidSetLiteralTest {

        @Test
        public void shouldParseGenericLiteralSet() {
            final GremlinLexer lexer = new GremlinLexer(CharStreams.fromString("{'world', 165, 14.5, {12L, 0xA, 14.5, \"hello\"}}"));
            final GremlinParser parser = new GremlinParser(new CommonTokenStream(lexer));
            final GremlinParser.GenericLiteralContext ctx = parser.genericLiteral();
            final Object genericLiteral = new GenericLiteralVisitor(new GremlinAntlrToJava()).visitGenericLiteral(ctx);

            // verify type is Object[]
            assertThat(genericLiteral, instanceOf(Set.class));

            // verify total number of elements
            Set<Object> genericLiterals = (Set<Object>) genericLiteral;
            assertEquals(genericLiterals.size(), 4);

            assertThat(genericLiterals.contains("world"), Matchers.is(true));
            assertThat(genericLiterals.contains(165), Matchers.is(true));
            assertThat(genericLiterals.contains(14.5), Matchers.is(true));
            assertThat(genericLiterals.contains(new HashSet<Object>() {{
                add(12L);
                add(10);
                add(14.5);
                add("hello");
            }}), Matchers.is(true));
        }

        @Test
        public void shouldParseGenericLiteralSetWithEmbeddedList() {
            final GremlinLexer lexer = new GremlinLexer(CharStreams.fromString("{'world', 165, 14.5, [12L, 0xA, 14.5, \"hello\"]}"));
            final GremlinParser parser = new GremlinParser(new CommonTokenStream(lexer));
            final GremlinParser.GenericLiteralContext ctx = parser.genericLiteral();
            final Object genericLiteral = new GenericLiteralVisitor(new GremlinAntlrToJava()).visitGenericLiteral(ctx);

            // verify type is Object[]
            assertThat(genericLiteral, instanceOf(Set.class));

            // verify total number of elements
            Set<Object> genericLiterals = (Set<Object>) genericLiteral;
            assertEquals(genericLiterals.size(), 4);

            assertThat(genericLiterals.contains("world"), Matchers.is(true));
            assertThat(genericLiterals.contains(165), Matchers.is(true));
            assertThat(genericLiterals.contains(14.5), Matchers.is(true));
            assertThat(genericLiterals.contains(new ArrayList<Object>() {{
                add(12L);
                add(10);
                add(14.5);
                add("hello");
            }}), Matchers.is(true));
        }

        /**
         * Generic literal collection test
         */
        @Test
        public void shouldParseEmptyGenericLiteralCollection() {
            final GremlinLexer lexer = new GremlinLexer(CharStreams.fromString("{}"));
            final GremlinParser parser = new GremlinParser(new CommonTokenStream(lexer));
            final GremlinParser.GenericLiteralContext ctx = parser.genericLiteral();
            final Object genericLiteral = new GenericLiteralVisitor(new GremlinAntlrToJava()).visitGenericLiteral(ctx);

            // verify type is Object[]
            assertThat(genericLiteral, instanceOf(Set.class));

            // verify total number of elements
            final Set<Object> genericLiterals = (Set<Object>) genericLiteral;
            Assert.assertTrue(genericLiterals.isEmpty());
        }
    }

    public static class NullNaNInfTest {

        @Test
        public void shouldParseNull() {
            final String script = "null";

            final GremlinLexer lexer = new GremlinLexer(CharStreams.fromString(script));
            final GremlinParser parser = new GremlinParser(new CommonTokenStream(lexer));
            final GremlinParser.NullLiteralContext ctx = parser.nullLiteral();
            assertEquals(null, new GenericLiteralVisitor(new GremlinAntlrToJava()).visitNullLiteral(ctx));
        }

        @Test
        public void shouldParseNaN() {
            final String script = "NaN";

            final GremlinLexer lexer = new GremlinLexer(CharStreams.fromString(script));
            final GremlinParser parser = new GremlinParser(new CommonTokenStream(lexer));
            final GremlinParser.NanLiteralContext ctx = parser.nanLiteral();

            final Object o = new GenericLiteralVisitor(new GremlinAntlrToJava()).visitNanLiteral(ctx);
            assertTrue(o instanceof Double);
            assertTrue(Double.isNaN((double) o));
        }

        @Test
        public void shouldParseInf() {
            final String script = "Infinity";

            final GremlinLexer lexer = new GremlinLexer(CharStreams.fromString(script));
            final GremlinParser parser = new GremlinParser(new CommonTokenStream(lexer));
            final GremlinParser.InfLiteralContext ctx = parser.infLiteral();

            assertEquals(Double.POSITIVE_INFINITY, new GenericLiteralVisitor(new GremlinAntlrToJava()).visitInfLiteral(ctx));
        }

        @Test
        public void shouldParsePosInf() {
            final String script = "+Infinity";

            final GremlinLexer lexer = new GremlinLexer(CharStreams.fromString(script));
            final GremlinParser parser = new GremlinParser(new CommonTokenStream(lexer));
            final GremlinParser.InfLiteralContext ctx = parser.infLiteral();

            assertEquals(Double.POSITIVE_INFINITY, new GenericLiteralVisitor(new GremlinAntlrToJava()).visitInfLiteral(ctx));
        }

        @Test
        public void shouldParseNegInf() {
            final String script = "-Infinity";

            final GremlinLexer lexer = new GremlinLexer(CharStreams.fromString(script));
            final GremlinParser parser = new GremlinParser(new CommonTokenStream(lexer));
            final GremlinParser.InfLiteralContext ctx = parser.infLiteral();

            assertEquals(Double.NEGATIVE_INFINITY, new GenericLiteralVisitor(new GremlinAntlrToJava()).visitInfLiteral(ctx));
        }
    }

    @RunWith(Parameterized.class)
    public static class CardinalityTest {
        @Parameterized.Parameter(value = 0)
        public String script;

        @Parameterized.Parameter(value = 1)
        public Object expected;

        @Parameterized.Parameters()
        public static Iterable<Object[]> generateTestParameters() {
            return Arrays.asList(new Object[][]{
                    {"single(\"test\")", VertexProperty.Cardinality.single("test")},
                    {"list(\"test\")", VertexProperty.Cardinality.list("test")},
                    {"set(\"test\")", VertexProperty.Cardinality.set("test")},
                    {"Cardinality.single(\"test\")", VertexProperty.Cardinality.single("test")},
                    {"Cardinality.list(\"test\")", VertexProperty.Cardinality.list("test")},
                    {"Cardinality.set(\"test\")", VertexProperty.Cardinality.set("test")},
                    {"single(1l)", VertexProperty.Cardinality.single(1L)},
                    {"list(1l)", VertexProperty.Cardinality.list(1L)},
                    {"set(1l)", VertexProperty.Cardinality.set(1L)},
                    {"Cardinality.single", VertexProperty.Cardinality.single},
                    {"Cardinality.list", VertexProperty.Cardinality.list},
                    {"Cardinality.set", VertexProperty.Cardinality.set},
                    {"single", VertexProperty.Cardinality.single},
                    {"list", VertexProperty.Cardinality.list},
                    {"set", VertexProperty.Cardinality.set},
            });
        }

        @Test
        public void shouldParse() {
            final GremlinLexer lexer = new GremlinLexer(CharStreams.fromString(script));
            final GremlinParser parser = new GremlinParser(new CommonTokenStream(lexer));
            final GremlinParser.TraversalCardinalityContext ctx = parser.traversalCardinality();
            assertEquals(expected, new GenericLiteralVisitor(new GremlinAntlrToJava()).visitTraversalCardinality(ctx));
        }
    }
}<|MERGE_RESOLUTION|>--- conflicted
+++ resolved
@@ -504,11 +504,7 @@
             final GremlinParser.DateLiteralContext ctx = parser.dateLiteral();
 
             final OffsetDateTime dt = (OffsetDateTime) new GenericLiteralVisitor(new GremlinAntlrToJava()).visitDateLiteral(ctx);
-<<<<<<< HEAD
-            assertTrue(OffsetDateTime.now(UTC).toEpochSecond() - dt.toEpochSecond() < 1000);
-=======
             assertTrue(OffsetDateTime.now(UTC).toInstant().toEpochMilli() - dt.toInstant().toEpochMilli() < 1000);
->>>>>>> a0c58515
         }
     }
 
