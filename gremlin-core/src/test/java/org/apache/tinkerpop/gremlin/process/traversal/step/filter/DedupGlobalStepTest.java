--- conflicted
+++ resolved
@@ -46,11 +46,11 @@
         );
     }
 
-<<<<<<< HEAD
     @Test(expected = IllegalStateException.class)
     public void shouldThrowForMultipleByModulators() {
         __.dedup().by("name").by("age");
-=======
+    }
+
     @Test
     public void shouldObtainPopInstructions() {
         final DedupGlobalStep dedupGlobalStep = new DedupGlobalStep(__.identity().asAdmin(), "label1", "label2", "label1");
@@ -61,6 +61,5 @@
         );
 
         assertEquals(dedupGlobalStep.getPopInstructions(), popInstructionSet);
->>>>>>> 3a48401d
     }
 }