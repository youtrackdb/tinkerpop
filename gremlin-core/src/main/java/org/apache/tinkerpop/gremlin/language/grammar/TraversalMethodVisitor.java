--- conflicted
+++ resolved
@@ -104,15 +104,11 @@
      */
     @Override
     public GraphTraversal visitTraversalMethod_mergeV_Map(final GremlinParser.TraversalMethod_mergeV_MapContext ctx) {
-<<<<<<< HEAD
-        final Object literalOrVar = antlr.argumentVisitor.visitGenericLiteralMapNullableArgument(ctx.genericLiteralMapNullableArgument());
+        final Object literalOrVar = antlr.argumentVisitor.visitGenericMapNullableArgument(ctx.genericMapNullableArgument());
         if (GValue.valueInstanceOf(literalOrVar, GType.MAP))
             return graphTraversal.mergeV((GValue<Map<Object, Object>>) literalOrVar);
         else
             return graphTraversal.mergeV((Map) literalOrVar);
-=======
-        return this.graphTraversal.mergeV(antlr.argumentVisitor.parseMap(ctx.genericMapNullableArgument()));
->>>>>>> 746fd637
     }
 
     /**
@@ -144,17 +140,13 @@
      */
     @Override
     public GraphTraversal visitTraversalMethod_mergeE_Map(final GremlinParser.TraversalMethod_mergeE_MapContext ctx) {
-<<<<<<< HEAD
-        final Object literalOrVar = antlr.argumentVisitor.visitGenericLiteralMapNullableArgument(ctx.genericLiteralMapNullableArgument());
+        final Object literalOrVar = antlr.argumentVisitor.visitGenericMapNullableArgument(ctx.genericMapNullableArgument());
         if (GValue.valueInstanceOf(literalOrVar, GType.MAP))
             return graphTraversal.mergeE((GValue<Map<Object, Object>>) literalOrVar);
         else if (GValue.valueInstanceOf(literalOrVar, GType.UNKNOWN) && ((GValue) literalOrVar).get() == null)
             return graphTraversal.mergeE(GValue.ofMap(((GValue) literalOrVar).getName(), null));
         else
             return graphTraversal.mergeE((Map) literalOrVar);
-=======
-        return this.graphTraversal.mergeE(antlr.argumentVisitor.parseMap(ctx.genericMapNullableArgument()));
->>>>>>> 746fd637
     }
 
     /**
@@ -246,11 +238,7 @@
             return graphTraversal.as(antlr.genericVisitor.parseString(ctx.stringLiteral()));
         } else {
             return graphTraversal.as(antlr.genericVisitor.parseString(ctx.stringLiteral()),
-<<<<<<< HEAD
-                    antlr.genericVisitor.parseStringVarargsLiterals(ctx.stringLiteralVarargsLiterals()));
-=======
                     antlr.genericVisitor.parseStringVarargs(ctx.stringNullableLiteralVarargs()));
->>>>>>> 746fd637
         }
     }
 
@@ -416,11 +404,7 @@
             return graphTraversal.cap(antlr.genericVisitor.parseString(ctx.stringLiteral()));
         } else {
             return graphTraversal.cap(antlr.genericVisitor.parseString(ctx.stringLiteral()),
-<<<<<<< HEAD
-                    antlr.genericVisitor.parseStringVarargsLiterals(ctx.stringLiteralVarargsLiterals()));
-=======
                     antlr.genericVisitor.parseStringVarargs(ctx.stringNullableLiteralVarargs()));
->>>>>>> 746fd637
         }
     }
 
@@ -499,15 +483,11 @@
      */
     @Override
     public GraphTraversal visitTraversalMethod_combine_Object(final GremlinParser.TraversalMethod_combine_ObjectContext ctx) {
-<<<<<<< HEAD
-        final Object literalOrVar = antlr.argumentVisitor.visitGenericLiteralArgument(ctx.genericLiteralArgument());
+        final Object literalOrVar = antlr.argumentVisitor.visitGenericArgument(ctx.genericArgument());
         if (literalOrVar instanceof GValue && ((GValue) literalOrVar).getType().isCollection())
             return graphTraversal.combine((GValue<Object>) literalOrVar);
         else
             return graphTraversal.combine(literalOrVar);
-=======
-        return graphTraversal.combine(antlr.argumentVisitor.visitGenericArgument(ctx.genericArgument()));
->>>>>>> 746fd637
     }
 
     /**
@@ -577,11 +557,7 @@
     public GraphTraversal visitTraversalMethod_dedup_Scope_String(final GremlinParser.TraversalMethod_dedup_Scope_StringContext ctx) {
         return graphTraversal.dedup(
                 TraversalEnumParser.parseTraversalEnumFromContext(Scope.class, ctx.traversalScope()),
-<<<<<<< HEAD
-                antlr.genericVisitor.parseStringVarargsLiterals(ctx.stringLiteralVarargsLiterals()));
-=======
                 antlr.genericVisitor.parseStringVarargs(ctx.stringNullableLiteralVarargs()));
->>>>>>> 746fd637
     }
 
     /**
@@ -589,11 +565,7 @@
      */
     @Override
     public GraphTraversal visitTraversalMethod_dedup_String(final GremlinParser.TraversalMethod_dedup_StringContext ctx) {
-<<<<<<< HEAD
-        return graphTraversal.dedup(antlr.genericVisitor.parseStringVarargsLiterals(ctx.stringLiteralVarargsLiterals()));
-=======
         return graphTraversal.dedup(antlr.genericVisitor.parseStringVarargs(ctx.stringNullableLiteralVarargs()));
->>>>>>> 746fd637
     }
 
     /**
@@ -601,8 +573,7 @@
      */
     @Override
     public GraphTraversal visitTraversalMethod_difference_Object(final GremlinParser.TraversalMethod_difference_ObjectContext ctx) {
-<<<<<<< HEAD
-        final Object literalOrVar = antlr.argumentVisitor.visitGenericLiteralArgument(ctx.genericLiteralArgument());
+        final Object literalOrVar = antlr.argumentVisitor.visitGenericArgument(ctx.genericArgument());
         if (literalOrVar instanceof GValue && ((GValue) literalOrVar).getType().isCollection())
             return graphTraversal.difference((GValue<Object>) literalOrVar);
         else
@@ -615,9 +586,6 @@
     @Override
     public Traversal visitTraversalMethod_discard(final GremlinParser.TraversalMethod_discardContext ctx) {
         return graphTraversal.discard();
-=======
-        return graphTraversal.difference(antlr.argumentVisitor.visitGenericArgument(ctx.genericArgument()));
->>>>>>> 746fd637
     }
 
     /**
@@ -625,15 +593,11 @@
      */
     @Override
     public GraphTraversal visitTraversalMethod_disjunct_Object(final GremlinParser.TraversalMethod_disjunct_ObjectContext ctx) {
-<<<<<<< HEAD
-        final Object literalOrVar = antlr.argumentVisitor.visitGenericLiteralArgument(ctx.genericLiteralArgument());
+        final Object literalOrVar = antlr.argumentVisitor.visitGenericArgument(ctx.genericArgument());
         if (literalOrVar instanceof GValue && ((GValue) literalOrVar).getType().isCollection())
             return graphTraversal.disjunct((GValue<Object>) literalOrVar);
         else
             return graphTraversal.disjunct(literalOrVar);
-=======
-        return graphTraversal.disjunct(antlr.argumentVisitor.visitGenericArgument(ctx.genericArgument()));
->>>>>>> 746fd637
     }
 
     /**
@@ -820,11 +784,7 @@
             return graphTraversal.hasKey(antlr.genericVisitor.parseString(ctx.stringNullableLiteral()));
         } else {
             return graphTraversal.hasKey(antlr.genericVisitor.parseString(ctx.stringNullableLiteral()),
-<<<<<<< HEAD
-                    antlr.genericVisitor.parseStringVarargsLiterals(ctx.stringLiteralVarargsLiterals()));
-=======
                     antlr.genericVisitor.parseStringVarargs(ctx.stringNullableLiteralVarargs()));
->>>>>>> 746fd637
         }
     }
 
@@ -848,9 +808,8 @@
             else
                 return graphTraversal.hasLabel((String) literalOrVar);
         } else {
-<<<<<<< HEAD
             Object literalOrVar = antlr.argumentVisitor.visitStringNullableArgument(ctx.stringNullableArgument());
-            Object[] literalOrVars = antlr.argumentVisitor.parseStringVarargs(ctx.stringLiteralVarargsArgument());
+            Object[] literalOrVars = antlr.argumentVisitor.parseStringVarargs(ctx.stringNullableArgumentVarargs());
 
             if (null == literalOrVar) literalOrVar = GValue.ofString(null, null);
 
@@ -869,10 +828,6 @@
                 final String[] stringLiteralOrVars = literalOrVars == null ? null : Arrays.stream(literalOrVars).map(o -> (String) o).toArray(String[]::new);
                 return graphTraversal.hasLabel((String) literalOrVar, stringLiteralOrVars);
             }
-=======
-            return graphTraversal.hasLabel(antlr.argumentVisitor.parseString(ctx.stringNullableArgument()),
-                    antlr.argumentVisitor.parseStringVarargs(ctx.stringNullableArgumentVarargs()));
->>>>>>> 746fd637
         }
     }
 
@@ -932,22 +887,16 @@
      */
     @Override
     public GraphTraversal visitTraversalMethod_has_String_String_Object(final GremlinParser.TraversalMethod_has_String_String_ObjectContext ctx) {
-<<<<<<< HEAD
         final Object literalOrVar = antlr.argumentVisitor.visitStringNullableArgument(ctx.stringNullableArgument());
         if (GValue.valueInstanceOf(literalOrVar, GType.STRING)) {
             return graphTraversal.has((GValue) literalOrVar,
                     antlr.genericVisitor.parseString(ctx.stringNullableLiteral()),
-                    antlr.argumentVisitor.visitGenericLiteralArgument(ctx.genericLiteralArgument()));
+                    antlr.argumentVisitor.visitGenericArgument(ctx.genericArgument()));
         } else {
             return graphTraversal.has((String) literalOrVar,
                     antlr.genericVisitor.parseString(ctx.stringNullableLiteral()),
-                    antlr.argumentVisitor.visitGenericLiteralArgument(ctx.genericLiteralArgument()));
-        }
-=======
-        return graphTraversal.has(antlr.argumentVisitor.parseString(ctx.stringNullableArgument()),
-                antlr.genericVisitor.parseString(ctx.stringNullableLiteral()),
-                antlr.argumentVisitor.visitGenericArgument(ctx.genericArgument()));
->>>>>>> 746fd637
+                    antlr.argumentVisitor.visitGenericArgument(ctx.genericArgument()));
+        }
     }
 
     /**
@@ -1024,11 +973,7 @@
      */
     @Override
     public GraphTraversal visitTraversalMethod_in(final GremlinParser.TraversalMethod_inContext ctx) {
-<<<<<<< HEAD
-        return graphTraversal.in(antlr.argumentVisitor.parseStringVarargs(ctx.stringLiteralVarargsArgument()));
-=======
-        return graphTraversal.in(antlr.genericVisitor.parseStringVarargs(ctx.stringNullableLiteralVarargs()));
->>>>>>> 746fd637
+        return graphTraversal.in(antlr.argumentVisitor.parseStringVarargs(ctx.stringNullableArgumentVarargs()));
     }
 
     /**
@@ -1036,11 +981,7 @@
      */
     @Override
     public GraphTraversal visitTraversalMethod_inE(final GremlinParser.TraversalMethod_inEContext ctx) {
-<<<<<<< HEAD
-        return graphTraversal.inE(antlr.argumentVisitor.parseStringVarargs(ctx.stringLiteralVarargsArgument()));
-=======
-        return graphTraversal.inE(antlr.genericVisitor.parseStringVarargs(ctx.stringNullableLiteralVarargs()));
->>>>>>> 746fd637
+        return graphTraversal.inE(antlr.argumentVisitor.parseStringVarargs(ctx.stringNullableArgumentVarargs()));
     }
 
     /**
@@ -1048,15 +989,11 @@
      */
     @Override
     public GraphTraversal visitTraversalMethod_intersect_Object(final GremlinParser.TraversalMethod_intersect_ObjectContext ctx) {
-<<<<<<< HEAD
-        final Object literalOrVar = antlr.argumentVisitor.visitGenericLiteralArgument(ctx.genericLiteralArgument());
+        final Object literalOrVar = antlr.argumentVisitor.visitGenericArgument(ctx.genericArgument());
         if (literalOrVar instanceof GValue && ((GValue) literalOrVar).getType().isCollection())
             return graphTraversal.intersect((GValue<Object>) literalOrVar);
         else
             return graphTraversal.intersect(literalOrVar);
-=======
-        return graphTraversal.intersect(antlr.argumentVisitor.visitGenericArgument(ctx.genericArgument()));
->>>>>>> 746fd637
     }
 
     /**
@@ -1203,11 +1140,7 @@
         } else if (ctx.ioOptionsValues() != null) {
             o = WithOptionsVisitor.instance().visitIoOptionsValues(ctx.ioOptionsValues());
         } else {
-<<<<<<< HEAD
-            o = antlr.argumentVisitor.visitGenericLiteralArgument(ctx.genericLiteralArgument());
-=======
-            o = antlr.argumentVisitor.parseObject(ctx.genericArgument());
->>>>>>> 746fd637
+            o = antlr.argumentVisitor.visitGenericArgument(ctx.genericArgument());
         }
         return graphTraversal.with(k, o);
     }
@@ -1271,15 +1204,11 @@
      */
     @Override
     public GraphTraversal visitTraversalMethod_merge_Object(final GremlinParser.TraversalMethod_merge_ObjectContext ctx) {
-<<<<<<< HEAD
-        final Object literalOrVar = antlr.argumentVisitor.visitGenericLiteralArgument(ctx.genericLiteralArgument());
+        final Object literalOrVar = antlr.argumentVisitor.visitGenericArgument(ctx.genericArgument());
         if (literalOrVar instanceof GValue && ((GValue) literalOrVar).getType().isCollection())
             return graphTraversal.merge((GValue<Object>) literalOrVar);
         else
             return graphTraversal.merge(literalOrVar);
-=======
-        return graphTraversal.merge(antlr.argumentVisitor.visitGenericArgument(ctx.genericArgument()));
->>>>>>> 746fd637
     }
 
     /**
@@ -1319,16 +1248,11 @@
      */
     @Override
     public GraphTraversal visitTraversalMethod_option_Object_Traversal(final GremlinParser.TraversalMethod_option_Object_TraversalContext ctx) {
-<<<<<<< HEAD
-        final Object literalOrVar = antlr.argumentVisitor.visitGenericLiteralArgument(ctx.genericLiteralArgument());
+        final Object literalOrVar = antlr.argumentVisitor.visitGenericArgument(ctx.genericArgument());
         if (literalOrVar instanceof GValue)
             return graphTraversal.option((GValue) literalOrVar, antlr.tvisitor.visitNestedTraversal(ctx.nestedTraversal()));
         else
             return graphTraversal.option(literalOrVar, antlr.tvisitor.visitNestedTraversal(ctx.nestedTraversal()));
-=======
-        return graphTraversal.option(antlr.argumentVisitor.visitGenericArgument(ctx.genericArgument()),
-                antlr.tvisitor.visitNestedTraversal(ctx.nestedTraversal()));
->>>>>>> 746fd637
     }
 
     /**
@@ -1344,17 +1268,11 @@
      */
     @Override
     public GraphTraversal visitTraversalMethod_option_Merge_Map(final GremlinParser.TraversalMethod_option_Merge_MapContext ctx) {
-<<<<<<< HEAD
-        final Object literalOrVar = antlr.argumentVisitor.visitGenericLiteralMapNullableArgument(ctx.genericLiteralMapNullableArgument());
+        final Object literalOrVar = antlr.argumentVisitor.visitGenericMapNullableArgument(ctx.genericMapNullableArgument());
         if (GValue.valueInstanceOf(literalOrVar, GType.MAP))
             return graphTraversal.option(TraversalEnumParser.parseTraversalEnumFromContext(Merge.class, ctx.traversalMerge()), (GValue<Map>) literalOrVar);
         else
             return graphTraversal.option(TraversalEnumParser.parseTraversalEnumFromContext(Merge.class, ctx.traversalMerge()), (Map) literalOrVar);
-=======
-        return graphTraversal.option(
-                TraversalEnumParser.parseTraversalEnumFromContext(Merge.class, ctx.traversalMerge()),
-                (Map) antlr.argumentVisitor.visitGenericMapNullableArgument(ctx.genericMapNullableArgument()));
->>>>>>> 746fd637
     }
 
     /**
@@ -1372,14 +1290,6 @@
      */
     @Override
     public Traversal visitTraversalMethod_option_Merge_Map_Cardinality(final GremlinParser.TraversalMethod_option_Merge_Map_CardinalityContext ctx) {
-<<<<<<< HEAD
-        if (ctx.nullableGenericLiteralMap().nullLiteral() != null) {
-            return this.graphTraversal.option(TraversalEnumParser.parseTraversalEnumFromContext(Merge.class, ctx.traversalMerge()), (Map) null);
-        }
-
-        return graphTraversal.option(TraversalEnumParser.parseTraversalEnumFromContext(Merge.class, ctx.traversalMerge()),
-                antlr.genericVisitor.parseMap(ctx.nullableGenericLiteralMap().genericLiteralMap()),
-=======
         if (ctx.genericMapNullableArgument().variable() != null) {
             return graphTraversal.option(TraversalEnumParser.parseTraversalEnumFromContext(Merge.class, ctx.traversalMerge()),
                     (Map) antlr.argumentVisitor.visitVariable(ctx.genericMapNullableArgument().variable()),
@@ -1388,7 +1298,6 @@
 
         return graphTraversal.option(TraversalEnumParser.parseTraversalEnumFromContext(Merge.class, ctx.traversalMerge()),
                 (Map) new GenericLiteralVisitor(antlr).visitGenericMapNullableLiteral(ctx.genericMapNullableArgument().genericMapNullableLiteral()),
->>>>>>> 746fd637
                 TraversalEnumParser.parseTraversalEnumFromContext(Cardinality.class, ctx.traversalCardinality()));
     }
 
@@ -1499,15 +1408,11 @@
      */
     @Override
     public GraphTraversal visitTraversalMethod_product_Object(final GremlinParser.TraversalMethod_product_ObjectContext ctx) {
-<<<<<<< HEAD
-        final Object literalOrVar = antlr.argumentVisitor.visitGenericLiteralArgument(ctx.genericLiteralArgument());
+        final Object literalOrVar = antlr.argumentVisitor.visitGenericArgument(ctx.genericArgument());
         if (literalOrVar instanceof GValue && ((GValue) literalOrVar).getType().isCollection())
             return graphTraversal.product((GValue<Object>) literalOrVar);
         else
             return graphTraversal.product(literalOrVar);
-=======
-        return graphTraversal.product(antlr.argumentVisitor.visitGenericArgument(ctx.genericArgument()));
->>>>>>> 746fd637
     }
 
     /**
@@ -1535,11 +1440,7 @@
             return graphTraversal.project(antlr.genericVisitor.parseString(ctx.stringLiteral()));
         } else {
             return graphTraversal.project(antlr.genericVisitor.parseString(ctx.stringLiteral()),
-<<<<<<< HEAD
-                    antlr.genericVisitor.parseStringVarargsLiterals(ctx.stringLiteralVarargsLiterals()));
-=======
                     antlr.genericVisitor.parseStringVarargs(ctx.stringNullableLiteralVarargs()));
->>>>>>> 746fd637
         }
     }
 
@@ -1548,11 +1449,7 @@
      */
     @Override
     public GraphTraversal visitTraversalMethod_properties(final GremlinParser.TraversalMethod_propertiesContext ctx) {
-<<<<<<< HEAD
-        return graphTraversal.properties(antlr.genericVisitor.parseStringVarargsLiterals(ctx.stringLiteralVarargsLiterals()));
-=======
         return graphTraversal.properties(antlr.genericVisitor.parseStringVarargs(ctx.stringNullableLiteralVarargs()));
->>>>>>> 746fd637
     }
 
     /**
@@ -1560,11 +1457,7 @@
      */
     @Override
     public GraphTraversal visitTraversalMethod_elementMap(final GremlinParser.TraversalMethod_elementMapContext ctx) {
-<<<<<<< HEAD
-        return graphTraversal.elementMap(antlr.genericVisitor.parseStringVarargsLiterals(ctx.stringLiteralVarargsLiterals()));
-=======
         return graphTraversal.elementMap(antlr.genericVisitor.parseStringVarargs(ctx.stringNullableLiteralVarargs()));
->>>>>>> 746fd637
     }
 
     /**
@@ -1572,11 +1465,7 @@
      */
     @Override
     public GraphTraversal visitTraversalMethod_propertyMap(final GremlinParser.TraversalMethod_propertyMapContext ctx) {
-<<<<<<< HEAD
-        return graphTraversal.propertyMap(antlr.genericVisitor.parseStringVarargsLiterals(ctx.stringLiteralVarargsLiterals()));
-=======
         return graphTraversal.propertyMap(antlr.genericVisitor.parseStringVarargs(ctx.stringNullableLiteralVarargs()));
->>>>>>> 746fd637
     }
 
     /**
@@ -1725,11 +1614,7 @@
                 TraversalEnumParser.parseTraversalEnumFromContext(Pop.class, ctx.traversalPop()),
                 antlr.genericVisitor.parseString(ctx.stringLiteral(0)),
                 antlr.genericVisitor.parseString(ctx.stringLiteral(1)),
-<<<<<<< HEAD
-                antlr.genericVisitor.parseStringVarargsLiterals(ctx.stringLiteralVarargsLiterals()));
-=======
                 antlr.genericVisitor.parseStringVarargs(ctx.stringNullableLiteralVarargs()));
->>>>>>> 746fd637
     }
 
     @Override
@@ -1754,11 +1639,7 @@
     public GraphTraversal visitTraversalMethod_select_String_String_String(final GremlinParser.TraversalMethod_select_String_String_StringContext ctx) {
         return graphTraversal.select(antlr.genericVisitor.parseString(ctx.stringLiteral(0)),
                 antlr.genericVisitor.parseString(ctx.stringLiteral(1)),
-<<<<<<< HEAD
-                antlr.genericVisitor.parseStringVarargsLiterals(ctx.stringLiteralVarargsLiterals()));
-=======
                 antlr.genericVisitor.parseStringVarargs(ctx.stringNullableLiteralVarargs()));
->>>>>>> 746fd637
     }
 
     @Override
@@ -1909,11 +1790,7 @@
     public GraphTraversal visitTraversalMethod_toE(final GremlinParser.TraversalMethod_toEContext ctx) {
         return graphTraversal.toE(
                 TraversalEnumParser.parseTraversalEnumFromContext(Direction.class, ctx.traversalDirection()),
-<<<<<<< HEAD
-                antlr.argumentVisitor.parseStringVarargs(ctx.stringLiteralVarargsArgument()));
-=======
-                antlr.genericVisitor.parseStringVarargs(ctx.stringNullableLiteralVarargs()));
->>>>>>> 746fd637
+                antlr.argumentVisitor.parseStringVarargs(ctx.stringNullableArgumentVarargs()));
     }
 
     /**
@@ -1929,14 +1806,9 @@
      */
     @Override
     public GraphTraversal visitTraversalMethod_to_Direction_String(final GremlinParser.TraversalMethod_to_Direction_StringContext ctx) {
-<<<<<<< HEAD
-        return graphTraversal.to(TraversalEnumParser.parseTraversalEnumFromContext(Direction.class, ctx.traversalDirection()),
-                antlr.genericVisitor.parseStringVarargs(ctx.stringLiteralVarargs()));
-=======
         return graphTraversal.to(
                 TraversalEnumParser.parseTraversalEnumFromContext(Direction.class, ctx.traversalDirection()),
                 antlr.genericVisitor.parseStringVarargs(ctx.stringNullableLiteralVarargs()));
->>>>>>> 746fd637
     }
 
     /**
@@ -2029,11 +1901,7 @@
      */
     @Override
     public GraphTraversal visitTraversalMethod_valueMap_String(final GremlinParser.TraversalMethod_valueMap_StringContext ctx) {
-<<<<<<< HEAD
-        return graphTraversal.valueMap(antlr.genericVisitor.parseStringVarargsLiterals(ctx.stringLiteralVarargsLiterals()));
-=======
         return graphTraversal.valueMap(antlr.genericVisitor.parseStringVarargs(ctx.stringNullableLiteralVarargs()));
->>>>>>> 746fd637
     }
 
     /**
@@ -2044,13 +1912,8 @@
         if (ctx.getChildCount() == 4) {
             return graphTraversal.valueMap(antlr.genericVisitor.parseBoolean(ctx.booleanLiteral()));
         } else {
-<<<<<<< HEAD
-            return graphTraversal.valueMap(antlr.genericVisitor.parseBoolean(ctx.booleanLiteral()),
-                    antlr.genericVisitor.parseStringVarargsLiterals(ctx.stringLiteralVarargsLiterals()));
-=======
             return graphTraversal.valueMap((boolean) antlr.genericVisitor.visitBooleanLiteral(ctx.booleanLiteral()),
                     antlr.genericVisitor.parseStringVarargs(ctx.stringNullableLiteralVarargs()));
->>>>>>> 746fd637
         }
     }
 
@@ -2059,11 +1922,7 @@
      */
     @Override
     public GraphTraversal visitTraversalMethod_values(final GremlinParser.TraversalMethod_valuesContext ctx) {
-<<<<<<< HEAD
-        return graphTraversal.values(antlr.genericVisitor.parseStringVarargsLiterals(ctx.stringLiteralVarargsLiterals()));
-=======
         return graphTraversal.values(antlr.genericVisitor.parseStringVarargs(ctx.stringNullableLiteralVarargs()));
->>>>>>> 746fd637
     }
 
     /**
@@ -2129,16 +1988,11 @@
      */
     @Override
     public Traversal visitTraversalMethod_call_string_map(final GremlinParser.TraversalMethod_call_string_mapContext ctx) {
-<<<<<<< HEAD
-        final Object literalOrVar = antlr.argumentVisitor.visitGenericLiteralMapArgument(ctx.genericLiteralMapArgument());
+        final Object literalOrVar = antlr.argumentVisitor.visitGenericMapArgument(ctx.genericMapArgument());
         if (GValue.valueInstanceOf(literalOrVar, GType.MAP))
             return graphTraversal.call(antlr.genericVisitor.parseString(ctx.stringLiteral()), (GValue<Map>) literalOrVar);
         else
             return graphTraversal.call(antlr.genericVisitor.parseString(ctx.stringLiteral()), (Map) literalOrVar);
-=======
-        return graphTraversal.call(antlr.genericVisitor.parseString(ctx.stringLiteral()),
-                                   antlr.argumentVisitor.parseMap(ctx.genericMapArgument()));
->>>>>>> 746fd637
     }
 
     /**
@@ -2155,17 +2009,11 @@
      */
     @Override
     public Traversal visitTraversalMethod_call_string_map_traversal(final GremlinParser.TraversalMethod_call_string_map_traversalContext ctx) {
-<<<<<<< HEAD
-        final Object literalOrVar = antlr.argumentVisitor.visitGenericLiteralMapArgument(ctx.genericLiteralMapArgument());
+        final Object literalOrVar = antlr.argumentVisitor.visitGenericMapArgument(ctx.genericMapArgument());
         if (GValue.valueInstanceOf(literalOrVar, GType.MAP))
             return graphTraversal.call(antlr.genericVisitor.parseString(ctx.stringLiteral()), (GValue<Map>) literalOrVar, antlr.tvisitor.visitNestedTraversal(ctx.nestedTraversal()));
         else
             return graphTraversal.call(antlr.genericVisitor.parseString(ctx.stringLiteral()), (Map) literalOrVar, antlr.tvisitor.visitNestedTraversal(ctx.nestedTraversal()));
-=======
-        return graphTraversal.call(antlr.genericVisitor.parseString(ctx.stringLiteral()),
-                antlr.argumentVisitor.parseMap(ctx.genericMapArgument()),
-                antlr.tvisitor.visitNestedTraversal(ctx.nestedTraversal()));
->>>>>>> 746fd637
     }
 
     /**
