--- conflicted
+++ resolved
@@ -204,16 +204,9 @@
         @Override
         protected String getSyntax(final Pick o) {
             if (o.equals(Pick.any)) {
-<<<<<<< HEAD
-                // We don't want this getting resolved to Pick.any_ due to any() being a built-in function in Python.
-                return "Pick.any";
-            }
-
-=======
                 // Translates to Pick.any_ due to any() being a built-in function in Python.
                 return "Pick.any_";
             }
->>>>>>> 51dbabf7
             return "Pick." + resolveSymbol(o.toString());
         }
 
