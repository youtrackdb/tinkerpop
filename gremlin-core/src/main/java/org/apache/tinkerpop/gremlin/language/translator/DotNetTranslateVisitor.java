/*
 * Licensed to the Apache Software Foundation (ASF) under one
 * or more contributor license agreements.  See the NOTICE file
 * distributed with this work for additional information
 * regarding copyright ownership.  The ASF licenses this file
 * to you under the Apache License, Version 2.0 (the
 * "License"); you may not use this file except in compliance
 * with the License.  You may obtain a copy of the License at
 *
 * http://www.apache.org/licenses/LICENSE-2.0
 *
 * Unless required by applicable law or agreed to in writing,
 * software distributed under the License is distributed on an
 * "AS IS" BASIS, WITHOUT WARRANTIES OR CONDITIONS OF ANY
 * KIND, either express or implied.  See the License for the
 * specific language governing permissions and limitations
 * under the License.
 */
package org.apache.tinkerpop.gremlin.language.translator;

import org.antlr.v4.runtime.tree.ParseTree;
import org.antlr.v4.runtime.tree.TerminalNode;
import org.apache.commons.lang3.StringUtils;
import org.apache.tinkerpop.gremlin.language.grammar.GremlinParser;
import org.apache.tinkerpop.gremlin.process.traversal.dsl.graph.GraphTraversal;
import org.apache.tinkerpop.gremlin.process.traversal.strategy.decoration.OptionsStrategy;
import org.apache.tinkerpop.gremlin.structure.VertexProperty;
import org.apache.tinkerpop.gremlin.util.DatetimeHelper;

import java.time.OffsetDateTime;
import java.util.HashMap;
import java.util.List;
import java.util.Map;
import java.util.stream.Collectors;

/**
 * Converts a Gremlin traversal string into a C# source code representation of that traversal with an aim at
 * sacrificing some formatting for the ability to compile correctly.
 * <ul>
 *     <li>Range syntax has no direct support</li>
 *     <li>Normalizes whitespace</li>
 *     <li>Normalize numeric suffixes to lower case</li>
 *     <li>If floats are not suffixed they will translate as BigDecimal</li>
 *     <li>Makes anonymous traversals explicit with double underscore</li>
 *     <li>Makes enums explicit with their proper name</li>
 * </ul>
 */
public class DotNetTranslateVisitor extends AbstractTranslateVisitor {
    public DotNetTranslateVisitor() {
        this("g");
    }

    public DotNetTranslateVisitor(final String graphTraversalSourceName) {
        super(graphTraversalSourceName);
    }

    @Override
    public Void visitTraversalDirection(final GremlinParser.TraversalDirectionContext ctx) {
        final String direction = ctx.getText().toLowerCase();
        sb.append("Direction.");
        if (direction.contains("out"))
            sb.append("Out");
        else if (direction.contains("in"))
            sb.append("In");
        else if (direction.contains("from"))
            sb.append("From");
        else if (direction.contains("to"))
            sb.append("To");
        else
            sb.append("Both");
        return null;
    }

    @Override
    public Void visitNanLiteral(final GremlinParser.NanLiteralContext ctx) {
        sb.append("Double.NaN");
        return null;
    }

    @Override
    public Void visitInfLiteral(final GremlinParser.InfLiteralContext ctx) {
        if (ctx.SignedInfLiteral() != null && ctx.SignedInfLiteral().getText().equals("-Infinity"))
            sb.append("Double.NegativeInfinity");
        else
            sb.append("Double.PositiveInfinity");
        return null;
    }

    @Override
    public Void visitIntegerLiteral(final GremlinParser.IntegerLiteralContext ctx) {
        final String integerLiteral = ctx.getText().toLowerCase();

        // check suffix
        final int lastCharIndex = integerLiteral.length() - 1;
        final char lastCharacter = integerLiteral.charAt(lastCharIndex);
        switch (lastCharacter) {
            case 'b':
                // parse B/b as byte
                sb.append("(byte) ");
                sb.append(integerLiteral, 0, lastCharIndex);
                break;
            case 's':
                // parse S/s as short
                sb.append("(short) ");
                sb.append(integerLiteral, 0, lastCharIndex);
                break;
            case 'i':
                // parse I/i as integer.
                sb.append(integerLiteral, 0, lastCharIndex);
                break;
            case 'l':
                // parse L/l as long
                sb.append(integerLiteral);
                break;
            case 'n':
                sb.append("new BigInteger(");
                sb.append(integerLiteral, 0, lastCharIndex);
                sb.append(")");
                break;
            default:
                // everything else just goes as specified
                sb.append(integerLiteral);
                break;
        }
        return null;
    }

    @Override
    public Void visitFloatLiteral(final GremlinParser.FloatLiteralContext ctx) {
        if (ctx.infLiteral() != null) return visit(ctx.infLiteral());
        if (ctx.nanLiteral() != null) return visit(ctx.nanLiteral());

        final String floatLiteral = ctx.getText().toLowerCase();

        // check suffix
        final int lastCharIndex = floatLiteral.length() - 1;
        final char lastCharacter = floatLiteral.charAt(lastCharIndex);
        switch (lastCharacter) {
            case 'f':
            case 'd':
                // parse F/f as Float and D/d suffix as Double
                sb.append(floatLiteral);
                break;
            case 'm':
                // parse M/m or whatever which could be a parse exception
                sb.append("(decimal) ");
                sb.append(floatLiteral, 0, lastCharIndex);
                break;
            default:
                // everything else just goes as specified
                sb.append(floatLiteral);
                break;
        }
        return null;
    }

    @Override
    public Void visitDateLiteral(final GremlinParser.DateLiteralContext ctx) {
        // child at 2 is the date argument to datetime() and comes enclosed in quotes
        final String dtString = ctx.getChild(2).getText();
        final OffsetDateTime dt = DatetimeHelper.parse(removeFirstAndLastCharacters(dtString));
        // todo: update when dotnet datetime serializer is implemented
        sb.append("DateTimeOffset.FromUnixTimeMilliseconds(");
        sb.append(dt.toInstant().toEpochMilli());
        sb.append(")");
        return null;
    }

    @Override
    public Void visitGenericLiteralRange(final GremlinParser.GenericLiteralRangeContext ctx) {
        throw new TranslatorException(".NET does not support range literals");
    }

    @Override
    public Void visitGenericLiteralMap(final GremlinParser.GenericLiteralMapContext ctx) {
        sb.append("new Dictionary<object, object> {");
        for (int i = 0; i < ctx.mapEntry().size(); i++) {
            final GremlinParser.MapEntryContext mapEntryContext = ctx.mapEntry(i);
            visit(mapEntryContext);
            if (i < ctx.mapEntry().size() - 1)
                sb.append(", ");
        }
        sb.append("}");
        return null;
    }

    @Override
    public Void visitGenericLiteralSet(final GremlinParser.GenericLiteralSetContext ctx) {
        sb.append("new HashSet<object> { ");
        for (int i = 0; i < ctx.genericLiteral().size(); i++) {
            final GremlinParser.GenericLiteralContext genericLiteralContext = ctx.genericLiteral(i);
            visit(genericLiteralContext);
            if (i < ctx.genericLiteral().size() - 1)
                sb.append(", ");
        }
        sb.append(" }");
        return null;
    }

    @Override
    public Void visitGenericLiteralCollection(final GremlinParser.GenericLiteralCollectionContext ctx) {
        sb.append("new List<object> { ");
        for (int i = 0; i < ctx.genericLiteral().size(); i++) {
            final GremlinParser.GenericLiteralContext genericLiteralContext = ctx.genericLiteral(i);
            visit(genericLiteralContext);
            if (i < ctx.genericLiteral().size() - 1)
                sb.append(", ");
        }
        sb.append(" }");
        return null;
    }

    @Override
    public Void visitStringLiteralList(final GremlinParser.StringLiteralListContext ctx) {
        sb.append("new List<string> { ");
        for (int ix = 0; ix < ctx.getChild(1).getChildCount(); ix++) {
            if (ctx.getChild(1).getChild(ix) instanceof TerminalNode)
                continue;
            visit(ctx.getChild(1).getChild(ix));
            if (ix < ctx.getChild(1).getChildCount() - 1)
                sb.append(", ");
        }
        sb.append(" }");
        return null;
    }

    @Override
    public Void visitMapEntry(final GremlinParser.MapEntryContext ctx) {
        sb.append("{ ");
        visit(ctx.mapKey());
        sb.append(", ");
        visit(ctx.genericLiteral()); // value
        sb.append(" }");
        return null;
    }

    @Override
    public Void visitMapKey(final GremlinParser.MapKeyContext ctx) {
        final int keyIndex = ctx.LPAREN() != null && ctx.RPAREN() != null ? 1 : 0;
        visit(ctx.getChild(keyIndex));
        return null;
    }

    @Override
    public Void visitTraversalStrategy(final GremlinParser.TraversalStrategyContext ctx) {

        if (ctx.getChildCount() == 1)
            sb.append("new ").append(ctx.getText()).append("()");
        else {
            sb.append("new ").append(ctx.getChild(0).getText().equals("new") ? ctx.getChild(1).getText() : ctx.getChild(0).getText()).append("(");

            final List<ParseTree> configs = ctx.children.stream().
                    filter(c -> c instanceof GremlinParser.ConfigurationContext).collect(Collectors.toList());
            if (configs.size() > 0 && ctx.children.stream().anyMatch(t -> t.getText().equals(OptionsStrategy.class.getSimpleName()))) {
                sb.append("new Dictionary<string, object> {");
                for (int ix = 0; ix < configs.size(); ix++) {
                    sb.append("{\"").append(configs.get(ix).getChild(0).getText());
                    sb.append("\",");
                    visit(configs.get(ix).getChild(2));
                    sb.append("},");
                }
                sb.append("}");
            } else {
                // the rest are the arguments to the strategy
                for (int ix = 0; ix < configs.size(); ix++) {
                    visit(configs.get(ix));
                    if (ix < configs.size() - 1)
                        sb.append(", ");
                }
            }

            sb.append(")");;
        }
        return null;
    }

    @Override
    public Void visitConfiguration(final GremlinParser.ConfigurationContext ctx) {
        // form of three tokens of key:value to become key=value
        sb.append(ctx.getChild(0).getText());
        sb.append(": ");
        visit(ctx.getChild(2));

        // need to convert List as needed to deal with fussy things in strategy construction inconsistencies
        // TINKERPOP-3032/TINKERPOP-3055 - so messy
        if (ctx.getChild(0).getText().equals("readPartitions")) {
            // find the last "List" in sb and replace it with "HashSet"
            final int ix = sb.lastIndexOf("List<object>");
            sb.replace(ix, ix + 12, "HashSet<string>");
        } else if (ctx.getChild(0).getText().equals("keys")) {
            // find the last "HashSet<object>" in sb and replace it with "HashSet<object>" so that it aligns to
            // the type needed for keys -
            final int ix = sb.lastIndexOf("HashSet<object>");
            if (ix > -1)
                sb.replace(ix, ix + 15, "HashSet<string>");
        }

        return null;
    }

    @Override
    public Void visitTraversalSourceSpawnMethod_inject(final GremlinParser.TraversalSourceSpawnMethod_injectContext ctx) {
        return handleGenerics(ctx);
    }

    @Override
    public Void visitTraversalSourceSpawnMethod_io(final GremlinParser.TraversalSourceSpawnMethod_ioContext ctx) {
        return handleGenerics(ctx);
    }

    @Override
    public Void visitTraversalSourceSpawnMethod_call_empty(final GremlinParser.TraversalSourceSpawnMethod_call_emptyContext ctx) {
        return handleGenerics(ctx);
    }

    @Override
    public Void visitTraversalSourceSpawnMethod_call_string(final GremlinParser.TraversalSourceSpawnMethod_call_stringContext ctx) {
        final String step = ctx.getChild(0).getText();
        sb.append(convertToPascalCase(step));
        sb.append("<object>").append("((string) ");
        visit(ctx.stringLiteral());
        sb.append(")");
        return null;
    }

    @Override
    public Void visitTraversalSourceSpawnMethod_call_string_map(final GremlinParser.TraversalSourceSpawnMethod_call_string_mapContext ctx) {
        final String step = ctx.getChild(0).getText();
        sb.append(convertToPascalCase(step));
        sb.append("<object>").append("(");
        visit(ctx.stringLiteral());
        sb.append(", ");
        sb.append("(IDictionary<object, object>) ");
        visit(ctx.genericLiteralMapArgument());
        sb.append(")");
        return null;
    }

    @Override
    public Void visitTraversalSourceSpawnMethod_call_string_traversal(final GremlinParser.TraversalSourceSpawnMethod_call_string_traversalContext ctx) {
        final String step = ctx.getChild(0).getText();
        sb.append(convertToPascalCase(step));
        sb.append("<object>").append("(");
        visit(ctx.stringLiteral());
        sb.append(", ");
        sb.append("(ITraversal) ");
        visit(ctx.nestedTraversal());
        sb.append(")");
        return null;
    }

    @Override
    public Void visitTraversalSourceSpawnMethod_call_string_map_traversal(final GremlinParser.TraversalSourceSpawnMethod_call_string_map_traversalContext ctx) {
        final String step = ctx.getChild(0).getText();
        sb.append(convertToPascalCase(step));
        sb.append("<object>").append("(");
        visit(ctx.stringLiteral());
        sb.append(", ");
        sb.append("(IDictionary<object, object>) ");
        visit(ctx.genericLiteralMapArgument());
        sb.append(", ");
        sb.append("(ITraversal) ");
        visit(ctx.nestedTraversal());
        sb.append(")");
        return null;
    }

    @Override
    public Void visitTraversalSourceSpawnMethod_mergeV_Map(final GremlinParser.TraversalSourceSpawnMethod_mergeV_MapContext ctx) {
        // call is ambiguous without an explicit cast
        visit(ctx.getChild(0));
        sb.append("(");
        sb.append("(IDictionary<object, object>) ");
        visit(ctx.genericLiteralMapNullableArgument());
        sb.append(")");
        return null;
    }

    @Override
    public Void visitTraversalSourceSpawnMethod_mergeV_Traversal(final GremlinParser.TraversalSourceSpawnMethod_mergeV_TraversalContext ctx) {
        // call is ambiguous without an explicit cast
        visit(ctx.getChild(0));
        sb.append("(");
        sb.append("(ITraversal) ");
        visit(ctx.nestedTraversal());
        sb.append(")");
        return null;
    }

    @Override
    public Void visitTraversalSourceSpawnMethod_mergeE_Map(final GremlinParser.TraversalSourceSpawnMethod_mergeE_MapContext ctx) {
        // call is ambiguous without an explicit cast
        visit(ctx.getChild(0));
        sb.append("(");
        sb.append("(IDictionary<object, object>) ");
        visit(ctx.genericLiteralMapNullableArgument());
        sb.append(")");
        return null;
    }

    @Override
    public Void visitTraversalSourceSpawnMethod_mergeE_Traversal(final GremlinParser.TraversalSourceSpawnMethod_mergeE_TraversalContext ctx) {
        // call is ambiguous without an explicit cast
        visit(ctx.getChild(0));
        sb.append("(");
        sb.append("(ITraversal) ");
        visit(ctx.nestedTraversal());
        sb.append(")");
        return null;
    }

    @Override
    public Void visitTraversalSourceSpawnMethod_union(final GremlinParser.TraversalSourceSpawnMethod_unionContext ctx) {
        return handleGenerics(ctx);
    }

    @Override
    public Void visitTraversalMethod_asString_Scope(final GremlinParser.TraversalMethod_asString_ScopeContext ctx) {
        return handleGenerics(ctx);
    }

    @Override
    public Void visitTraversalMethod_branch(final GremlinParser.TraversalMethod_branchContext ctx) {
        return handleGenerics(ctx);
    }

    @Override
    public Void visitTraversalMethod_call_string(final GremlinParser.TraversalMethod_call_stringContext ctx) {
        final String step = ctx.getChild(0).getText();
        sb.append(convertToPascalCase(step));
        sb.append("<object>").append("((string) ");
        visit(ctx.stringLiteral());
        sb.append(")");
        return null;
    }

    @Override
    public Void visitTraversalMethod_call_string_map(final GremlinParser.TraversalMethod_call_string_mapContext ctx) {
        final String step = ctx.getChild(0).getText();
        sb.append(convertToPascalCase(step));
        sb.append("<object>").append("(");
        visit(ctx.stringLiteral());
        sb.append(", ");
        sb.append("(IDictionary<object, object>) ");
        visit(ctx.genericLiteralMapArgument());
        sb.append(")");
        return null;
    }

    @Override
    public Void visitTraversalMethod_call_string_traversal(final GremlinParser.TraversalMethod_call_string_traversalContext ctx) {
        final String step = ctx.getChild(0).getText();
        sb.append(convertToPascalCase(step));
        sb.append("<object>").append("(");
        visit(ctx.stringLiteral());
        sb.append(", ");
        sb.append("(ITraversal) ");
        visit(ctx.nestedTraversal());
        sb.append(")");
        return null;
    }

    @Override
    public Void visitTraversalMethod_call_string_map_traversal(final GremlinParser.TraversalMethod_call_string_map_traversalContext ctx) {
        final String step = ctx.getChild(0).getText();
        sb.append(convertToPascalCase(step));
        sb.append("<object>").append("(");
        visit(ctx.stringLiteral());
        sb.append(", ");
        sb.append("(IDictionary<object, object>) ");
        visit(ctx.genericLiteralMapArgument());
        sb.append(", ");
        sb.append("(ITraversal) ");
        visit(ctx.nestedTraversal());
        sb.append(")");
        return null;
    }

    @Override
    public Void visitTraversalMethod_cap(final GremlinParser.TraversalMethod_capContext ctx) {
        return handleGenerics(ctx);
    }

    @Override
    public Void visitTraversalMethod_choose_Function(final GremlinParser.TraversalMethod_choose_FunctionContext ctx) {
        return handleGenerics(ctx);
    }

    @Override
    public Void visitTraversalMethod_choose_Predicate_Traversal(final GremlinParser.TraversalMethod_choose_Predicate_TraversalContext ctx) {
        return handleGenerics(ctx);
    }

    @Override
    public Void visitTraversalMethod_choose_Predicate_Traversal_Traversal(final GremlinParser.TraversalMethod_choose_Predicate_Traversal_TraversalContext ctx) {
        return handleGenerics(ctx);
    }

    @Override
    public Void visitTraversalMethod_choose_Traversal(final GremlinParser.TraversalMethod_choose_TraversalContext ctx) {
        return handleGenerics(ctx);
    }

    @Override
    public Void visitTraversalMethod_choose_Traversal_Traversal(final GremlinParser.TraversalMethod_choose_Traversal_TraversalContext ctx) {
        return handleGenerics(ctx);
    }

    @Override
    public Void visitTraversalMethod_choose_Traversal_Traversal_Traversal(final GremlinParser.TraversalMethod_choose_Traversal_Traversal_TraversalContext ctx) {
        return handleGenerics(ctx);
    }

    @Override
    public Void visitTraversalMethod_coalesce(final GremlinParser.TraversalMethod_coalesceContext ctx) {
        return handleGenerics(ctx);
    }

    @Override
    public Void visitTraversalMethod_constant(final GremlinParser.TraversalMethod_constantContext ctx) {
        return handleGenerics(ctx);
    }

    @Override
    public Void visitTraversalMethod_elementMap(final GremlinParser.TraversalMethod_elementMapContext ctx) {
        return handleGenerics(ctx);
    }

    @Override
    public Void visitTraversalMethod_flatMap(final GremlinParser.TraversalMethod_flatMapContext ctx) {
        return handleGenerics(ctx);
    }

    @Override
    public Void visitTraversalMethod_fold_Empty(final GremlinParser.TraversalMethod_fold_EmptyContext ctx) {
        // calling __.fold() as a start step needs the generics
        if (isCalledAsFirstStepInAnonymousTraversal(ctx))
            return handleGenerics(ctx);
        else
            return super.visitTraversalMethod_fold_Empty(ctx);
    }

    @Override
    public Void visitTraversalMethod_fold_Object_BiFunction(final GremlinParser.TraversalMethod_fold_Object_BiFunctionContext ctx) {
        return handleGenerics(ctx);
    }

    @Override
    public Void visitTraversalMethod_group_Empty(final GremlinParser.TraversalMethod_group_EmptyContext ctx) {
        return handleGenerics(ctx);
    }

    @Override
    public Void visitTraversalMethod_groupCount_Empty(final GremlinParser.TraversalMethod_groupCount_EmptyContext ctx) {
        return handleGenerics(ctx);
    }

    @Override
    public Void visitTraversalMethod_has_String_Object(final GremlinParser.TraversalMethod_has_String_ObjectContext ctx) {
        final String step = ctx.getChild(0).getText();
        sb.append(convertToPascalCase(step));
        sb.append("(");
        tryAppendCastToString(ctx.stringNullableLiteral());
        visit(ctx.stringNullableLiteral());
        sb.append(", ");
        tryAppendCastToObject(ctx.genericLiteralArgument());
        visit(ctx.genericLiteralArgument());
        sb.append(")");
        return null;
    }

    @Override
    public Void visitTraversalMethod_has_String_P(GremlinParser.TraversalMethod_has_String_PContext ctx) {
        final String step = ctx.getChild(0).getText();
        sb.append(convertToPascalCase(step));
        sb.append("(");
        tryAppendCastToString(ctx.stringNullableLiteral());
        visit(ctx.stringNullableLiteral());
        sb.append(", ");
        visit(ctx.traversalPredicate());
        sb.append(")");
        return null;
    }

    @Override
    public Void visitTraversalMethod_has_String_String_Object(final GremlinParser.TraversalMethod_has_String_String_ObjectContext ctx) {
        final String step = ctx.getChild(0).getText();
        sb.append(convertToPascalCase(step));
        sb.append("(");
        tryAppendCastToString(ctx.stringNullableArgument());
        visit(ctx.stringNullableArgument());
        sb.append(", ");
        tryAppendCastToString(ctx.stringNullableLiteral());
        visit(ctx.stringNullableLiteral());
        sb.append(", ");
        tryAppendCastToObject(ctx.genericLiteralArgument());
        visit(ctx.genericLiteralArgument());
        sb.append(")");
        return null;
    }

    @Override
    public Void visitTraversalMethod_has_String_String_P(final GremlinParser.TraversalMethod_has_String_String_PContext ctx) {
        final String step = ctx.getChild(0).getText();
        sb.append(convertToPascalCase(step));
        sb.append("(");
        tryAppendCastToString(ctx.stringNullableArgument());
        visit(ctx.stringNullableArgument());
        sb.append(", ");
        tryAppendCastToString(ctx.stringNullableLiteral());
        visit(ctx.stringNullableLiteral());
        sb.append(", ");
        visit(ctx.traversalPredicate());
        sb.append(")");
        return null;
    }

    @Override
    public Void visitTraversalMethod_has_String_Traversal(final GremlinParser.TraversalMethod_has_String_TraversalContext ctx) {
        final String step = ctx.getChild(0).getText();
        sb.append(convertToPascalCase(step));
        sb.append("(");
        tryAppendCastToString(ctx.stringNullableLiteral());
        visit(ctx.stringNullableLiteral());
        sb.append(", ");
        visit(ctx.nestedTraversal());
        sb.append(")");
        return null;
    }

    @Override
    public Void visitTraversalMethod_has_T_Object(final GremlinParser.TraversalMethod_has_T_ObjectContext ctx) {
        final String step = ctx.getChild(0).getText();
        sb.append(convertToPascalCase(step));
        sb.append("(");
<<<<<<< HEAD
        visit(ctx.traversalToken());
=======
        visit(ctx.traversalT());
>>>>>>> 619e1f7b
        sb.append(", ");
        tryAppendCastToObject(ctx.genericLiteralArgument());
        visit(ctx.genericLiteralArgument());
        sb.append(")");
        return null;
    }

    @Override
    public Void visitTraversalMethod_has_T_P(final GremlinParser.TraversalMethod_has_T_PContext ctx) {
        final String step = ctx.getChild(0).getText();
        sb.append(convertToPascalCase(step));
        sb.append("(");
<<<<<<< HEAD
        visit(ctx.traversalToken());
=======
        visit(ctx.traversalT());
>>>>>>> 619e1f7b
        sb.append(", ");
        visit(ctx.traversalPredicate());
        sb.append(")");
        return null;
    }

    @Override
    public Void visitTraversalMethod_has_T_Traversal(final GremlinParser.TraversalMethod_has_T_TraversalContext ctx) {
        final String step = ctx.getChild(0).getText();
        sb.append(convertToPascalCase(step));
        sb.append("(");
<<<<<<< HEAD
        visit(ctx.traversalToken());
=======
        visit(ctx.traversalT());
>>>>>>> 619e1f7b
        sb.append(", ");
        visit(ctx.nestedTraversal());
        sb.append(")");
        return null;
    }

    @Override
    public Void visitTraversalMethod_hasKey_P(final GremlinParser.TraversalMethod_hasKey_PContext ctx) {
        final String step = ctx.getChild(0).getText();
        sb.append(convertToPascalCase(step));
        sb.append("(");
        visit(ctx.traversalPredicate());
        sb.append(")");
        return null;
    }

    @Override
    public Void visitTraversalMethod_hasKey_String_String(final GremlinParser.TraversalMethod_hasKey_String_StringContext ctx) {
        // if there is only one argument then cast to string otherwise it's ambiguous with hasKey(P)
        if (ctx.stringLiteralVarargsLiterals() == null || ctx.stringLiteralVarargsLiterals().getChildCount() == 0) {
            final String step = ctx.getChild(0).getText();
            sb.append(convertToPascalCase(step));
            sb.append("(");
            tryAppendCastToString(ctx.stringNullableLiteral());
            visit(ctx.stringNullableLiteral());
            sb.append(")");
            return null;
        } else {
            return super.visitTraversalMethod_hasKey_String_String(ctx);
        }
    }

    @Override
    public Void visitTraversalMethod_hasValue_Object_Object(final GremlinParser.TraversalMethod_hasValue_Object_ObjectContext ctx) {
        // if there is only one argument then cast to object otherwise it's ambiguous with hasValue(P)
        if (ctx.genericLiteralVarargs() == null || ctx.genericLiteralVarargs().getChildCount() == 0) {
            final String step = ctx.getChild(0).getText();
            sb.append(convertToPascalCase(step));
            sb.append("(");
            tryAppendCastToObject(ctx.genericLiteralArgument());
            visit(ctx.genericLiteralArgument());
            sb.append(")");
            return null;
        } else {
            return super.visitTraversalMethod_hasValue_Object_Object(ctx);
        }
    }

    @Override
    public Void visitTraversalMethod_hasValue_P(final GremlinParser.TraversalMethod_hasValue_PContext ctx) {
        final String step = ctx.getChild(0).getText();
        sb.append(convertToPascalCase(step));
        sb.append("(");
        visit(ctx.traversalPredicate());
        sb.append(")");
        return null;
    }

    @Override
    public Void visitTraversalMethod_hasLabel_P(final GremlinParser.TraversalMethod_hasLabel_PContext ctx) {
        final String step = ctx.getChild(0).getText();
        sb.append(convertToPascalCase(step));
        sb.append("(");
        visit(ctx.traversalPredicate());
        sb.append(")");
        return null;
    }

    @Override
    public Void visitTraversalMethod_hasLabel_String_String(final GremlinParser.TraversalMethod_hasLabel_String_StringContext ctx) {
        // if there is only one argument then cast to string otherwise it's ambiguous with hasLabel(P)
        if (ctx.stringLiteralVarargsArgument() == null || ctx.stringLiteralVarargsArgument().getChildCount() == 0) {
            final String step = ctx.getChild(0).getText();
            sb.append(convertToPascalCase(step));
            sb.append("(");
            tryAppendCastToString(ctx.stringNullableArgument());
            visit(ctx.stringNullableArgument());
            sb.append(")");
            return null;
        } else {
            final String step = ctx.getChild(0).getText();
            sb.append(convertToPascalCase(step));
            sb.append("(");
            tryAppendCastToString(ctx.stringNullableArgument());
            visit(ctx.stringNullableArgument());

            // more arguments to come
            if (!ctx.stringLiteralVarargs().isEmpty())  sb.append(", ");
            visit(ctx.stringLiteralVarargs());

            sb.append(")");
            return null;
        }
    }

    @Override
    public Void visitStringLiteralVarargs(final GremlinParser.StringLiteralVarargsContext ctx) {
        for (int ix = 0; ix < ctx.getChildCount(); ix++) {
            final ParseTree pt = ctx.getChild(ix);
            if (pt instanceof GremlinParser.StringNullableArgumentContext) {
                GremlinParser.StringNullableArgumentContext sna = (GremlinParser.StringNullableArgumentContext) pt;
                tryAppendCastToString(sna);
                visit(sna);
            } else {
                visit(pt);
            }
        };
        return null;
    }

    @Override
    public Void visitTraversalMethod_index(final GremlinParser.TraversalMethod_indexContext ctx) {
        return handleGenerics(ctx);
    }

    @Override
    public Void visitTraversalMethod_length_Scope(final GremlinParser.TraversalMethod_length_ScopeContext ctx) {
        return handleGenerics(ctx);
    }

    @Override
    public Void visitTraversalMethod_limit_Scope_long(final GremlinParser.TraversalMethod_limit_Scope_longContext ctx) {
        return handleGenerics(ctx);
    }

    @Override
    public Void visitTraversalMethod_limit_long(final GremlinParser.TraversalMethod_limit_longContext ctx) {
        return handleGenerics(ctx);
    }

    @Override
    public Void visitTraversalMethod_local(final GremlinParser.TraversalMethod_localContext ctx) {
        return handleGenerics(ctx);
    }

    @Override
    public Void visitTraversalMethod_lTrim_Scope(final GremlinParser.TraversalMethod_lTrim_ScopeContext ctx) {
        return handleGenerics(ctx);
    }

    @Override
    public Void visitTraversalMethod_map(final GremlinParser.TraversalMethod_mapContext ctx) {
        return handleGenerics(ctx);
    }

    @Override
    public Void visitTraversalMethod_match(final GremlinParser.TraversalMethod_matchContext ctx) {
        return handleGenerics(ctx);
    }

    @Override
    public Void visitTraversalMethod_max_Empty(final GremlinParser.TraversalMethod_max_EmptyContext ctx) {
        return handleGenerics(ctx);
    }

    @Override
    public Void visitTraversalMethod_max_Scope(final GremlinParser.TraversalMethod_max_ScopeContext ctx) {
        return handleGenerics(ctx);
    }

    @Override
    public Void visitTraversalMethod_mean_Empty(final GremlinParser.TraversalMethod_mean_EmptyContext ctx) {
        return handleGenerics(ctx);
    }

    @Override
    public Void visitTraversalMethod_mean_Scope(final GremlinParser.TraversalMethod_mean_ScopeContext ctx) {
        return handleGenerics(ctx);
    }

    @Override
    public Void visitTraversalMethod_mergeV_Map(final GremlinParser.TraversalMethod_mergeV_MapContext ctx) {
        // call is ambiguous without an explicit cast
        visit(ctx.getChild(0));
        sb.append("(");
        sb.append("(IDictionary<object, object>) ");
        visit(ctx.genericLiteralMapNullableArgument());
        sb.append(")");
        return null;
    }

    @Override
    public Void visitTraversalMethod_mergeV_Traversal(final GremlinParser.TraversalMethod_mergeV_TraversalContext ctx) {
        // call is ambiguous without an explicit cast
        visit(ctx.getChild(0));
        sb.append("(");
        sb.append("(ITraversal) ");
        visit(ctx.nestedTraversal());
        sb.append(")");
        return null;
    }

    @Override
    public Void visitTraversalMethod_mergeE_Map(final GremlinParser.TraversalMethod_mergeE_MapContext ctx) {
        // call is ambiguous without an explicit cast
        visit(ctx.getChild(0));
        sb.append("(");
        sb.append("(IDictionary<object, object>) ");
        visit(ctx.genericLiteralMapNullableArgument());
        sb.append(")");
        return null;
    }

    @Override
    public Void visitTraversalMethod_mergeE_Traversal(final GremlinParser.TraversalMethod_mergeE_TraversalContext ctx) {
        // call is ambiguous without an explicit cast
        visit(ctx.getChild(0));
        sb.append("(");
        sb.append("(ITraversal) ");
        visit(ctx.nestedTraversal());
        sb.append(")");
        return null;
    }

    @Override
    public Void visitTraversalMethod_min_Empty(final GremlinParser.TraversalMethod_min_EmptyContext ctx) {
        return handleGenerics(ctx);
    }

    @Override
    public Void visitTraversalMethod_min_Scope(final GremlinParser.TraversalMethod_min_ScopeContext ctx) {
        return handleGenerics(ctx);
    }

    @Override
    public Void visitTraversalMethod_option_Merge_Map(final GremlinParser.TraversalMethod_option_Merge_MapContext ctx) {
        // call is ambiguous without an explicit cast
        visit(ctx.getChild(0));
        sb.append("(");
        visit(ctx.traversalMerge());
        sb.append(", ");
        sb.append("(IDictionary<object, object>) ");
        visit(ctx.genericLiteralMapNullableArgument()); // second argument
        sb.append(")");
        return null;
    }

    @Override
    public Void visitTraversalMethod_option_Object_Traversal(final GremlinParser.TraversalMethod_option_Object_TraversalContext ctx) {
        if (ctx.genericLiteralArgument().genericLiteral() != null && ctx.genericLiteralArgument().genericLiteral().traversalMerge() != null) {
            visit(ctx.getChild(0));
            sb.append("(");
            visit(ctx.genericLiteralArgument());
            sb.append(", ");
            sb.append("(ITraversal) ");
            visit(ctx.nestedTraversal());
            sb.append(")");
            return null;
        } else {
            return super.visitTraversalMethod_option_Object_Traversal(ctx);
        }
    }

    @Override
    public Void visitTraversalMethod_option_Merge_Traversal(final GremlinParser.TraversalMethod_option_Merge_TraversalContext ctx) {
        visit(ctx.getChild(0));
        sb.append("(");
        visit(ctx.traversalMerge());
        sb.append(", ");
        sb.append("(ITraversal) ");
        visit(ctx.nestedTraversal());
        sb.append(")");
        return null;
    }

    @Override
    public Void visitTraversalMethod_optional(final GremlinParser.TraversalMethod_optionalContext ctx) {
        return handleGenerics(ctx);
    }

    @Override
    public Void visitTraversalMethod_profile_Empty(final GremlinParser.TraversalMethod_profile_EmptyContext ctx) {
        return handleGenerics(ctx);
    }

    @Override
    public Void visitTraversalMethod_project(final GremlinParser.TraversalMethod_projectContext ctx) {
        return handleGenerics(ctx);
    }

    @Override
    public Void visitTraversalMethod_properties(final GremlinParser.TraversalMethod_propertiesContext ctx) {
        return handleGenerics(ctx);
    }

    @Override
    public Void visitTraversalMethod_property_Cardinality_Object_Object_Object(final GremlinParser.TraversalMethod_property_Cardinality_Object_Object_ObjectContext ctx) {
        if (ctx.genericLiteralVarargs() == null || ctx.genericLiteralVarargs().getChildCount() == 0) {
            final String step = ctx.getChild(0).getText();
            sb.append(convertToPascalCase(step));
            sb.append("(");
            visit(ctx.traversalCardinality());
            sb.append(", ");
            tryAppendCastToObject(ctx.genericLiteralArgument(0));
            visit(ctx.genericLiteralArgument(0));
            sb.append(", ");
            tryAppendCastToObject(ctx.genericLiteralArgument(1));
            visit(ctx.genericLiteralArgument(1));
            sb.append(")");
            return null;
        } else {
            return super.visitTraversalMethod_property_Cardinality_Object_Object_Object(ctx);
        }
    }

    @Override
    public Void visitTraversalMethod_conjoin_String(final GremlinParser.TraversalMethod_conjoin_StringContext ctx) {
        final String step = ctx.getChild(0).getText();
        sb.append(convertToPascalCase(step));
        sb.append("(");
        tryAppendCastToString(ctx.stringArgument());
        visit(ctx.stringArgument());
        sb.append(")");
        return null;
    }

    @Override
    public Void visitTraversalMethod_propertyMap(final GremlinParser.TraversalMethod_propertyMapContext ctx) {
        return handleGenerics(ctx);
    }

    @Override
    public Void visitTraversalMethod_range_Scope_long_long(final GremlinParser.TraversalMethod_range_Scope_long_longContext ctx) {
        return handleGenerics(ctx);
    }

    @Override
    public Void visitTraversalMethod_range_long_long(final GremlinParser.TraversalMethod_range_long_longContext ctx) {
        return handleGenerics(ctx);
    }

    @Override
    public Void visitTraversalMethod_replace_Scope_String_String(final GremlinParser.TraversalMethod_replace_Scope_String_StringContext ctx) {
        return handleGenerics(ctx);
    }

    @Override
    public Void visitTraversalMethod_rTrim_Scope(final GremlinParser.TraversalMethod_rTrim_ScopeContext ctx) {
        return handleGenerics(ctx);
    }

    @Override
    public Void visitTraversalMethod_sack_Empty(final GremlinParser.TraversalMethod_sack_EmptyContext ctx) {
        return handleGenerics(ctx);
    }

    @Override
    public Void visitTraversalMethod_select_Column(final GremlinParser.TraversalMethod_select_ColumnContext ctx) {
        return handleGenerics(ctx);
    }

    @Override
    public Void visitTraversalMethod_select_Pop_String(final GremlinParser.TraversalMethod_select_Pop_StringContext ctx) {
        return handleGenerics(ctx);
    }

    @Override
    public Void visitTraversalMethod_select_Pop_String_String_String(final GremlinParser.TraversalMethod_select_Pop_String_String_StringContext ctx) {
        return handleGenerics(ctx);
    }

    @Override
    public Void visitTraversalMethod_select_Pop_Traversal(final GremlinParser.TraversalMethod_select_Pop_TraversalContext ctx) {
        return handleGenerics(ctx);
    }

    @Override
    public Void visitTraversalMethod_select_String(final GremlinParser.TraversalMethod_select_StringContext ctx) {
        return handleGenerics(ctx);
    }

    @Override
    public Void visitTraversalMethod_select_String_String_String(final GremlinParser.TraversalMethod_select_String_String_StringContext ctx) {
        return handleGenerics(ctx);
    }

    @Override
    public Void visitTraversalMethod_select_Traversal(final GremlinParser.TraversalMethod_select_TraversalContext ctx) {
        return handleGenerics(ctx);
    }

    @Override
    public Void visitTraversalMethod_skip_long(final GremlinParser.TraversalMethod_skip_longContext ctx) {
        return handleGenerics(ctx);
    }

    @Override
    public Void visitTraversalMethod_skip_Scope_long(final GremlinParser.TraversalMethod_skip_Scope_longContext ctx) {
        return handleGenerics(ctx);
    }

    @Override
    public Void visitTraversalMethod_split_Scope_String(final GremlinParser.TraversalMethod_split_Scope_StringContext ctx) {
        return handleGenerics(ctx);
    }

    @Override
    public Void visitTraversalMethod_substring_Scope_int(final GremlinParser.TraversalMethod_substring_Scope_intContext ctx) {
        return handleGenerics(ctx);
    }

    @Override
    public Void visitTraversalMethod_substring_Scope_int_int(final GremlinParser.TraversalMethod_substring_Scope_int_intContext ctx) {
        return handleGenerics(ctx);
    }

    @Override
    public Void visitTraversalMethod_sum_Empty(final GremlinParser.TraversalMethod_sum_EmptyContext ctx) {
        return handleGenerics(ctx);
    }

    @Override
    public Void visitTraversalMethod_sum_Scope(final GremlinParser.TraversalMethod_sum_ScopeContext ctx) {
        return handleGenerics(ctx);
    }

    @Override
    public Void visitTraversalMethod_tail_Empty(final GremlinParser.TraversalMethod_tail_EmptyContext ctx) {
        return handleGenerics(ctx);
    }

    @Override
    public Void visitTraversalMethod_tail_Scope(final GremlinParser.TraversalMethod_tail_ScopeContext ctx) {
        return handleGenerics(ctx);
    }

    @Override
    public Void visitTraversalMethod_tail_Scope_long(final GremlinParser.TraversalMethod_tail_Scope_longContext ctx) {
        return handleGenerics(ctx);
    }

    @Override
    public Void visitTraversalMethod_tail_long(final GremlinParser.TraversalMethod_tail_longContext ctx) {
        return handleGenerics(ctx);
    }

    @Override
    public Void visitTraversalMethod_toUpper_Scope(final GremlinParser.TraversalMethod_toUpper_ScopeContext ctx) {
        return handleGenerics(ctx);
    }

    @Override
    public Void visitTraversalMethod_toLower_Scope(final GremlinParser.TraversalMethod_toLower_ScopeContext ctx) {
        return handleGenerics(ctx);
    }

    @Override
    public Void visitTraversalMethod_tree_Empty(final GremlinParser.TraversalMethod_tree_EmptyContext ctx) {
        return handleGenerics(ctx);
    }

    @Override
    public Void visitTraversalMethod_trim_Scope(final GremlinParser.TraversalMethod_trim_ScopeContext ctx) {
        return handleGenerics(ctx);
    }

    @Override
    public Void visitTraversalMethod_unfold(final GremlinParser.TraversalMethod_unfoldContext ctx) {
        return handleGenerics(ctx);
    }

    @Override
    public Void visitTraversalMethod_union(final GremlinParser.TraversalMethod_unionContext ctx) {
        return handleGenerics(ctx);
    }

    @Override
    public Void visitTraversalMethod_value(final GremlinParser.TraversalMethod_valueContext ctx) {
        return handleGenerics(ctx);
    }

    @Override
    public Void visitTraversalMethod_valueMap_String(final GremlinParser.TraversalMethod_valueMap_StringContext ctx) {
        return handleGenerics(ctx);
    }

    @Override
    public Void visitTraversalMethod_valueMap_boolean_String(final GremlinParser.TraversalMethod_valueMap_boolean_StringContext ctx) {
        return handleGenerics(ctx);
    }

    @Override
    public Void visitTraversalMethod_values(final GremlinParser.TraversalMethod_valuesContext ctx) {
        return handleGenerics(ctx);
    }

    @Override
    public Void visitClassType(final GremlinParser.ClassTypeContext ctx) {
        sb.append("typeof(").append(ctx.getText()).append(")");
        return null;
    }

    /**
     * Steps with a {@code <TNewEnd>} defined need special handling to append generics.
     */
    private Void handleGenerics(final ParseTree ctx) {
        final String step = ctx.getChild(0).getText();
        sb.append(convertToPascalCase(step));

        if (step.equals(GraphTraversal.Symbols.group) || step.equals(GraphTraversal.Symbols.valueMap))
            sb.append("<object, object>");
        else
            sb.append("<object>");

        for (int ix = 1; ix < ctx.getChildCount(); ix++) {
            visit(ctx.getChild(ix));
        }
        return null;
    }

    @Override
    protected String processGremlinSymbol(final String step) {
        return SymbolHelper.toCSharp(step);
    }

    /**
     * The default behavior for this method is to call {@link #processGremlinSymbol(String)} but there really isn't a
     * need to do that for C# because the mappings of the {@link SymbolHelper} don't apply to enums.
     */
    @Override
    protected void appendExplicitNaming(final String txt, final String prefix) {
        if (!txt.startsWith(prefix + ".")) {
            sb.append(prefix).append(".");
            sb.append(convertToPascalCase(txt));
        } else {
            final String[] split = txt.split("\\.");
            sb.append(split[0]).append(".");
            sb.append(convertToPascalCase(split[1]));
        }
    }

<<<<<<< HEAD
    private void tryAppendCastToString(final GremlinParser.StringArgumentContext ctx) {
        if (ctx.variable() != null || ctx.stringLiteral() != null) {
            sb.append("(string) ");
        }
=======
    @Override
    protected String getCardinalityFunctionClass() {
        return "CardinalityValue";
>>>>>>> 619e1f7b
    }

    private void tryAppendCastToString(final GremlinParser.StringNullableArgumentContext ctx) {
        if (ctx.variable() != null || ctx.stringNullableLiteral().K_NULL() != null) {
            sb.append("(string) ");
        }
    }

    private void tryAppendCastToString(final GremlinParser.StringNullableLiteralContext ctx) {
        if (ctx.K_NULL() != null) {
            sb.append("(string) ");
        }
    }

    private void tryAppendCastToString(final GremlinParser.StringNullableLiteralContext ctx) {
        if (ctx.NullLiteral() != null) {
            sb.append("(string) ");
        }
    }

    private void tryAppendCastToObject(final GremlinParser.GenericLiteralArgumentContext ctx) {
        if (ctx.variable() != null || ctx.genericLiteral().nullLiteral() != null)
            sb.append("(object) ");
    }

    private boolean isCalledAsFirstStepInAnonymousTraversal(final ParseTree stepToTest) {
        final ParseTree parent = stepToTest.getParent();
        final ParseTree parentParent = parent.getParent();
        final ParseTree firstStepOfNestedTraversal = parentParent.getChild(0).getChild(0);
        final ParseTree parentParentParent = parentParent.getParent();

        // the step is first if it matches the first step of the nested traversal and if the parent of the parent is
        // a nested traversal
        return stepToTest == firstStepOfNestedTraversal && parentParentParent instanceof GremlinParser.NestedTraversalContext;
    }

    private String convertToPascalCase(final String txt) {
        return txt.substring(0,1).toUpperCase() + txt.substring(1);
    }

    static final class SymbolHelper {

        private final static Map<String, String> TO_CS_MAP = new HashMap<>();
        private final static Map<String, String> FROM_CS_MAP = new HashMap<>();

        static {
            TO_CS_MAP.put("graphml", "GraphML");
            TO_CS_MAP.put("graphson", "GraphSON");
            TO_CS_MAP.forEach((k, v) -> FROM_CS_MAP.put(v, k));
        }

        private SymbolHelper() {
            // static methods only, do not instantiate
        }

        public static String toCSharp(final String symbol) {
            return TO_CS_MAP.getOrDefault(symbol, StringUtils.capitalize(symbol));
        }

        public static String toJava(final String symbol) {
            return FROM_CS_MAP.getOrDefault(symbol, StringUtils.uncapitalize(symbol));
        }

    }
}<|MERGE_RESOLUTION|>--- conflicted
+++ resolved
@@ -633,11 +633,7 @@
         final String step = ctx.getChild(0).getText();
         sb.append(convertToPascalCase(step));
         sb.append("(");
-<<<<<<< HEAD
-        visit(ctx.traversalToken());
-=======
         visit(ctx.traversalT());
->>>>>>> 619e1f7b
         sb.append(", ");
         tryAppendCastToObject(ctx.genericLiteralArgument());
         visit(ctx.genericLiteralArgument());
@@ -650,11 +646,7 @@
         final String step = ctx.getChild(0).getText();
         sb.append(convertToPascalCase(step));
         sb.append("(");
-<<<<<<< HEAD
-        visit(ctx.traversalToken());
-=======
         visit(ctx.traversalT());
->>>>>>> 619e1f7b
         sb.append(", ");
         visit(ctx.traversalPredicate());
         sb.append(")");
@@ -666,11 +658,7 @@
         final String step = ctx.getChild(0).getText();
         sb.append(convertToPascalCase(step));
         sb.append("(");
-<<<<<<< HEAD
-        visit(ctx.traversalToken());
-=======
         visit(ctx.traversalT());
->>>>>>> 619e1f7b
         sb.append(", ");
         visit(ctx.nestedTraversal());
         sb.append(")");
@@ -758,8 +746,13 @@
             visit(ctx.stringNullableArgument());
 
             // more arguments to come
-            if (!ctx.stringLiteralVarargs().isEmpty())  sb.append(", ");
-            visit(ctx.stringLiteralVarargs());
+            if (!ctx.stringLiteralVarargsArgument().stringNullableArgument().isEmpty()) {
+                ctx.stringLiteralVarargsArgument().stringNullableArgument().forEach(sna -> {
+                    sb.append(", ");
+                    tryAppendCastToString(sna);
+                    visit(sna);
+                });
+            }
 
             sb.append(")");
             return null;
@@ -1202,16 +1195,15 @@
         }
     }
 
-<<<<<<< HEAD
+    @Override
+    protected String getCardinalityFunctionClass() {
+        return "CardinalityValue";
+    }
+
     private void tryAppendCastToString(final GremlinParser.StringArgumentContext ctx) {
         if (ctx.variable() != null || ctx.stringLiteral() != null) {
             sb.append("(string) ");
         }
-=======
-    @Override
-    protected String getCardinalityFunctionClass() {
-        return "CardinalityValue";
->>>>>>> 619e1f7b
     }
 
     private void tryAppendCastToString(final GremlinParser.StringNullableArgumentContext ctx) {
@@ -1222,12 +1214,6 @@
 
     private void tryAppendCastToString(final GremlinParser.StringNullableLiteralContext ctx) {
         if (ctx.K_NULL() != null) {
-            sb.append("(string) ");
-        }
-    }
-
-    private void tryAppendCastToString(final GremlinParser.StringNullableLiteralContext ctx) {
-        if (ctx.NullLiteral() != null) {
             sb.append("(string) ");
         }
     }
