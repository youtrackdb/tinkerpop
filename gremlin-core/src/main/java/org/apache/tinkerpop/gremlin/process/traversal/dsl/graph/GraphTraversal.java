--- conflicted
+++ resolved
@@ -213,6 +213,7 @@
 import java.util.Collection;
 import java.util.Collections;
 import java.util.Comparator;
+import java.util.Date;
 import java.util.Iterator;
 import java.util.LinkedHashMap;
 import java.util.List;
@@ -2203,11 +2204,7 @@
      * @since 3.7.1
      */
     public default GraphTraversal<S, OffsetDateTime> asDate() {
-<<<<<<< HEAD
         this.asAdmin().getGremlinLang().addStep(Symbols.asDate);
-=======
-        this.asAdmin().getBytecode().addStep(Symbols.asDate);
->>>>>>> a0c58515
         return this.asAdmin().addStep(new AsDateStep<>(this.asAdmin()));
     }
 
@@ -2219,11 +2216,7 @@
      * @since 3.7.1
      */
     public default GraphTraversal<S, OffsetDateTime> dateAdd(final DT dateToken, final int value) {
-<<<<<<< HEAD
         this.asAdmin().getGremlinLang().addStep(Symbols.dateAdd, dateToken, value);
-=======
-        this.asAdmin().getBytecode().addStep(Symbols.dateAdd, dateToken, value);
->>>>>>> a0c58515
         return this.asAdmin().addStep(new DateAddStep<>(this.asAdmin(), dateToken, value));
     }
 
@@ -2235,47 +2228,34 @@
      * @since 3.7.1
      * @deprecated As of release 3.8.0, deprecated in favor of {@link GraphTraversal#dateDiff(OffsetDateTime)}.
      */
-<<<<<<< HEAD
-    public default GraphTraversal<S, Long> dateDiff(final OffsetDateTime value) {
-        this.asAdmin().getGremlinLang().addStep(Symbols.dateDiff, value);
-=======
     @Deprecated
     public default GraphTraversal<S, Long> dateDiff(final Date value) {
-        this.asAdmin().getBytecode().addStep(Symbols.dateDiff, value);
->>>>>>> a0c58515
+        this.asAdmin().getGremlinLang().addStep(Symbols.dateDiff, value);
         return this.asAdmin().addStep(new DateDiffStep<>(this.asAdmin(), value));
     }
 
     /**
      * Returns the difference between two {@link OffsetDateTime} in epoch time.
-<<<<<<< HEAD
-=======
      *
      * @return the traversal with an appended {@link DateDiffStep}.
      * @see <a href="http://tinkerpop.apache.org/docs/${project.version}/reference/#dateDiff-step" target="_blank">Reference Documentation - dateDiff Step</a>
      * @since 3.7.1
      */
     public default GraphTraversal<S, Long> dateDiff(final OffsetDateTime value) {
-        this.asAdmin().getBytecode().addStep(Symbols.dateDiff, value);
+        this.asAdmin().getGremlinLang().addStep(Symbols.dateDiff, value);
         return this.asAdmin().addStep(new DateDiffStep<>(this.asAdmin(), value));
     }
 
     /**
      * Returns the difference between two dates in epoch time.
->>>>>>> a0c58515
      *
      * @param dateTraversal a traversal that supplies a {@link OffsetDateTime} object ({@link Date} is also accepted for compatibility).
      * @return the traversal with an appended {@link DateDiffStep}.
      * @see <a href="http://tinkerpop.apache.org/docs/${project.version}/reference/#dateDiff-step" target="_blank">Reference Documentation - dateDiff Step</a>
      * @since 3.7.1
      */
-<<<<<<< HEAD
-    public default GraphTraversal<S, Long> dateDiff(final Traversal<?, OffsetDateTime> dateTraversal) {
+    public default GraphTraversal<S, Long> dateDiff(final Traversal<?, ?> dateTraversal) {
         this.asAdmin().getGremlinLang().addStep(Symbols.dateDiff, dateTraversal);
-=======
-    public default GraphTraversal<S, Long> dateDiff(final Traversal<?, ?> dateTraversal) {
-        this.asAdmin().getBytecode().addStep(Symbols.dateDiff, dateTraversal);
->>>>>>> a0c58515
         return this.asAdmin().addStep(new DateDiffStep<>(this.asAdmin(), dateTraversal));
     }
 
