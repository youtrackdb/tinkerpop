--- conflicted
+++ resolved
@@ -60,16 +60,6 @@
         return Direction.directionValueOf(text);
     }
 
-<<<<<<< HEAD
-    public static Function parseTraversalFunctionFromContext(final GremlinParser.TraversalFunctionContext context) {
-        if (context.traversalToken() != null) {
-            return TraversalEnumParser.parseTraversalEnumFromContext(T.class, context.traversalToken());
-        } else if (context.traversalColumn() != null)
-            return TraversalEnumParser.parseTraversalEnumFromContext(Column.class, context.traversalColumn());
-        else {
-            throw new GremlinParserException("Unrecognized enum for traversal function");
-        }
-=======
     /**
      * Parsing of {@link Direction} requires some special handling because of aliases (from/to).
      */
@@ -78,6 +68,15 @@
         if (text.startsWith(Direction.class.getSimpleName()))
             text = text.substring(Direction.class.getSimpleName().length() + 1);
         return Direction.directionValueOf(text);
->>>>>>> 619e1f7b
+    }
+
+    public static Function parseTraversalFunctionFromContext(final GremlinParser.TraversalFunctionContext context) {
+        if (context.traversalT() != null) {
+            return TraversalEnumParser.parseTraversalEnumFromContext(T.class, context.traversalT());
+        } else if (context.traversalColumn() != null)
+            return TraversalEnumParser.parseTraversalEnumFromContext(Column.class, context.traversalColumn());
+        else {
+            throw new GremlinParserException("Unrecognized enum for traversal function");
+        }
     }
 }