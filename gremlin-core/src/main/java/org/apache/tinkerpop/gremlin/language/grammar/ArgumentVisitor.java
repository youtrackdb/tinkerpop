--- conflicted
+++ resolved
@@ -98,18 +98,13 @@
     /**
      * Wrapper for visit function for {@code Map} types.
      */
-<<<<<<< HEAD
-    public Map parseMap(final GremlinParser.GenericLiteralMapNullableArgumentContext ctx) {
-        Object literalOrVar = visitGenericLiteralMapNullableArgument(ctx);
+    public Map parseMap(final GremlinParser.GenericMapNullableArgumentContext ctx) {
+        Object literalOrVar = visitGenericMapNullableArgument(ctx);
         if (GValue.valueInstanceOf(literalOrVar, GType.MAP)) {
             return ((GValue<Map>) literalOrVar).get();
         } else {
             return (Map) literalOrVar;
         }
-=======
-    public Map parseMap(final GremlinParser.GenericMapNullableArgumentContext ctx) {
-        return (Map) visitGenericMapNullableArgument(ctx);
->>>>>>> 746fd637
     }
 
     /**
@@ -124,20 +119,6 @@
                 .filter(Objects::nonNull)
                 .map(antlr.argumentVisitor::visitGenericArgument)
                 .toArray(Object[]::new);
-    }
-
-    /**
-     * Parse a string literal varargs, and return a string array
-     */
-    public GValue<String>[] parseStringVarargs(final GremlinParser.StringLiteralVarargsArgumentContext varargsArgumentContext) {
-        if (varargsArgumentContext == null || varargsArgumentContext.stringNullableArgument() == null) {
-            return new GValue[0];
-        }
-        return varargsArgumentContext.stringNullableArgument()
-                .stream()
-                .filter(Objects::nonNull)
-                .map(antlr.argumentVisitor::parseString)
-                .toArray(GValue[]::new);
     }
 
     /**
@@ -243,23 +224,6 @@
     }
 
     @Override
-<<<<<<< HEAD
-    public Object visitGenericLiteral(final GremlinParser.GenericLiteralContext ctx) {
-        return antlr.genericVisitor.visitGenericLiteral(ctx);
-    }
-
-    @Override
-    public Object visitGenericLiteralListArgument(final GremlinParser.GenericLiteralListArgumentContext ctx) {
-        if (ctx.genericLiteralList() != null) {
-            return antlr.genericVisitor.visitChildren(ctx.genericLiteralList());
-        } else {
-            return visitVariable(ctx.variable());
-        }
-    }
-
-    @Override
-=======
->>>>>>> 746fd637
     public Object visitStructureVertexArgument(final GremlinParser.StructureVertexArgumentContext ctx) {
         if (ctx.structureVertexLiteral() != null) {
             return antlr.structureVisitor.visitStructureVertexLiteral(ctx.structureVertexLiteral());
@@ -286,23 +250,20 @@
         }
     }
 
-<<<<<<< HEAD
-=======
     /**
      * Parse a string literal varargs, and return a string array
      */
-    public String[] parseStringVarargs(final GremlinParser.StringNullableArgumentVarargsContext varargsArgumentContext) {
+    public GValue<String>[] parseStringVarargs(final GremlinParser.StringNullableArgumentVarargsContext varargsArgumentContext) {
         if (varargsArgumentContext == null || varargsArgumentContext.stringNullableArgument() == null) {
-            return new String[0];
+            return new GValue[0];
         }
         return varargsArgumentContext.stringNullableArgument()
                 .stream()
                 .filter(Objects::nonNull)
                 .map(antlr.argumentVisitor::parseString)
-                .toArray(String[]::new);
-    }
-
->>>>>>> 746fd637
+                .toArray(GValue[]::new);
+    }
+
     @Override
     public Object visitVariable(final GremlinParser.VariableContext ctx) {
         return resolver.apply(ctx.getText(), ctx);
