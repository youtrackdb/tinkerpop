/*
 * Licensed to the Apache Software Foundation (ASF) under one
 * or more contributor license agreements.  See the NOTICE file
 * distributed with this work for additional information
 * regarding copyright ownership.  The ASF licenses this file
 * to you under the Apache License, Version 2.0 (the
 * "License"); you may not use this file except in compliance
 * with the License.  You may obtain a copy of the License at
 *
 * http://www.apache.org/licenses/LICENSE-2.0
 *
 * Unless required by applicable law or agreed to in writing,
 * software distributed under the License is distributed on an
 * "AS IS" BASIS, WITHOUT WARRANTIES OR CONDITIONS OF ANY
 * KIND, either express or implied.  See the License for the
 * specific language governing permissions and limitations
 * under the License.
 */
package org.apache.tinkerpop.gremlin.process.traversal.util;

import org.apache.tinkerpop.gremlin.process.traversal.Step;
import org.apache.tinkerpop.gremlin.process.traversal.Traversal;
import org.apache.tinkerpop.gremlin.process.traversal.TraversalSideEffects;
import org.apache.tinkerpop.gremlin.process.traversal.TraversalStrategies;
import org.apache.tinkerpop.gremlin.process.traversal.Traverser;
import org.apache.tinkerpop.gremlin.process.traversal.TraverserGenerator;
import org.apache.tinkerpop.gremlin.process.traversal.step.TraversalParent;
import org.apache.tinkerpop.gremlin.process.traversal.step.util.EmptyStep;
import org.apache.tinkerpop.gremlin.process.traversal.traverser.TraverserRequirement;
import org.apache.tinkerpop.gremlin.structure.Graph;

import java.util.Collections;
import java.util.Iterator;
import java.util.List;
import java.util.Optional;
import java.util.Set;

/**
 * @author Marko A. Rodriguez (http://markorodriguez.com)
 */
public class EmptyTraversal<S, E> implements Traversal.Admin<S, E> {

    private static final EmptyTraversal INSTANCE = new EmptyTraversal();
    private static final TraversalSideEffects SIDE_EFFECTS = EmptyTraversalSideEffects.instance();
    private static final TraversalStrategies STRATEGIES = EmptyTraversalStrategies.instance();

    public static <A, B> EmptyTraversal<A, B> instance() {
        return INSTANCE;
    }

    protected EmptyTraversal() {

    }

    @Override
    public Traversal.Admin<S, E> asAdmin() {
        return this;
    }

    @Override
    public boolean hasNext() {
        return false;
    }

    @Override
    public E next() {
        throw FastNoSuchElementException.instance();
    }

    @Override
    public TraversalSideEffects getSideEffects() {
        return SIDE_EFFECTS;
    }

    @Override
    public void applyStrategies() {

    }

    @Override
<<<<<<< HEAD
    public void addStarts(final Iterator<Traverser<S>> starts) {
=======
    public void addStarts(final Iterator<Traverser.Admin<S>> starts) {
>>>>>>> 6c7962f5

    }

    @Override
    public void addStart(final Traverser.Admin<S> start) {

    }

    @Override
    public <E2> Traversal.Admin<S, E2> addStep(final Step<?, E2> step) {
        return instance();
    }

    @Override
    public List<Step> getSteps() {
        return Collections.emptyList();
    }

    @Override
    public EmptyTraversal<S, E> clone() {
        return instance();
    }

    @Override
    public boolean isLocked() {
        return true;
    }

    @Override
    public TraverserGenerator getTraverserGenerator() {
        return null;
    }

    @Override
    public void setSideEffects(final TraversalSideEffects sideEffects) {
    }

    @Override
    public TraversalStrategies getStrategies() {
        return STRATEGIES;
    }

    @Override
    public void setParent(final TraversalParent step) {

    }

    @Override
    public TraversalParent getParent() {
        return EmptyStep.instance();
    }

    @Override
    public void setStrategies(final TraversalStrategies traversalStrategies) {

    }

    @Override
    public <S2, E2> Traversal.Admin<S2, E2> addStep(final int index, final Step<?, ?> step) throws IllegalStateException {
        return (Traversal.Admin) this;
    }

    @Override
    public <S2, E2> Traversal.Admin<S2, E2> removeStep(final int index) throws IllegalStateException {
        return (Traversal.Admin) this;
    }

    @Override
    public boolean equals(final Object object) {
        return object instanceof EmptyTraversal;
    }

    @Override
    public int hashCode() {
        return -343564565;
    }

    @Override
    public Set<TraverserRequirement> getTraverserRequirements() {
        return Collections.emptySet();
    }

    @Override
    public Optional<Graph> getGraph() {
        return Optional.empty();
    }

    @Override
    public void setGraph(final Graph graph) {

    }
}<|MERGE_RESOLUTION|>--- conflicted
+++ resolved
@@ -78,11 +78,7 @@
     }
 
     @Override
-<<<<<<< HEAD
-    public void addStarts(final Iterator<Traverser<S>> starts) {
-=======
     public void addStarts(final Iterator<Traverser.Admin<S>> starts) {
->>>>>>> 6c7962f5
 
     }
 
