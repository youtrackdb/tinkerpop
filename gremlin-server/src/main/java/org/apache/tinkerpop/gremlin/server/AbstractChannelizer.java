/*
 * Licensed to the Apache Software Foundation (ASF) under one
 * or more contributor license agreements.  See the NOTICE file
 * distributed with this work for additional information
 * regarding copyright ownership.  The ASF licenses this file
 * to you under the Apache License, Version 2.0 (the
 * "License"); you may not use this file except in compliance
 * with the License.  You may obtain a copy of the License at
 *
 * http://www.apache.org/licenses/LICENSE-2.0
 *
 * Unless required by applicable law or agreed to in writing,
 * software distributed under the License is distributed on an
 * "AS IS" BASIS, WITHOUT WARRANTIES OR CONDITIONS OF ANY
 * KIND, either express or implied.  See the License for the
 * specific language governing permissions and limitations
 * under the License.
 */
package org.apache.tinkerpop.gremlin.server;

import io.netty.handler.ssl.ClientAuth;
import io.netty.handler.ssl.SslContext;
import io.netty.handler.ssl.SslContextBuilder;
import io.netty.handler.ssl.SslProvider;
import io.netty.handler.timeout.IdleStateHandler;
import org.apache.tinkerpop.gremlin.driver.MessageSerializer;
import org.apache.tinkerpop.gremlin.driver.ser.AbstractGryoMessageSerializerV1d0;
import org.apache.tinkerpop.gremlin.driver.ser.GraphBinaryMessageSerializerV1;
import org.apache.tinkerpop.gremlin.driver.ser.GraphSONMessageSerializerV2d0;
import org.apache.tinkerpop.gremlin.driver.ser.GryoMessageSerializerV3d0;
import org.apache.tinkerpop.gremlin.groovy.engine.GremlinExecutor;
import org.apache.tinkerpop.gremlin.server.auth.Authenticator;
import org.apache.tinkerpop.gremlin.server.handler.AbstractAuthenticationHandler;
import org.apache.tinkerpop.gremlin.server.handler.OpExecutorHandler;
import org.apache.tinkerpop.gremlin.server.handler.OpSelectorHandler;
import org.apache.tinkerpop.gremlin.structure.Graph;
import io.netty.channel.ChannelInitializer;
import io.netty.channel.ChannelPipeline;
import io.netty.channel.socket.SocketChannel;
import org.apache.tinkerpop.gremlin.server.util.ServerGremlinExecutor;
import org.javatuples.Pair;
import org.slf4j.Logger;
import org.slf4j.LoggerFactory;

import javax.net.ssl.KeyManagerFactory;
import javax.net.ssl.SSLException;
import javax.net.ssl.TrustManagerFactory;

import java.io.FileInputStream;
import java.io.IOException;
import java.io.InputStream;
import java.security.KeyStore;
import java.security.KeyStoreException;
import java.security.NoSuchAlgorithmException;
import java.security.UnrecoverableKeyException;
import java.security.cert.CertificateException;
import java.util.Arrays;
import java.util.Collections;
import java.util.HashMap;
import java.util.List;
import java.util.Map;
import java.util.Optional;
import java.util.concurrent.ExecutorService;
import java.util.concurrent.ScheduledExecutorService;
import java.util.stream.Stream;

/**
 * A base implementation for the {@code Channelizer} which does a basic configuration of the pipeline, one that
 * is generally common to virtually any Gremlin Server operation (i.e. where the server's purpose is to process
 * Gremlin scripts).
 * <p/>
 * Implementers need only worry about determining how incoming data is converted to a
 * {@link org.apache.tinkerpop.gremlin.driver.message.RequestMessage} and outgoing data is converted from a
 * {@link org.apache.tinkerpop.gremlin.driver.message.ResponseMessage} to whatever expected format is needed by the pipeline.
 *
 * @author Stephen Mallette (http://stephen.genoprime.com)
 */
public abstract class AbstractChannelizer extends ChannelInitializer<SocketChannel> implements Channelizer {
    private static final Logger logger = LoggerFactory.getLogger(AbstractChannelizer.class);
    protected static final List<Settings.SerializerSettings> DEFAULT_SERIALIZERS = Arrays.asList(
            new Settings.SerializerSettings(GryoMessageSerializerV3d0.class.getName(), Collections.emptyMap()),
            new Settings.SerializerSettings(GryoMessageSerializerV3d0.class.getName(), new HashMap<String,Object>(){{
                put(AbstractGryoMessageSerializerV1d0.TOKEN_SERIALIZE_RESULT_TO_STRING, true);
            }}),
            new Settings.SerializerSettings(GraphSONMessageSerializerV2d0.class.getName(), Collections.emptyMap()),
            new Settings.SerializerSettings(GraphBinaryMessageSerializerV1.class.getName(), Collections.emptyMap()),
            new Settings.SerializerSettings(GraphBinaryMessageSerializerV1.class.getName(), new HashMap<String,Object>(){{
                put(GraphBinaryMessageSerializerV1.TOKEN_SERIALIZE_RESULT_TO_STRING, true);
            }})
    );

    protected Settings settings;
    protected GremlinExecutor gremlinExecutor;
    protected Optional<SslContext> sslContext;
    protected GraphManager graphManager;
    protected ExecutorService gremlinExecutorService;
    protected ScheduledExecutorService scheduledExecutorService;


    public static final String PIPELINE_AUTHENTICATOR = "authenticator";
    public static final String PIPELINE_REQUEST_HANDLER = "request-handler";
    public static final String PIPELINE_HTTP_RESPONSE_ENCODER = "http-response-encoder";

    protected static final String PIPELINE_SSL = "ssl";
    protected static final String PIPELINE_OP_SELECTOR = "op-selector";
    protected static final String PIPELINE_OP_EXECUTOR = "op-executor";
    protected static final String PIPELINE_HTTP_REQUEST_DECODER = "http-request-decoder";

    protected static final String GREMLIN_ENDPOINT = "/gremlin";

    protected final Map<String, MessageSerializer> serializers = new HashMap<>();

    private OpSelectorHandler opSelectorHandler;
    private OpExecutorHandler opExecutorHandler;

    protected Authenticator authenticator;

    /**
<<<<<<< HEAD
     * This method is called from within {@link #initChannel(SocketChannel)} just after the SSL handler is put in the pipeline.
=======
     * This method is called from within {@code SocketChannel} just after the SSL handler is put in the pipeline.
>>>>>>> 7c169e26
     * Modify the pipeline as needed here.
     */
    public abstract void configure(final ChannelPipeline pipeline);

    /**
     * This method is called after the pipeline is completely configured.  It can be overridden to make any
     * final changes to the pipeline before it goes into use.
     */
    public void finalize(final ChannelPipeline pipeline) {
        // do nothing
    }

    @Override
    public void init(final ServerGremlinExecutor serverGremlinExecutor) {
        settings = serverGremlinExecutor.getSettings();
        gremlinExecutor = serverGremlinExecutor.getGremlinExecutor();
        graphManager = serverGremlinExecutor.getGraphManager();
        gremlinExecutorService = serverGremlinExecutor.getGremlinExecutorService();
        scheduledExecutorService = serverGremlinExecutor.getScheduledExecutorService();

        // instantiate and configure the serializers that gremlin server will use - could error out here
        // and fail the server startup
        configureSerializers();

        // configure ssl if present
        sslContext = settings.optionalSsl().isPresent() && settings.ssl.enabled ?
                Optional.ofNullable(createSSLContext(settings)) : Optional.empty();
        if (sslContext.isPresent()) logger.info("SSL enabled");

        authenticator = createAuthenticator(settings.authentication);

        // these handlers don't share any state and can thus be initialized once per pipeline
        opSelectorHandler = new OpSelectorHandler(settings, graphManager, gremlinExecutor, scheduledExecutorService, this);
        opExecutorHandler = new OpExecutorHandler(settings, graphManager, gremlinExecutor, scheduledExecutorService);
    }

    @Override
    public void initChannel(final SocketChannel ch) throws Exception {
        final ChannelPipeline pipeline = ch.pipeline();

        sslContext.ifPresent(sslContext -> pipeline.addLast(PIPELINE_SSL, sslContext.newHandler(ch.alloc())));

        // checks for no activity on a channel and triggers an event that is consumed by the OpSelectorHandler
        // and either closes the connection or sends a ping to see if the client is still alive
        if (supportsIdleMonitor()) {
            final int idleConnectionTimeout = (int) (settings.idleConnectionTimeout / 1000);
            final int keepAliveInterval = (int) (settings.keepAliveInterval / 1000);
            pipeline.addLast(new IdleStateHandler(idleConnectionTimeout, keepAliveInterval, 0));
        }

        // the implementation provides the method by which Gremlin Server will process requests.  the end of the
        // pipeline must decode to an incoming RequestMessage instances and encode to a outgoing ResponseMessage
        // instance
        configure(pipeline);

        pipeline.addLast(PIPELINE_OP_SELECTOR, opSelectorHandler);
        pipeline.addLast(PIPELINE_OP_EXECUTOR, opExecutorHandler);

        finalize(pipeline);
    }

    protected AbstractAuthenticationHandler createAuthenticationHandler(final Settings.AuthenticationSettings config) {
        try {
            final Class<?> clazz = Class.forName(config.authenticationHandler);
            final Class[] constructorArgs = new Class[2];
            constructorArgs[0] = Authenticator.class;
            constructorArgs[1] = Settings.AuthenticationSettings.class;
            return (AbstractAuthenticationHandler) clazz.getDeclaredConstructor(constructorArgs).newInstance(authenticator, config);
        } catch (Exception ex) {
            logger.warn(ex.getMessage());
            throw new IllegalStateException(String.format("Could not create/configure AuthenticationHandler %s", config.authenticationHandler), ex);
        }
    }

    private Authenticator createAuthenticator(final Settings.AuthenticationSettings config) {
        final String authenticatorClass = config.authenticator;
        try {
            final Class<?> clazz = Class.forName(authenticatorClass);
            final Authenticator authenticator = (Authenticator) clazz.newInstance();
            authenticator.setup(config.config);
            return authenticator;
        } catch (Exception ex) {
            logger.warn(ex.getMessage());
            throw new IllegalStateException(String.format("Could not create/configure Authenticator %s", authenticator), ex);
        }
    }

    private void configureSerializers() {
        // grab some sensible defaults if no serializers are present in the config
        final List<Settings.SerializerSettings> serializerSettings =
                (null == this.settings.serializers || this.settings.serializers.isEmpty()) ? DEFAULT_SERIALIZERS : settings.serializers;

        serializerSettings.stream().map(config -> {
            try {
                final Class clazz = Class.forName(config.className);
                if (!MessageSerializer.class.isAssignableFrom(clazz)) {
                    logger.warn("The {} serialization class does not implement {} - it will not be available.", config.className, MessageSerializer.class.getCanonicalName());
                    return Optional.<MessageSerializer>empty();
                }

                if (clazz.getAnnotation(Deprecated.class) != null)
                    logger.warn("The {} serialization class is deprecated.", config.className);

                final MessageSerializer serializer = (MessageSerializer) clazz.newInstance();
                final Map<String, Graph> graphsDefinedAtStartup = new HashMap<>();
                for (String graphName : settings.graphs.keySet()) {
                    graphsDefinedAtStartup.put(graphName, graphManager.getGraph(graphName));
                }

                if (config.config != null)
                    serializer.configure(config.config, graphsDefinedAtStartup);

                return Optional.ofNullable(serializer);
            } catch (ClassNotFoundException cnfe) {
                logger.warn("Could not find configured serializer class - {} - it will not be available", config.className);
                return Optional.<MessageSerializer>empty();
            } catch (Exception ex) {
                logger.warn("Could not instantiate configured serializer class - {} - it will not be available. {}", config.className, ex.getMessage());
                return Optional.<MessageSerializer>empty();
            }
        }).filter(Optional::isPresent).map(Optional::get).flatMap(serializer ->
                        Stream.of(serializer.mimeTypesSupported()).map(mimeType -> Pair.with(mimeType, serializer))
        ).forEach(pair -> {
            final String mimeType = pair.getValue0();
            final MessageSerializer serializer = pair.getValue1();
            if (serializers.containsKey(mimeType))
                logger.info("{} already has {} configured - it will not be replaced by {}, change order of serialization configuration if this is not desired.",
                        mimeType, serializers.get(mimeType).getClass().getName(), serializer.getClass().getName());
            else {
                logger.info("Configured {} with {}", mimeType, pair.getValue1().getClass().getName());
                serializers.put(mimeType, serializer);
            }
        });

        if (serializers.size() == 0) {
            logger.error("No serializers were successfully configured - server will not start.");
            throw new RuntimeException("Serialization configuration error.");
        }
    }

    private SslContext createSSLContext(final Settings settings) {
        final Settings.SslSettings sslSettings = settings.ssl;

        if (sslSettings.getSslContext().isPresent()) {
            logger.info("Using the SslContext override");
            return sslSettings.getSslContext().get();
        }

        final SslProvider provider = SslProvider.JDK;

        final SslContextBuilder builder;

        // Build JSSE SSLContext
        try {
            final KeyManagerFactory kmf = KeyManagerFactory.getInstance(KeyManagerFactory.getDefaultAlgorithm());

            // Load private key and signed cert
            if (null != sslSettings.keyStore) {
                final String keyStoreType = null == sslSettings.keyStoreType ? KeyStore.getDefaultType() : sslSettings.keyStoreType;
                final KeyStore keystore = KeyStore.getInstance(keyStoreType);
                final char[] password = null == sslSettings.keyStorePassword ? null : sslSettings.keyStorePassword.toCharArray();
                try (final InputStream in = new FileInputStream(sslSettings.keyStore)) {
                    keystore.load(in, password);
                }
                kmf.init(keystore, password);
            } else {
                throw new IllegalStateException("keyStore must be configured when SSL is enabled.");
            }

            builder = SslContextBuilder.forServer(kmf);

            // Load custom truststore for client auth certs
            if (null != sslSettings.trustStore) {
                final String keystoreType = null == sslSettings.keyStoreType ? KeyStore.getDefaultType() : sslSettings.keyStoreType;
                final KeyStore truststore = KeyStore.getInstance(keystoreType);
                final char[] password = null == sslSettings.trustStorePassword ? null : sslSettings.trustStorePassword.toCharArray();
                try (final InputStream in = new FileInputStream(sslSettings.trustStore)) {
                    truststore.load(in, password);
                }
                final TrustManagerFactory tmf = TrustManagerFactory.getInstance(TrustManagerFactory.getDefaultAlgorithm());
                tmf.init(truststore);
                builder.trustManager(tmf);
            }

        } catch (UnrecoverableKeyException | NoSuchAlgorithmException | KeyStoreException | CertificateException | IOException e) {
            logger.error(e.getMessage());
            throw new RuntimeException("There was an error enabling SSL.", e);
        }

        if (null != sslSettings.sslCipherSuites && !sslSettings.sslCipherSuites.isEmpty()) {
            builder.ciphers(sslSettings.sslCipherSuites);
        }

        if (null != sslSettings.sslEnabledProtocols && !sslSettings.sslEnabledProtocols.isEmpty()) {
            builder.protocols(sslSettings.sslEnabledProtocols.toArray(new String[] {}));
        }
        
        if (null != sslSettings.needClientAuth && ClientAuth.OPTIONAL == sslSettings.needClientAuth) {
            logger.warn("needClientAuth = OPTIONAL is not a secure configuration. Setting to REQUIRE.");
            sslSettings.needClientAuth = ClientAuth.REQUIRE;
        }

        builder.clientAuth(sslSettings.needClientAuth).sslProvider(provider);

        try {
            return builder.build();
        } catch (SSLException ssle) {
            logger.error(ssle.getMessage());
            throw new RuntimeException("There was an error enabling SSL.", ssle);
        }
    }
}<|MERGE_RESOLUTION|>--- conflicted
+++ resolved
@@ -116,11 +116,7 @@
     protected Authenticator authenticator;
 
     /**
-<<<<<<< HEAD
      * This method is called from within {@link #initChannel(SocketChannel)} just after the SSL handler is put in the pipeline.
-=======
-     * This method is called from within {@code SocketChannel} just after the SSL handler is put in the pipeline.
->>>>>>> 7c169e26
      * Modify the pipeline as needed here.
      */
     public abstract void configure(final ChannelPipeline pipeline);
