/*
 * Licensed to the Apache Software Foundation (ASF) under one
 * or more contributor license agreements.  See the NOTICE file
 * distributed with this work for additional information
 * regarding copyright ownership.  The ASF licenses this file
 * to you under the Apache License, Version 2.0 (the
 * "License"); you may not use this file except in compliance
 * with the License.  You may obtain a copy of the License at
 *
 * http://www.apache.org/licenses/LICENSE-2.0
 *
 * Unless required by applicable law or agreed to in writing,
 * software distributed under the License is distributed on an
 * "AS IS" BASIS, WITHOUT WARRANTIES OR CONDITIONS OF ANY
 * KIND, either express or implied.  See the License for the
 * specific language governing permissions and limitations
 * under the License.
 */
package org.apache.tinkerpop.gremlin.neo4j;

import com.google.inject.AbstractModule;
import com.google.inject.Guice;
import com.google.inject.Injector;
import com.google.inject.Stage;
import io.cucumber.guice.CucumberModules;
import io.cucumber.guice.GuiceFactory;
import io.cucumber.guice.InjectorSource;
import io.cucumber.java.Scenario;
import io.cucumber.junit.Cucumber;
import io.cucumber.junit.CucumberOptions;
import org.apache.commons.configuration2.MapConfiguration;
import org.apache.commons.lang3.RandomStringUtils;
import org.apache.tinkerpop.gremlin.LoadGraphWith;
import org.apache.tinkerpop.gremlin.TestHelper;
import org.apache.tinkerpop.gremlin.features.World;
import org.apache.tinkerpop.gremlin.neo4j.structure.Neo4jGraph;
import org.apache.tinkerpop.gremlin.process.traversal.dsl.graph.GraphTraversalSource;
import org.apache.tinkerpop.gremlin.structure.Graph;
import org.apache.tinkerpop.gremlin.structure.io.gryo.GryoResourceAccess;
import org.junit.runner.RunWith;
import org.slf4j.Logger;
import org.slf4j.LoggerFactory;

import java.io.File;
import java.io.IOException;
import java.util.HashMap;
import java.util.Map;

import static org.apache.tinkerpop.gremlin.LoadGraphWith.GraphData;

@RunWith(Cucumber.class)
@CucumberOptions(
<<<<<<< HEAD
        tags = "not @RemoteOnly and not @MultiProperties and not @MetaProperties and not @GraphComputerOnly and not @AllowNullPropertyValues and not @UserSuppliedVertexPropertyIds and not @UserSuppliedEdgeIds and not @UserSuppliedVertexIds and not @TinkerServiceRegistry and not @StepHasId",
=======
        tags = "not @MultiProperties and not @MetaProperties and not @GraphComputerOnly and " +
               "not @AllowNullPropertyValues and not @UserSuppliedVertexPropertyIds and not @UserSuppliedEdgeIds and " +
               "not @UserSuppliedVertexIds and not @TinkerServiceRegistry and not @InsertionOrderingRequired",
>>>>>>> 45bf1ba3
        glue = { "org.apache.tinkerpop.gremlin.features" },
        objectFactory = GuiceFactory.class,
        features = { "classpath:/org/apache/tinkerpop/gremlin/test/features" },
        plugin = {"progress", "junit:target/cucumber.xml"})
public class Neo4jGraphFeatureTest {
    private static final Logger logger = LoggerFactory.getLogger(Neo4jGraphFeatureTest.class);

    public static final class ServiceModule extends AbstractModule {
        @Override
        protected void configure() {
            bind(World.class).to(Neo4jGraphWorld.class);
        }
    }

    public static class Neo4jGraphWorld implements World {

        private static final Neo4jGraph modern = Neo4jGraph.open(new MapConfiguration(getBaseConfiguration(GraphData.MODERN)));
        private static final Neo4jGraph classic = Neo4jGraph.open(new MapConfiguration(getBaseConfiguration(GraphData.CLASSIC)));
        private static final Neo4jGraph sink = Neo4jGraph.open(new MapConfiguration(getBaseConfiguration(GraphData.SINK)));
        private static final Neo4jGraph grateful = Neo4jGraph.open(new MapConfiguration(getBaseConfiguration(GraphData.GRATEFUL)));
        private static final Neo4jGraph empty = Neo4jGraph.open(new MapConfiguration(getBaseConfiguration(null)));

        static {
            createIndices();
            readIntoGraph(modern, GraphData.MODERN);
            readIntoGraph(classic, GraphData.CLASSIC);
            readIntoGraph(sink, GraphData.SINK);
            readIntoGraph(grateful, GraphData.GRATEFUL);
        }

        @Override
        public GraphTraversalSource getGraphTraversalSource(final GraphData graphData) {
            if (null == graphData)
                return empty.traversal();
            else if (graphData == GraphData.CLASSIC)
                return classic.traversal();
            else if (graphData == GraphData.CREW)
                throw new UnsupportedOperationException("The Crew dataset is not supported by Neo4j because it doesn't support mult/meta-properties");
            else if (graphData == GraphData.MODERN)
                return modern.traversal();
            else if (graphData == GraphData.SINK)
                return sink.traversal();
            else if (graphData == GraphData.GRATEFUL)
                return grateful.traversal();
            else
                throw new UnsupportedOperationException("GraphData not supported: " + graphData.name());
        }

        @Override
        public void beforeEachScenario(final Scenario scenario) {
            cleanEmpty();
        }

        @Override
        public String changePathToDataFile(final String pathToFileFromGremlin) {
            return ".." + File.separator + pathToFileFromGremlin;
        }

        private static void createIndices() {
            grateful.tx().readWrite();
            grateful.cypher("CREATE INDEX ON :artist(name)").iterate();
            grateful.cypher("CREATE INDEX ON :song(name)").iterate();
            grateful.cypher("CREATE INDEX ON :song(songType)").iterate();
            grateful.cypher("CREATE INDEX ON :song(performances)").iterate();
            grateful.tx().commit();

            modern.tx().readWrite();
            modern.cypher("CREATE INDEX ON :person(name)").iterate();
            modern.cypher("CREATE INDEX ON :person(age)").iterate();
            modern.cypher("CREATE INDEX ON :software(name)").iterate();
            modern.cypher("CREATE INDEX ON :software(lang)").iterate();
            modern.tx().commit();

            classic.tx().readWrite();
            classic.cypher("CREATE INDEX ON :vertex(name)").iterate();
            classic.cypher("CREATE INDEX ON :vertex(age)").iterate();
            classic.cypher("CREATE INDEX ON :vertex(lang)").iterate();
            classic.tx().commit();
        }

        private void cleanEmpty() {
            final GraphTraversalSource g = empty.traversal();
            g.V().drop().iterate();
        }

        private static void readIntoGraph(final Graph graph, final GraphData graphData) {
            try {
                final String dataFile = TestHelper.generateTempFileFromResource(graph.getClass(),
                        GryoResourceAccess.class, graphData.location().substring(graphData.location().lastIndexOf(File.separator) + 1), "", false).getAbsolutePath();
                graph.traversal().io(dataFile).read().iterate();
            } catch (IOException ioe) {
                throw new IllegalStateException(ioe);
            }
        }

        private static String getWorkingDirectory() {
            return TestHelper.makeTestDataDirectory(Neo4jGraphFeatureTest.class, "graph-provider-data");
        }

        private static String makeTestDirectory(final String graphName) {
            return getWorkingDirectory() + File.separator
                    + RandomStringUtils.randomAlphabetic(10) + File.separator
                    + TestHelper.cleanPathSegment(graphName);
        }

        private static Map<String, Object> getBaseConfiguration(final LoadGraphWith.GraphData graphData) {
            final String directory = makeTestDirectory(graphData == null ? "default" : graphData.name().toLowerCase());

            final File f = new File(directory);
            if (f.exists()) deleteDirectory(f);
            f.mkdirs();

            return new HashMap<String, Object>() {{
                put(Graph.GRAPH, Neo4jGraph.class.getName());
                put(Neo4jGraph.CONFIG_DIRECTORY, directory);
                put(Neo4jGraph.CONFIG_CONF + ".dbms.memory.pagecache.size", "1m");
            }};
        }

        static void deleteDirectory(final File directory) {
            if (directory.exists()) {
                for (File file : directory.listFiles()) {
                    if (file.isDirectory()) {
                        deleteDirectory(file);
                    } else {
                        file.delete();
                    }
                }
                directory.delete();
            }

            if (directory.exists()) logger.error("unable to delete directory " + directory.getAbsolutePath());
        }
    }

    public static final class WorldInjectorSource implements InjectorSource {
        @Override
        public Injector getInjector() {
            return Guice.createInjector(Stage.PRODUCTION, CucumberModules.createScenarioModule(), new ServiceModule());
        }
    }

}<|MERGE_RESOLUTION|>--- conflicted
+++ resolved
@@ -50,13 +50,9 @@
 
 @RunWith(Cucumber.class)
 @CucumberOptions(
-<<<<<<< HEAD
-        tags = "not @RemoteOnly and not @MultiProperties and not @MetaProperties and not @GraphComputerOnly and not @AllowNullPropertyValues and not @UserSuppliedVertexPropertyIds and not @UserSuppliedEdgeIds and not @UserSuppliedVertexIds and not @TinkerServiceRegistry and not @StepHasId",
-=======
-        tags = "not @MultiProperties and not @MetaProperties and not @GraphComputerOnly and " +
+        tags = "not @MultiProperties and not @MetaProperties and not @GraphComputerOnly and not @StepHasId and " +
                "not @AllowNullPropertyValues and not @UserSuppliedVertexPropertyIds and not @UserSuppliedEdgeIds and " +
                "not @UserSuppliedVertexIds and not @TinkerServiceRegistry and not @InsertionOrderingRequired",
->>>>>>> 45bf1ba3
         glue = { "org.apache.tinkerpop.gremlin.features" },
         objectFactory = GuiceFactory.class,
         features = { "classpath:/org/apache/tinkerpop/gremlin/test/features" },
