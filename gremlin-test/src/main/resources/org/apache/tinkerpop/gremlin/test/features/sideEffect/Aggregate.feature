--- conflicted
+++ resolved
@@ -176,7 +176,6 @@
     Given the modern graph
     And using the parameter xx1 defined as "s[]"
     And the traversal of
-<<<<<<< HEAD
       """
       g.withSideEffect("a", xx1).V().both().values("name").aggregate(Scope.local,"a").cap("a")
       """
@@ -195,20 +194,6 @@
     Then the result should be unordered
       | result |
       | s[alice,marko,vadas,lop,josh,ripple,peter] |
-=======
-    """
-    g.withSideEffect("a", xx1).V().both().values("name").aggregate(Scope.local,"a").cap("a")
-    """
-    When iterated next
-    Then the result should be unordered
-    | result |
-    | marko |
-    | vadas |
-    | lop |
-    | josh |
-    | ripple |
-    | peter  |
->>>>>>> 37d0cc15
 
   Scenario: g_V_aggregateXlocal_aX_byXoutEXcreatedX_countX_out_out_aggregateXlocal_aX_byXinEXcreatedX_weight_sumX
     Given the modern graph
