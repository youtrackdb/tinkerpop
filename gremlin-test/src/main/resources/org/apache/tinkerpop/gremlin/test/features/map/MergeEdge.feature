--- conflicted
+++ resolved
@@ -18,119 +18,6 @@
 @StepClassMap @StepMergeE
 Feature: Step - mergeE()
 
-<<<<<<< HEAD
-  # TEST INDEX
-  # Use of inject() is meant to exercise mergeV() in a mid-traversal form rather than start step.
-  # When the test name places a "1" following a "name" it just means that the test is using the id rather
-  # than vertex reference.
-  #
-  # g_mergeEXlabel_knows_out_marko_in_vadasX
-  # g_mergeEXlabel_knows_out_marko1_in_vadas1X
-  # g_mergeEXlabel_knows_out_marko_in_vadasX_aliased_direction
-  #   - mergeE(Map) specifying out/in for vertices in the match/create with no option()
-  #   - vertices already exist
-  #   - results in new edge
-  # g_withSideEffectXa_label_knows_out_marko_in_vadasX_mergeEXselectXaXX
-  #   - mergeE(Traversal) specifying out/in for vertices in the match/create with no option()
-  #   - vertices already exist
-  #   - results in new edge
-  # g_mergeEXlabel_knows_out_marko_in_vadas_weight_05X_exists
-  #   - mergeE(Map) specifying out/in for vertices in the match/create with no option()
-  #   - vertices already exist as does an edge between them but the search will not match because of a missing property
-  #   - results in new edge
-  # g_mergeEXlabel_knows_out_marko_in_vadas_weight_05X
-  #   - mergeE(Map) specifying out/in for vertices in the match/create with no option()
-  #   - no vertices/edges in graph
-  #   - results in error as vertices don't exist
-  # g_mergeEXlabel_knows_out_marko_in_vadasX_optionXonCreate_created_YX_optionXonMatch_created_NX
-  #   - mergeE(Map) specifying out/in for vertices in the match/create with option(Map)
-  #   - no vertices/edges in graph
-  #   - results in error as vertices don't exist
-  # g_mergeEXlabel_knows_out_marko_in_vadasX_optionXonCreate_created_YX_optionXonMatch_created_NX_exists
-  #   - mergeE(Map) specifying out/in for vertices in the match/create with option(Map)
-  #   - vertices and edge already exist
-  #   - results in the existing edge getting a new property
-  # g_mergeEXlabel_knows_out_marko_in_vadasX_optionXonCreate_created_YX_optionXonMatch_created_NX_exists_updated
-  #   - mergeE(Map) specifying out/in for vertices in the match/create with option(Map)
-  #   - vertices and edge already exist
-  #   - results in the existing edge getting an existing property updated
-  # g_V_hasXperson_name_marko_X_mergeEXlabel_knowsX_optionXonCreate_created_YX_optionXonMatch_created_NX_exists_updated
-  #   - mergeE(Map) using the vertex of the current traverser as reference and no out/in for match/create with option(Map)
-  #   - vertices and two edges of the same label already exist with one edge having an existing property
-  #   - results in one edge getting an existing property updated and the other getting a new property added
-  # g_injectXlabel_knows_out_marko_in_vadasX_mergeE
-  #   - mergeE() using Map from current traverser in the match/create with no option()
-  #   - vertices already exist
-  #   - results in a new edge
-  # g_mergeEXlabel_knows_in_vadasX_optionXonCreate_created_YX_optionXonMatch_created_NX_exists_updated
-  #   - mergeE(Map) specifying in vertex in the match/create with option(Map)
-  #   - vertices exist and there are two edges such that only one will match on the out vertex
-  #   - results in updating the property on the one matched edge
-  # g_mergeEXout_vadasX_optionXonCreate_created_YX_optionXonMatch_created_NX_exists_updated
-  #   - mergeE(Map) specifying no label and in vertex in the match/create with option(Map)
-  #   - vertices exist and there are two edges such that only one will match on the out vertex
-  #   - results in updating the property on the one matched edge
-  # g_V_hasXperson_name_marko_X_mergeEXlabel_self_out_vadas1_in_vadas1X
-  #   - mergeE(Map) specifying label and in/out vertex in the match/create with option(Map)
-  #   - vertices exist with no edge and the match/create map overrides the marko vertex in the traverser
-  #   - results in a new edge
-  # g_withSideEffectXc_created_YX_withSideEffectXm_matchedX_mergeEXlabel_knows_out_marko_in_vadasX_optionXonCreate_selectXcXX_optionXonMatch_selectXmXX
-  #   - mergeE(Map) specifying out/in for vertices in the match/create with option(Map)
-  #   - vertices exist in the graph
-  #   - results in one new edge
-  # g_withSideEffectXc_created_YX_withSideEffectXm_matchedX_mergeEXlabel_knows_out_marko_in_vadasX_optionXonCreate_selectXcXX_optionXonMatch_selectXmXX_exists
-  #   - mergeE(Map) specifying out/in for vertices in the match/create with option(Map)
-  #   - vertices and edge already exist
-  #   - results in the existing edge getting a new property
-  # g_injectXlabel_knows_out_marko_in_vadas_label_self_out_vadas_in_vadasX
-  #   - mergeE() using the map of current traverser as reference
-  #   - vertices already exists
-  #   - results in two new edges
-  # g_mergeEXnullX
-  # g_mergeEXnullvarX
-  # g_V_mergeEXnullX
-  #   - mergeE(null) and no option
-  #   - vertices already exists
-  #   - Directions not specified - error
-  # g_mergeEXemptyX
-  #   - mergeE(empty) and no option
-  #   - vertex present and no edges
-  #   - results in error because empty map matches all edges and there are none so it creates but doesn't have a Vertex reference to use to create the edge
-  # g_V_mergeEXemptyX
-  #   - mergeE(empty) and no option
-  #   - two vertices exist
-  #   - results in one edge added to the first vertex and then the same edge being returned
-  # g_mergeEXemptyX
-  #   - mergeE(empty) and no option
-  #   - vertices already exists
-  #   - results in no matched edges and no new edge
-  # g_mergeEXemptyX_exists
-  #   - mergeE(empty) and no option
-  #   - vertex with self-edge already exists
-  #   - results in the matched self-edge
-  # g_V_mergeEXemptyX_two_exist
-  #   - mergeE(empty) and no option
-  #   - two vertices exist
-  #   - results in two new self edges, one for each vertex
-  # g_V_mergeEXemptyX_optionXonCreate_nullX
-  #   - mergeE(empty) with onCreate(null)
-  #   - one existing vertex
-  #   - results in no new edges because onCreate() was null
-  # g_V_mergeEXlabel_selfX_optionXonMatch_nullX
-  #   - mergeE(Map) with onMatch(null)
-  #   - one existing vertex and one edge
-  #   - results in one matched edge with no updates
-  # g_V_mergeEXlabel_selfX_optionXonMatch_emptyX
-  #   - mergeE(Map) with onMatch(null)
-  #   - one existing vertex and one edge
-  #   - results in one matched edge with no updates
-  # g_withSideEffectXc_created_YX_withSideEffectXm_matchedX_mergeEXlabel_knows_out_marko_in_vadasX_optionXonCreate_selectXcXX_optionXonMatch_sideEffectXpropertiesXweightX_dropX_selectXmXX_exists
-  #   - mergeE(Map) with onMatch(Map)
-  #   - matches an edge
-  #   - results in matched edge being updated with a side-effect that drops a property that is not updated in the Map
-
-=======
->>>>>>> 45bf1ba3
   Scenario: g_V_mergeEXlabel_selfX_optionXonMatch_emptyX
     Given the empty graph
     And the graph initializer of
