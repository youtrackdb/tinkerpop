--- conflicted
+++ resolved
@@ -121,7 +121,6 @@
     Then the result should have a count of 1
     And the graph should return 1 for count of "g.V().has(\"person\",\"name\",\"stephen\")"
 
-<<<<<<< HEAD
   Scenario: g_addVXpersonvarX_propertyXname_stephenvarX
     Given the empty graph
     And the graph initializer of
@@ -149,9 +148,7 @@
     Then the result should have a count of 1
     And the graph should return 1 for count of "g.V().has(\"person\",\"name\",\"stephen\")"
 
-=======
   @DisallowNullPropertyValues
->>>>>>> c9051bde
   Scenario: g_V_hasLabelXpersonX_propertyXname_nullX
     Given the empty graph
     And the graph initializer of
